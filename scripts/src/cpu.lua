-- license:BSD-3-Clause
-- copyright-holders:MAMEdev Team

---------------------------------------------------------------------------
--
--   cpu.lua
--
--   Rules for building CPU cores
--
---------------------------------------------------------------------------

--------------------------------------------------
-- Dynamic recompiler objects
--------------------------------------------------

DRC_CPUS = { "E1", "SH", "MIPS3", "POWERPC", "ARM7", "ADSP21062", "MB86235", "DSP16", "UNSP" }
CPU_INCLUDE_DRC = false
for i, v in ipairs(DRC_CPUS) do
	if (CPUS[v]~=null) then
		CPU_INCLUDE_DRC = true
		break
	end
end


if (CPU_INCLUDE_DRC) then
	files {
		MAME_DIR .. "src/devices/cpu/drcbec.cpp",
		MAME_DIR .. "src/devices/cpu/drcbec.h",
		MAME_DIR .. "src/devices/cpu/drcbeut.cpp",
		MAME_DIR .. "src/devices/cpu/drcbeut.h",
		MAME_DIR .. "src/devices/cpu/drccache.cpp",
		MAME_DIR .. "src/devices/cpu/drccache.h",
		MAME_DIR .. "src/devices/cpu/drcfe.cpp",
		MAME_DIR .. "src/devices/cpu/drcfe.h",
		MAME_DIR .. "src/devices/cpu/drcuml.cpp",
		MAME_DIR .. "src/devices/cpu/drcuml.h",
		MAME_DIR .. "src/devices/cpu/uml.cpp",
		MAME_DIR .. "src/devices/cpu/uml.h",
		MAME_DIR .. "src/devices/cpu/x86log.cpp",
		MAME_DIR .. "src/devices/cpu/x86log.h",
		MAME_DIR .. "src/devices/cpu/drcumlsh.h",
	}
	if not _OPTIONS["FORCE_DRC_C_BACKEND"] then
		files {
			MAME_DIR .. "src/devices/cpu/drcbex64.cpp",
			MAME_DIR .. "src/devices/cpu/drcbex64.h",
			MAME_DIR .. "src/devices/cpu/drcbex86.cpp",
			MAME_DIR .. "src/devices/cpu/drcbex86.h",
		}
	end

	if _OPTIONS["targetos"]=="macosx" and _OPTIONS["gcc"]~=nil then
		if string.find(_OPTIONS["gcc"], "clang") and (str_to_version(_OPTIONS["gcc_version"]) < 80000) then
			defines {
				"TARGET_OS_OSX=1",
			}
		end
	end
end

--------------------------------------------------
-- Signetics 8X300 / Scientific Micro Systems SMS300
--@src/devices/cpu/8x300/8x300.h,CPUS["8X300"] = true
--------------------------------------------------

if CPUS["8X300"] then
	files {
		MAME_DIR .. "src/devices/cpu/8x300/8x300.cpp",
		MAME_DIR .. "src/devices/cpu/8x300/8x300.h",
	}
end

if opt_tool(CPUS, "8X300") then
	table.insert(disasm_files , MAME_DIR .. "src/devices/cpu/8x300/8x300dasm.h")
	table.insert(disasm_files , MAME_DIR .. "src/devices/cpu/8x300/8x300dasm.cpp")
end

--------------------------------------------------
-- 3DO Don's Super Performing Processor (DSPP)
--@src/devices/cpu/dspp/dspp.h,CPUS["DSPP"] = true
--------------------------------------------------

if CPUS["DSPP"] then
	files {
		MAME_DIR .. "src/devices/cpu/dspp/dspp.cpp",
		MAME_DIR .. "src/devices/cpu/dspp/dspp.h",
		MAME_DIR .. "src/devices/cpu/dspp/dsppdrc.cpp",
		MAME_DIR .. "src/devices/cpu/dspp/dsppfe.cpp",
		MAME_DIR .. "src/devices/cpu/dspp/dsppfe.h",
	}
end

if opt_tool(CPUS, "DSPP") then
	table.insert(disasm_files , MAME_DIR .. "src/devices/cpu/dspp/dsppdasm.cpp")
	table.insert(disasm_files , MAME_DIR .. "src/devices/cpu/dspp/dsppdasm.h")
end

--------------------------------------------------
-- ARCangent A4
--@src/devices/cpu/arc/arc.h,CPUS["ARC"] = true
--------------------------------------------------

if CPUS["ARC"] then
	files {
		MAME_DIR .. "src/devices/cpu/arc/arc.cpp",
		MAME_DIR .. "src/devices/cpu/arc/arc.h",
	}
end

if opt_tool(CPUS, "ARC") then
	table.insert(disasm_files , MAME_DIR .. "src/devices/cpu/arc/arcdasm.h")
	table.insert(disasm_files , MAME_DIR .. "src/devices/cpu/arc/arcdasm.cpp")
end

--------------------------------------------------
-- ARcompact (ARCtangent-A5, ARC 600, ARC 700)
--@src/devices/cpu/arcompact/arcompact.h,CPUS["ARCOMPACT"] = true
--------------------------------------------------

if CPUS["ARCOMPACT"] then
	files {
		MAME_DIR .. "src/devices/cpu/arcompact/arcompact.cpp",
		MAME_DIR .. "src/devices/cpu/arcompact/arcompact.h",
		MAME_DIR .. "src/devices/cpu/arcompact/arcompact_execute.cpp",
		MAME_DIR .. "src/devices/cpu/arcompact/arcompact_execute_ops_00to01.cpp",
		MAME_DIR .. "src/devices/cpu/arcompact/arcompact_execute_ops_02to03.cpp",
		MAME_DIR .. "src/devices/cpu/arcompact/arcompact_execute_ops_04.cpp",
		MAME_DIR .. "src/devices/cpu/arcompact/arcompact_execute_ops_04_jumps.cpp",
		MAME_DIR .. "src/devices/cpu/arcompact/arcompact_execute_ops_04_loop.cpp",
		MAME_DIR .. "src/devices/cpu/arcompact/arcompact_execute_ops_04_aux.cpp",
		MAME_DIR .. "src/devices/cpu/arcompact/arcompact_execute_ops_04_2f_sop.cpp",
		MAME_DIR .. "src/devices/cpu/arcompact/arcompact_execute_ops_04_2f_3f_zop.cpp",
		MAME_DIR .. "src/devices/cpu/arcompact/arcompact_execute_ops_04_3x.cpp",
		MAME_DIR .. "src/devices/cpu/arcompact/arcompact_execute_ops_05.cpp",
		MAME_DIR .. "src/devices/cpu/arcompact/arcompact_execute_ops_05_2f_sop.cpp",
		MAME_DIR .. "src/devices/cpu/arcompact/arcompact_execute_ops_06to0b.cpp",
		MAME_DIR .. "src/devices/cpu/arcompact/arcompact_execute_ops_0c_16bit.cpp",
		MAME_DIR .. "src/devices/cpu/arcompact/arcompact_execute_ops_0d_16bit.cpp",
		MAME_DIR .. "src/devices/cpu/arcompact/arcompact_execute_ops_0e_16bit.cpp",
		MAME_DIR .. "src/devices/cpu/arcompact/arcompact_execute_ops_0f_16bit.cpp",
		MAME_DIR .. "src/devices/cpu/arcompact/arcompact_execute_ops_0f_00_16bit.cpp",
		MAME_DIR .. "src/devices/cpu/arcompact/arcompact_execute_ops_0f_00_07_16bit.cpp",
		MAME_DIR .. "src/devices/cpu/arcompact/arcompact_execute_ops_12to16_16bit.cpp",
		MAME_DIR .. "src/devices/cpu/arcompact/arcompact_execute_ops_17_16bit.cpp",
		MAME_DIR .. "src/devices/cpu/arcompact/arcompact_execute_ops_18_16bit.cpp",
		MAME_DIR .. "src/devices/cpu/arcompact/arcompact_execute_ops_19_16bit.cpp",
		MAME_DIR .. "src/devices/cpu/arcompact/arcompact_execute_ops_1ato1c_16bit.cpp",
		MAME_DIR .. "src/devices/cpu/arcompact/arcompact_execute_ops_1dto1f_16bit.cpp",
		MAME_DIR .. "src/devices/cpu/arcompact/arcompact_helper.ipp",
	}
end

if opt_tool(CPUS, "ARCOMPACT") then
	table.insert(disasm_files , MAME_DIR .. "src/devices/cpu/arcompact/arcompact_common.h")
	table.insert(disasm_files , MAME_DIR .. "src/devices/cpu/arcompact/arcompactdasm.h")
	table.insert(disasm_files , MAME_DIR .. "src/devices/cpu/arcompact/arcompactdasm.cpp")
	table.insert(disasm_files , MAME_DIR .. "src/devices/cpu/arcompact/arcompactdasm_internal.h")
	table.insert(disasm_files , MAME_DIR .. "src/devices/cpu/arcompact/arcompactdasm_ops.cpp")
	table.insert(disasm_files , MAME_DIR .. "src/devices/cpu/arcompact/arcompactdasm_ops_00to01.cpp")
	table.insert(disasm_files , MAME_DIR .. "src/devices/cpu/arcompact/arcompactdasm_ops_02to03.cpp")
	table.insert(disasm_files , MAME_DIR .. "src/devices/cpu/arcompact/arcompactdasm_ops_04.cpp")
	table.insert(disasm_files , MAME_DIR .. "src/devices/cpu/arcompact/arcompactdasm_ops_04_2f_sop.cpp")
	table.insert(disasm_files , MAME_DIR .. "src/devices/cpu/arcompact/arcompactdasm_ops_04_2f_3f_zop.cpp")
	table.insert(disasm_files , MAME_DIR .. "src/devices/cpu/arcompact/arcompactdasm_ops_04_3x.cpp")
	table.insert(disasm_files , MAME_DIR .. "src/devices/cpu/arcompact/arcompactdasm_ops_05.cpp")
	table.insert(disasm_files , MAME_DIR .. "src/devices/cpu/arcompact/arcompactdasm_ops_05_2f_sop.cpp")
	table.insert(disasm_files , MAME_DIR .. "src/devices/cpu/arcompact/arcompactdasm_ops_06to0b.cpp")
	table.insert(disasm_files , MAME_DIR .. "src/devices/cpu/arcompact/arcompactdasm_ops_16bit.cpp")
end

--------------------------------------------------
-- Acorn ARM series
--
--@src/devices/cpu/arm/arm.h,CPUS["ARM"] = true
--@src/devices/cpu/arm7/arm7.h,CPUS["ARM7"] = true
--------------------------------------------------

if CPUS["ARM"] then
	files {
		MAME_DIR .. "src/devices/cpu/arm/arm.cpp",
		MAME_DIR .. "src/devices/cpu/arm/arm.h",
	}
end

if opt_tool(CPUS, "ARM") then
	table.insert(disasm_files , MAME_DIR .. "src/devices/cpu/arm/armdasm.cpp")
	table.insert(disasm_files , MAME_DIR .. "src/devices/cpu/arm/armdasm.h")
end

if CPUS["ARM7"] then
	files {
		MAME_DIR .. "src/devices/cpu/arm7/arm7.cpp",
		MAME_DIR .. "src/devices/cpu/arm7/arm7.h",
		MAME_DIR .. "src/devices/cpu/arm7/arm7thmb.cpp",
		MAME_DIR .. "src/devices/cpu/arm7/arm7ops.cpp",
		MAME_DIR .. "src/devices/cpu/arm7/ap2010cpu.cpp",
		MAME_DIR .. "src/devices/cpu/arm7/ap2010cpu.h",
		MAME_DIR .. "src/devices/cpu/arm7/lpc210x.cpp",
		MAME_DIR .. "src/devices/cpu/arm7/lpc210x.h",
		MAME_DIR .. "src/devices/cpu/arm7/upd800468.cpp",
		MAME_DIR .. "src/devices/cpu/arm7/upd800468.h",
		MAME_DIR .. "src/devices/cpu/arm7/arm7core.h",
		MAME_DIR .. "src/devices/cpu/arm7/arm7core.hxx",
		MAME_DIR .. "src/devices/cpu/arm7/arm7drc.hxx",
		MAME_DIR .. "src/devices/cpu/arm7/arm7help.h",
		MAME_DIR .. "src/devices/cpu/arm7/arm7tdrc.hxx",
		MAME_DIR .. "src/devices/cpu/arm7/cecalls.hxx",
	}
end

if opt_tool(CPUS, "ARM7") then
	table.insert(disasm_files , MAME_DIR .. "src/devices/cpu/arm7/arm7dasm.cpp")
	table.insert(disasm_files , MAME_DIR .. "src/devices/cpu/arm7/arm7dasm.h")
end

--------------------------------------------------
-- Advanced Digital Chips SE3208
--@src/devices/cpu/se3208/se3208.h,CPUS["SE3208"] = true
--------------------------------------------------

if CPUS["SE3208"] then
	files {
		MAME_DIR .. "src/devices/cpu/se3208/se3208.cpp",
		MAME_DIR .. "src/devices/cpu/se3208/se3208.h",
	}
end

if opt_tool(CPUS, "SE3208") then
	table.insert(disasm_files , MAME_DIR .. "src/devices/cpu/se3208/se3208dis.cpp")
	table.insert(disasm_files , MAME_DIR .. "src/devices/cpu/se3208/se3208dis.h")
end

--------------------------------------------------
-- American Microsystems, Inc.(AMI) S2000 series
--@src/devices/cpu/amis2000/amis2000.h,CPUS["AMIS2000"] = true
--------------------------------------------------

if CPUS["AMIS2000"] then
	files {
		MAME_DIR .. "src/devices/cpu/amis2000/amis2000.cpp",
		MAME_DIR .. "src/devices/cpu/amis2000/amis2000.h",
		MAME_DIR .. "src/devices/cpu/amis2000/amis2000op.cpp",
	}
end

if opt_tool(CPUS, "AMIS2000") then
	table.insert(disasm_files , MAME_DIR .. "src/devices/cpu/amis2000/amis2000d.cpp")
	table.insert(disasm_files , MAME_DIR .. "src/devices/cpu/amis2000/amis2000d.h")
end

--------------------------------------------------
-- Analog Devices ADSP21xx series
--@src/devices/cpu/adsp2100/adsp2100.h,CPUS["ADSP21XX"] = true
--------------------------------------------------

if CPUS["ADSP21XX"] then
	files {
		MAME_DIR .. "src/devices/cpu/adsp2100/adsp2100.cpp",
		MAME_DIR .. "src/devices/cpu/adsp2100/adsp2100.h",
		MAME_DIR .. "src/devices/cpu/adsp2100/2100ops.hxx",
	}
end

if opt_tool(CPUS, "ADSP21XX") then
	table.insert(disasm_files , MAME_DIR .. "src/devices/cpu/adsp2100/2100dasm.cpp")
	table.insert(disasm_files , MAME_DIR .. "src/devices/cpu/adsp2100/2100dasm.h")
end

--------------------------------------------------
-- Analog Devices "Sharc" ADSP21062
--@src/devices/cpu/sharc/sharc.h,CPUS["ADSP21062"] = true
--------------------------------------------------

if CPUS["ADSP21062"] then
	files {
		MAME_DIR .. "src/devices/cpu/sharc/sharc.cpp",
		MAME_DIR .. "src/devices/cpu/sharc/sharc.h",
		MAME_DIR .. "src/devices/cpu/sharc/compute.hxx",
		MAME_DIR .. "src/devices/cpu/sharc/sharcdma.hxx",
		MAME_DIR .. "src/devices/cpu/sharc/sharcmem.hxx",
		MAME_DIR .. "src/devices/cpu/sharc/sharcops.h",
		MAME_DIR .. "src/devices/cpu/sharc/sharcops.hxx",
		MAME_DIR .. "src/devices/cpu/sharc/sharcdrc.cpp",
		MAME_DIR .. "src/devices/cpu/sharc/sharcfe.cpp",
		MAME_DIR .. "src/devices/cpu/sharc/sharcfe.h",
	}
end

if opt_tool(CPUS, "ADSP21062") then
	table.insert(disasm_files , MAME_DIR .. "src/devices/cpu/sharc/sharcdsm.cpp")
	table.insert(disasm_files , MAME_DIR .. "src/devices/cpu/sharc/sharcdsm.h")
end

--------------------------------------------------
-- APEXC
--@src/devices/cpu/apexc/apexc.h,CPUS["APEXC"] = true
--------------------------------------------------

if CPUS["APEXC"] then
	files {
		MAME_DIR .. "src/devices/cpu/apexc/apexc.cpp",
		MAME_DIR .. "src/devices/cpu/apexc/apexc.h",
	}
end

if opt_tool(CPUS, "APEXC") then
	table.insert(disasm_files , MAME_DIR .. "src/devices/cpu/apexc/apexcdsm.cpp")
	table.insert(disasm_files , MAME_DIR .. "src/devices/cpu/apexc/apexcdsm.h")
end

--------------------------------------------------
-- WE|AT&T DSP16
--@src/devices/cpu/dsp16/dsp16.h,CPUS["DSP16"] = true
--------------------------------------------------

if CPUS["DSP16"] then
	files {
		MAME_DIR .. "src/devices/cpu/dsp16/dsp16.cpp",
		MAME_DIR .. "src/devices/cpu/dsp16/dsp16.h",
		MAME_DIR .. "src/devices/cpu/dsp16/dsp16core.cpp",
		MAME_DIR .. "src/devices/cpu/dsp16/dsp16core.h",
		MAME_DIR .. "src/devices/cpu/dsp16/dsp16core.ipp",
		MAME_DIR .. "src/devices/cpu/dsp16/dsp16fe.cpp",
		MAME_DIR .. "src/devices/cpu/dsp16/dsp16fe.h",
		MAME_DIR .. "src/devices/cpu/dsp16/dsp16rc.cpp",
		MAME_DIR .. "src/devices/cpu/dsp16/dsp16rc.h",
	}
end

if opt_tool(CPUS, "DSP16") then
	table.insert(disasm_files , MAME_DIR .. "src/devices/cpu/dsp16/dsp16dis.cpp")
	table.insert(disasm_files , MAME_DIR .. "src/devices/cpu/dsp16/dsp16dis.h")
end

--------------------------------------------------
-- AT&T DSP32C
--@src/devices/cpu/dsp32/dsp32.h,CPUS["DSP32C"] = true
--------------------------------------------------

if CPUS["DSP32C"] then
	files {
		MAME_DIR .. "src/devices/cpu/dsp32/dsp32.cpp",
		MAME_DIR .. "src/devices/cpu/dsp32/dsp32.h",
		MAME_DIR .. "src/devices/cpu/dsp32/dsp32ops.hxx",
	}
end

if opt_tool(CPUS, "DSP32C") then
	table.insert(disasm_files , MAME_DIR .. "src/devices/cpu/dsp32/dsp32dis.cpp")
	table.insert(disasm_files , MAME_DIR .. "src/devices/cpu/dsp32/dsp32dis.h")
end

--------------------------------------------------
-- Atari custom RISC processor
--@src/devices/cpu/asap/asap.h,CPUS["ASAP"] = true
--------------------------------------------------

if CPUS["ASAP"] then
	files {
		MAME_DIR .. "src/devices/cpu/asap/asap.cpp",
		MAME_DIR .. "src/devices/cpu/asap/asap.h",
	}
end

if opt_tool(CPUS, "ASAP") then
	table.insert(disasm_files , MAME_DIR .. "src/devices/cpu/asap/asapdasm.cpp")
	table.insert(disasm_files , MAME_DIR .. "src/devices/cpu/asap/asapdasm.h")
end

--------------------------------------------------
-- AMD Am29000
--@src/devices/cpu/am29000/am29000.h,CPUS["AM29000"] = true
--------------------------------------------------

if CPUS["AM29000"] then
	files {
		MAME_DIR .. "src/devices/cpu/am29000/am29000.cpp",
		MAME_DIR .. "src/devices/cpu/am29000/am29000.h",
		MAME_DIR .. "src/devices/cpu/am29000/am29ops.h",
	}
end

if opt_tool(CPUS, "AM29000") then
	table.insert(disasm_files , MAME_DIR .. "src/devices/cpu/am29000/am29dasm.h")
	table.insert(disasm_files , MAME_DIR .. "src/devices/cpu/am29000/am29dasm.cpp")
end

--------------------------------------------------
-- Atari Jaguar custom DSPs
--@src/devices/cpu/jaguar/jaguar.h,CPUS["JAGUAR"] = true
--------------------------------------------------

if CPUS["JAGUAR"] then
	files {
		MAME_DIR .. "src/devices/cpu/jaguar/jaguar.cpp",
		MAME_DIR .. "src/devices/cpu/jaguar/jaguar.h",
	}
end

if opt_tool(CPUS, "JAGUAR") then
	table.insert(disasm_files , MAME_DIR .. "src/devices/cpu/jaguar/jagdasm.cpp")
	table.insert(disasm_files , MAME_DIR .. "src/devices/cpu/jaguar/jagdasm.h")
end

--------------------------------------------------
-- Simutrek Cube Quest bit-sliced CPUs
--@src/devices/cpu/cubeqcpu/cubeqcpu.h,CPUS["CUBEQCPU"] = true
--------------------------------------------------

if CPUS["CUBEQCPU"] then
	files {
		MAME_DIR .. "src/devices/cpu/cubeqcpu/cubeqcpu.cpp",
		MAME_DIR .. "src/devices/cpu/cubeqcpu/cubeqcpu.h",
	}
end

if opt_tool(CPUS, "CUBEQCPU") then
	table.insert(disasm_files , MAME_DIR .. "src/devices/cpu/cubeqcpu/cubedasm.cpp")
	table.insert(disasm_files , MAME_DIR .. "src/devices/cpu/cubeqcpu/cubedasm.h")
end

--------------------------------------------------
-- Ensoniq ES5510 ('ESP') DSP
--@src/devices/cpu/es5510/es5510.h,CPUS["ES5510"] = true
--------------------------------------------------

if CPUS["ES5510"] then
	files {
		MAME_DIR .. "src/devices/cpu/es5510/es5510.cpp",
		MAME_DIR .. "src/devices/cpu/es5510/es5510.h",
	}
end

if opt_tool(CPUS, "ES5510") then
	table.insert(disasm_files , MAME_DIR .. "src/devices/cpu/es5510/es5510d.cpp")
	table.insert(disasm_files , MAME_DIR .. "src/devices/cpu/es5510/es5510d.h")
end

--------------------------------------------------
-- Entertainment Sciences AM29116-based RIP
--@src/devices/cpu/esrip/esrip.h,CPUS["ESRIP"] = true
--------------------------------------------------

if CPUS["ESRIP"] then
	files {
		MAME_DIR .. "src/devices/cpu/esrip/esrip.cpp",
		MAME_DIR .. "src/devices/cpu/esrip/esrip.h",
	}
end

if opt_tool(CPUS, "ESRIP") then
	table.insert(disasm_files , MAME_DIR .. "src/devices/cpu/esrip/esripdsm.cpp")
	table.insert(disasm_files , MAME_DIR .. "src/devices/cpu/esrip/esripdsm.h")
end

--------------------------------------------------
-- Seiko Epson E0C6200 series
--@src/devices/cpu/e0c6200/e0c6200.h,CPUS["E0C6200"] = true
--------------------------------------------------

if CPUS["E0C6200"] then
	files {
		MAME_DIR .. "src/devices/cpu/e0c6200/e0c6200.cpp",
		MAME_DIR .. "src/devices/cpu/e0c6200/e0c6200.h",
		MAME_DIR .. "src/devices/cpu/e0c6200/e0c6s46.cpp",
		MAME_DIR .. "src/devices/cpu/e0c6200/e0c6s46.h",
		MAME_DIR .. "src/devices/cpu/e0c6200/e0c6200op.cpp",
	}
end

if opt_tool(CPUS, "E0C6200") then
	table.insert(disasm_files , MAME_DIR .. "src/devices/cpu/e0c6200/e0c6200d.cpp")
	table.insert(disasm_files , MAME_DIR .. "src/devices/cpu/e0c6200/e0c6200d.h")
end

--------------------------------------------------
-- RCA COSMAC
--@src/devices/cpu/cosmac/cosmac.h,CPUS["COSMAC"] = true
--------------------------------------------------

if CPUS["COSMAC"] then
	files {
		MAME_DIR .. "src/devices/cpu/cosmac/cosmac.cpp",
		MAME_DIR .. "src/devices/cpu/cosmac/cosmac.h",
	}
end

if opt_tool(CPUS, "COSMAC") then
	table.insert(disasm_files , MAME_DIR .. "src/devices/cpu/cosmac/cosdasm.cpp")
	table.insert(disasm_files , MAME_DIR .. "src/devices/cpu/cosmac/cosdasm.h")
end

--------------------------------------------------
-- National Semiconductor COPS(MM57) family
--@src/devices/cpu/cops1/mm5799.h,CPUS["COPS1"] = true
--------------------------------------------------

if CPUS["COPS1"] then
	files {
		MAME_DIR .. "src/devices/cpu/cops1/cops1base.cpp",
		MAME_DIR .. "src/devices/cpu/cops1/cops1base.h",
		MAME_DIR .. "src/devices/cpu/cops1/mm5799.cpp",
		MAME_DIR .. "src/devices/cpu/cops1/mm5799.h",
		MAME_DIR .. "src/devices/cpu/cops1/mm5799op.cpp",
	}
end

if opt_tool(CPUS, "COPS1") then
	table.insert(disasm_files , MAME_DIR .. "src/devices/cpu/cops1/cops1d.cpp")
	table.insert(disasm_files , MAME_DIR .. "src/devices/cpu/cops1/cops1d.h")
end

--------------------------------------------------
-- National Semiconductor COPS(COP400) family
--@src/devices/cpu/cop400/cop400.h,CPUS["COP400"] = true
--------------------------------------------------

if CPUS["COP400"] then
	files {
		MAME_DIR .. "src/devices/cpu/cop400/cop400.cpp",
		MAME_DIR .. "src/devices/cpu/cop400/cop400.h",
		MAME_DIR .. "src/devices/cpu/cop400/cop400op.hxx",
	}
end

if opt_tool(CPUS, "COP400") then
	table.insert(disasm_files , MAME_DIR .. "src/devices/cpu/cop400/cop410ds.cpp")
	table.insert(disasm_files , MAME_DIR .. "src/devices/cpu/cop400/cop410ds.h")
	table.insert(disasm_files , MAME_DIR .. "src/devices/cpu/cop400/cop420ds.cpp")
	table.insert(disasm_files , MAME_DIR .. "src/devices/cpu/cop400/cop420ds.h")
	table.insert(disasm_files , MAME_DIR .. "src/devices/cpu/cop400/cop444ds.cpp")
	table.insert(disasm_files , MAME_DIR .. "src/devices/cpu/cop400/cop444ds.h")
	table.insert(disasm_files , MAME_DIR .. "src/devices/cpu/cop400/cop424ds.cpp")
	table.insert(disasm_files , MAME_DIR .. "src/devices/cpu/cop400/cop424ds.h")
end

--------------------------------------------------
-- CP1610
--@src/devices/cpu/cp1610/cp1610.h,CPUS["CP1610"] = true
--------------------------------------------------

if CPUS["CP1610"] then
	files {
		MAME_DIR .. "src/devices/cpu/cp1610/cp1610.cpp",
		MAME_DIR .. "src/devices/cpu/cp1610/cp1610.h",
	}
end

if opt_tool(CPUS, "CP1610") then
	table.insert(disasm_files , MAME_DIR .. "src/devices/cpu/cp1610/1610dasm.cpp")
	table.insert(disasm_files , MAME_DIR .. "src/devices/cpu/cp1610/1610dasm.h")
end

--------------------------------------------------
-- Cinematronics vector "CPU"
--@src/devices/cpu/ccpu/ccpu.h,CPUS["CCPU"] = true
--------------------------------------------------

if CPUS["CCPU"] then
	files {
		MAME_DIR .. "src/devices/cpu/ccpu/ccpu.cpp",
		MAME_DIR .. "src/devices/cpu/ccpu/ccpu.h",
	}
end

if opt_tool(CPUS, "CCPU") then
	table.insert(disasm_files , MAME_DIR .. "src/devices/cpu/ccpu/ccpudasm.h")
	table.insert(disasm_files , MAME_DIR .. "src/devices/cpu/ccpu/ccpudasm.cpp")
end

--------------------------------------------------
-- DEC T-11
--@src/devices/cpu/t11/t11.h,CPUS["T11"] = true
--------------------------------------------------

if CPUS["T11"] then
	files {
		MAME_DIR .. "src/devices/cpu/t11/t11.cpp",
		MAME_DIR .. "src/devices/cpu/t11/t11.h",
		MAME_DIR .. "src/devices/cpu/t11/t11ops.hxx",
		MAME_DIR .. "src/devices/cpu/t11/t11table.hxx",
	}
end

if opt_tool(CPUS, "T11") then
	table.insert(disasm_files , MAME_DIR .. "src/devices/cpu/t11/t11dasm.cpp")
	table.insert(disasm_files , MAME_DIR .. "src/devices/cpu/t11/t11dasm.h")
end

--------------------------------------------------
-- DEC PDP-8
--@src/devices/cpu/pdp8/pdp8.h,CPUS["PDP8"] = true
--@src/devices/cpu/pdp8/hd6120.h,CPUS["PDP8"] = true
--------------------------------------------------

if CPUS["PDP8"] then
	files {
		MAME_DIR .. "src/devices/cpu/pdp8/hd6120.cpp",
		MAME_DIR .. "src/devices/cpu/pdp8/hd6120.h",
		MAME_DIR .. "src/devices/cpu/pdp8/pdp8.cpp",
		MAME_DIR .. "src/devices/cpu/pdp8/pdp8.h",
	}
end

if opt_tool(CPUS, "PDP8") then
	table.insert(disasm_files , MAME_DIR .. "src/devices/cpu/pdp8/pdp8dasm.cpp")
	table.insert(disasm_files , MAME_DIR .. "src/devices/cpu/pdp8/pdp8dasm.h")
end

--------------------------------------------------
-- F8
--@src/devices/cpu/f8/f8.h,CPUS["F8"] = true
--------------------------------------------------

if CPUS["F8"] then
	files {
		MAME_DIR .. "src/devices/cpu/f8/f8.cpp",
		MAME_DIR .. "src/devices/cpu/f8/f8.h",
	}
end

if opt_tool(CPUS, "F8") then
	table.insert(disasm_files , MAME_DIR .. "src/devices/cpu/f8/f8dasm.cpp")
	table.insert(disasm_files , MAME_DIR .. "src/devices/cpu/f8/f8dasm.h")
end

--------------------------------------------------
-- Fujitsu FR
--@src/devices/cpu/fr/fr.h,CPUS["FR"] = true
--------------------------------------------------

if CPUS["FR"] then
	files {
		MAME_DIR .. "src/devices/cpu/fr/fr.cpp",
		MAME_DIR .. "src/devices/cpu/fr/fr.h",
	}
end

if opt_tool(CPUS, "FR") then
	table.insert(disasm_files , MAME_DIR .. "src/devices/cpu/fr/frdasm.cpp")
	table.insert(disasm_files , MAME_DIR .. "src/devices/cpu/fr/frdasm.h")
end

--------------------------------------------------
-- G65816
--@src/devices/cpu/g65816/g65816.h,CPUS["G65816"] = true
--------------------------------------------------

if CPUS["G65816"] then
	files {
		MAME_DIR .. "src/devices/cpu/g65816/g65816.cpp",
		MAME_DIR .. "src/devices/cpu/g65816/g65816.h",
		MAME_DIR .. "src/devices/cpu/g65816/g65816cm.h",
		MAME_DIR .. "src/devices/cpu/g65816/g65816ds.h",
		MAME_DIR .. "src/devices/cpu/g65816/g65816o0.cpp",
		MAME_DIR .. "src/devices/cpu/g65816/g65816o1.cpp",
		MAME_DIR .. "src/devices/cpu/g65816/g65816o2.cpp",
		MAME_DIR .. "src/devices/cpu/g65816/g65816o3.cpp",
		MAME_DIR .. "src/devices/cpu/g65816/g65816o4.cpp",
		MAME_DIR .. "src/devices/cpu/g65816/g65816op.ipp",
	}
end

if opt_tool(CPUS, "G65816") then
	table.insert(disasm_files , MAME_DIR .. "src/devices/cpu/g65816/g65816ds.cpp")
	table.insert(disasm_files , MAME_DIR .. "src/devices/cpu/g65816/g65816ds.h")
end

--------------------------------------------------
-- Hitachi H16
--@src/devices/cpu/h16/hd641016.h,CPUS["H16"] = true
--------------------------------------------------

if CPUS["H16"] then
	files {
		MAME_DIR .. "src/devices/cpu/h16/hd641016.cpp",
		MAME_DIR .. "src/devices/cpu/h16/hd641016.h",
	}
end

if opt_tool(CPUS, "H16") then
	table.insert(disasm_files , MAME_DIR .. "src/devices/cpu/h16/h16dasm.cpp")
	table.insert(disasm_files , MAME_DIR .. "src/devices/cpu/h16/h16dasm.h")
end

--------------------------------------------------
-- Hitachi H8 (16/32-bit H8/300, H8/300H, H8S2000 and H8S2600 series)
--@src/devices/cpu/h8/h8.h,CPUS["H8"] = true
--------------------------------------------------

if CPUS["H8"] then
	files {
		MAME_DIR .. "src/devices/cpu/h8/h8.cpp",
		MAME_DIR .. "src/devices/cpu/h8/h8.h",
		MAME_DIR .. "src/devices/cpu/h8/h8h.cpp",
		MAME_DIR .. "src/devices/cpu/h8/h8h.h",
		MAME_DIR .. "src/devices/cpu/h8/h8s2000.cpp",
		MAME_DIR .. "src/devices/cpu/h8/h8s2000.h",
		MAME_DIR .. "src/devices/cpu/h8/h8s2600.cpp",
		MAME_DIR .. "src/devices/cpu/h8/h8s2600.h",
		MAME_DIR .. "src/devices/cpu/h8/h8325.cpp",
		MAME_DIR .. "src/devices/cpu/h8/h8325.h",
		MAME_DIR .. "src/devices/cpu/h8/h83002.cpp",
		MAME_DIR .. "src/devices/cpu/h8/h83002.h",
		MAME_DIR .. "src/devices/cpu/h8/h83003.cpp",
		MAME_DIR .. "src/devices/cpu/h8/h83003.h",
		MAME_DIR .. "src/devices/cpu/h8/h83006.cpp",
		MAME_DIR .. "src/devices/cpu/h8/h83006.h",
		MAME_DIR .. "src/devices/cpu/h8/h83008.cpp",
		MAME_DIR .. "src/devices/cpu/h8/h83008.h",
		MAME_DIR .. "src/devices/cpu/h8/h83032.cpp",
		MAME_DIR .. "src/devices/cpu/h8/h83032.h",
		MAME_DIR .. "src/devices/cpu/h8/h83042.cpp",
		MAME_DIR .. "src/devices/cpu/h8/h83042.h",
		MAME_DIR .. "src/devices/cpu/h8/h83048.cpp",
		MAME_DIR .. "src/devices/cpu/h8/h83048.h",
		MAME_DIR .. "src/devices/cpu/h8/h83217.cpp",
		MAME_DIR .. "src/devices/cpu/h8/h83217.h",
		MAME_DIR .. "src/devices/cpu/h8/h83337.cpp",
		MAME_DIR .. "src/devices/cpu/h8/h83337.h",
		MAME_DIR .. "src/devices/cpu/h8/h8s2245.cpp",
		MAME_DIR .. "src/devices/cpu/h8/h8s2245.h",
		MAME_DIR .. "src/devices/cpu/h8/h8s2319.cpp",
		MAME_DIR .. "src/devices/cpu/h8/h8s2319.h",
		MAME_DIR .. "src/devices/cpu/h8/h8s2329.cpp",
		MAME_DIR .. "src/devices/cpu/h8/h8s2329.h",
		MAME_DIR .. "src/devices/cpu/h8/h8s2357.cpp",
		MAME_DIR .. "src/devices/cpu/h8/h8s2357.h",
		MAME_DIR .. "src/devices/cpu/h8/h8s2655.cpp",
		MAME_DIR .. "src/devices/cpu/h8/h8s2655.h",
		MAME_DIR .. "src/devices/cpu/h8/h8_adc.cpp",
		MAME_DIR .. "src/devices/cpu/h8/h8_adc.h",
		MAME_DIR .. "src/devices/cpu/h8/h8_dma.cpp",
		MAME_DIR .. "src/devices/cpu/h8/h8_dma.h",
		MAME_DIR .. "src/devices/cpu/h8/h8_dtc.cpp",
		MAME_DIR .. "src/devices/cpu/h8/h8_dtc.h",
		MAME_DIR .. "src/devices/cpu/h8/h8_intc.cpp",
		MAME_DIR .. "src/devices/cpu/h8/h8_intc.h",
		MAME_DIR .. "src/devices/cpu/h8/h8_port.cpp",
		MAME_DIR .. "src/devices/cpu/h8/h8_port.h",
		MAME_DIR .. "src/devices/cpu/h8/h8_timer8.cpp",
		MAME_DIR .. "src/devices/cpu/h8/h8_timer8.h",
		MAME_DIR .. "src/devices/cpu/h8/h8_timer16.cpp",
		MAME_DIR .. "src/devices/cpu/h8/h8_timer16.h",
		MAME_DIR .. "src/devices/cpu/h8/h8_sci.cpp",
		MAME_DIR .. "src/devices/cpu/h8/h8_sci.h",
		MAME_DIR .. "src/devices/cpu/h8/h8_watchdog.cpp",
		MAME_DIR .. "src/devices/cpu/h8/h8_watchdog.h",
		MAME_DIR .. "src/devices/cpu/h8/gt913.cpp",
		MAME_DIR .. "src/devices/cpu/h8/gt913.h",
		MAME_DIR .. "src/devices/cpu/h8/swx00.cpp",
		MAME_DIR .. "src/devices/cpu/h8/swx00.h",
	}

	dependency {
		{ MAME_DIR .. "src/devices/cpu/h8/h8.cpp",       GEN_DIR .. "emu/cpu/h8/h8.hxx" },
		{ MAME_DIR .. "src/devices/cpu/h8/h8h.cpp",      GEN_DIR .. "emu/cpu/h8/h8h.hxx" },
		{ MAME_DIR .. "src/devices/cpu/h8/h8s2000.cpp",  GEN_DIR .. "emu/cpu/h8/h8s2000.hxx" },
		{ MAME_DIR .. "src/devices/cpu/h8/h8s2600.cpp",  GEN_DIR .. "emu/cpu/h8/h8s2600.hxx" },
		{ MAME_DIR .. "src/devices/cpu/h8/gt913.cpp",    GEN_DIR .. "emu/cpu/h8/gt913.hxx" },
	}

	custombuildtask {
		{ MAME_DIR .. "src/devices/cpu/h8/h8.lst" , GEN_DIR .. "emu/cpu/h8/h8.hxx",       { MAME_DIR .. "src/devices/cpu/h8/h8make.py" }, {"@echo Generating H8-300 source file...",   PYTHON .. " $(1) $(<) s o   $(@)" }},
		{ MAME_DIR .. "src/devices/cpu/h8/h8.lst" , GEN_DIR .. "emu/cpu/h8/h8h.hxx",      { MAME_DIR .. "src/devices/cpu/h8/h8make.py" }, {"@echo Generating H8-300H source file...",  PYTHON .. " $(1) $(<) s h   $(@)" }},
		{ MAME_DIR .. "src/devices/cpu/h8/h8.lst" , GEN_DIR .. "emu/cpu/h8/h8s2000.hxx",  { MAME_DIR .. "src/devices/cpu/h8/h8make.py" }, {"@echo Generating H8S/2000 source file...", PYTHON .. " $(1) $(<) s s20 $(@)" }},
		{ MAME_DIR .. "src/devices/cpu/h8/h8.lst" , GEN_DIR .. "emu/cpu/h8/h8s2600.hxx",  { MAME_DIR .. "src/devices/cpu/h8/h8make.py" }, {"@echo Generating H8S/2600 source file...", PYTHON .. " $(1) $(<) s s26 $(@)" }},
		{ MAME_DIR .. "src/devices/cpu/h8/gt913.lst" , GEN_DIR .. "emu/cpu/h8/gt913.hxx", { MAME_DIR .. "src/devices/cpu/h8/h8make.py" }, {"@echo Generating GT913 source file...",    PYTHON .. " $(1) $(<) s g   $(@)" }},
	}
end

if opt_tool(CPUS, "H8") then
	table.insert(disasm_custombuildtask, { MAME_DIR .. "src/devices/cpu/h8/h8.lst" ,    GEN_DIR .. "emu/cpu/h8/h8d.hxx",      { MAME_DIR .. "src/devices/cpu/h8/h8make.py" }, {"@echo Generating H8-300 disassembler source file...",   PYTHON .. " $(1) $(<) d o   $(@)" }})
	table.insert(disasm_custombuildtask, { MAME_DIR .. "src/devices/cpu/h8/h8.lst" ,    GEN_DIR .. "emu/cpu/h8/h8hd.hxx",     { MAME_DIR .. "src/devices/cpu/h8/h8make.py" }, {"@echo Generating H8-300H disassembler source file...",  PYTHON .. " $(1) $(<) d h   $(@)" }})
	table.insert(disasm_custombuildtask, { MAME_DIR .. "src/devices/cpu/h8/h8.lst" ,    GEN_DIR .. "emu/cpu/h8/h8s2000d.hxx", { MAME_DIR .. "src/devices/cpu/h8/h8make.py" }, {"@echo Generating H8S/2000 disassembler source file...", PYTHON .. " $(1) $(<) d s20 $(@)" }})
	table.insert(disasm_custombuildtask, { MAME_DIR .. "src/devices/cpu/h8/h8.lst" ,    GEN_DIR .. "emu/cpu/h8/h8s2600d.hxx", { MAME_DIR .. "src/devices/cpu/h8/h8make.py" }, {"@echo Generating H8S/2600 disassembler source file...", PYTHON .. " $(1) $(<) d s26 $(@)" }})
	table.insert(disasm_custombuildtask, { MAME_DIR .. "src/devices/cpu/h8/gt913.lst" , GEN_DIR .. "emu/cpu/h8/gt913d.hxx",   { MAME_DIR .. "src/devices/cpu/h8/h8make.py" }, {"@echo Generating GT913 disassembler source file...",    PYTHON .. " $(1) $(<) d g   $(@)" }})

	table.insert(disasm_dependency, { MAME_DIR .. "src/devices/cpu/h8/h8d.cpp",       GEN_DIR .. "emu/cpu/h8/h8d.hxx" })
	table.insert(disasm_dependency, { MAME_DIR .. "src/devices/cpu/h8/h8hd.cpp",      GEN_DIR .. "emu/cpu/h8/h8hd.hxx" })
	table.insert(disasm_dependency, { MAME_DIR .. "src/devices/cpu/h8/h8s2000d.cpp",  GEN_DIR .. "emu/cpu/h8/h8s2000d.hxx" })
	table.insert(disasm_dependency, { MAME_DIR .. "src/devices/cpu/h8/h8s2600d.cpp",  GEN_DIR .. "emu/cpu/h8/h8s2600d.hxx" })
	table.insert(disasm_dependency, { MAME_DIR .. "src/devices/cpu/h8/gt913d.cpp",    GEN_DIR .. "emu/cpu/h8/gt913d.hxx" })

	table.insert(disasm_files, MAME_DIR .. "src/devices/cpu/h8/h8d.cpp")
	table.insert(disasm_files, MAME_DIR .. "src/devices/cpu/h8/h8d.h")
	table.insert(disasm_files, MAME_DIR .. "src/devices/cpu/h8/h8hd.cpp")
	table.insert(disasm_files, MAME_DIR .. "src/devices/cpu/h8/h8hd.h")
	table.insert(disasm_files, MAME_DIR .. "src/devices/cpu/h8/h8s2000d.cpp")
	table.insert(disasm_files, MAME_DIR .. "src/devices/cpu/h8/h8s2000d.h")
	table.insert(disasm_files, MAME_DIR .. "src/devices/cpu/h8/h8s2600d.cpp")
	table.insert(disasm_files, MAME_DIR .. "src/devices/cpu/h8/h8s2600d.h")
	table.insert(disasm_files, MAME_DIR .. "src/devices/cpu/h8/gt913d.cpp")
	table.insert(disasm_files, MAME_DIR .. "src/devices/cpu/h8/gt913d.h")
end

--------------------------------------------------
-- Hitachi H8/500 series
--@src/devices/cpu/h8500/h8500.h,CPUS["H8500"] = true
--------------------------------------------------

if CPUS["H8500"] then
	files {
		MAME_DIR .. "src/devices/cpu/h8500/h8500.cpp",
		MAME_DIR .. "src/devices/cpu/h8500/h8500.h",
		MAME_DIR .. "src/devices/cpu/h8500/h8510.cpp",
		MAME_DIR .. "src/devices/cpu/h8500/h8510.h",
		MAME_DIR .. "src/devices/cpu/h8500/h8520.cpp",
		MAME_DIR .. "src/devices/cpu/h8500/h8520.h",
		MAME_DIR .. "src/devices/cpu/h8500/h8532.cpp",
		MAME_DIR .. "src/devices/cpu/h8500/h8532.h",
		MAME_DIR .. "src/devices/cpu/h8500/h8534.cpp",
		MAME_DIR .. "src/devices/cpu/h8500/h8534.h",
	}
end

if opt_tool(CPUS, "H8500") then
	table.insert(disasm_files , MAME_DIR .. "src/devices/cpu/h8500/h8500dasm.cpp")
	table.insert(disasm_files , MAME_DIR .. "src/devices/cpu/h8500/h8500dasm.h")
end

--------------------------------------------------
-- Hitachi HCD62121
--@src/devices/cpu/hcd62121/hcd62121.h,CPUS["HCD62121"] = true
--------------------------------------------------

if CPUS["HCD62121"] then
	files {
		MAME_DIR .. "src/devices/cpu/hcd62121/hcd62121.cpp",
		MAME_DIR .. "src/devices/cpu/hcd62121/hcd62121.h",
	}
end

if opt_tool(CPUS, "HCD62121") then
	table.insert(disasm_files , MAME_DIR .. "src/devices/cpu/hcd62121/hcd62121d.cpp")
	table.insert(disasm_files , MAME_DIR .. "src/devices/cpu/hcd62121/hcd62121d.h")
end

--------------------------------------------------
-- Hitachi HMCS40 series
--@src/devices/cpu/hmcs40/hmcs40.h,CPUS["HMCS40"] = true
--------------------------------------------------

if CPUS["HMCS40"] then
	files {
		MAME_DIR .. "src/devices/cpu/hmcs40/hmcs40.cpp",
		MAME_DIR .. "src/devices/cpu/hmcs40/hmcs40.h",
		MAME_DIR .. "src/devices/cpu/hmcs40/hmcs40op.cpp",
	}
end

if opt_tool(CPUS, "HMCS40") then
	table.insert(disasm_files , MAME_DIR .. "src/devices/cpu/hmcs40/hmcs40d.cpp")
	table.insert(disasm_files , MAME_DIR .. "src/devices/cpu/hmcs40/hmcs40d.h")
end

--------------------------------------------------
-- Hitachi SuperH series (SH1/SH2/SH3/SH4)
--@src/devices/cpu/sh/sh2.h,CPUS["SH"] = true
--@src/devices/cpu/sh/sh4.h,CPUS["SH"] = true
--------------------------------------------------

if CPUS["SH"] then
	files {
		MAME_DIR .. "src/devices/cpu/sh/sh_fe.cpp",
		MAME_DIR .. "src/devices/cpu/sh/sh.cpp",
		MAME_DIR .. "src/devices/cpu/sh/sh.h",
		MAME_DIR .. "src/devices/cpu/sh/sh2.cpp",
		MAME_DIR .. "src/devices/cpu/sh/sh2.h",
		MAME_DIR .. "src/devices/cpu/sh/sh2fe.cpp",
		MAME_DIR .. "src/devices/cpu/sh/sh3comn.cpp",
		MAME_DIR .. "src/devices/cpu/sh/sh3comn.h",
		MAME_DIR .. "src/devices/cpu/sh/sh4.cpp",
		MAME_DIR .. "src/devices/cpu/sh/sh4.h",
		MAME_DIR .. "src/devices/cpu/sh/sh4comn.cpp",
		MAME_DIR .. "src/devices/cpu/sh/sh4comn.h",
		MAME_DIR .. "src/devices/cpu/sh/sh4dmac.cpp",
		MAME_DIR .. "src/devices/cpu/sh/sh4dmac.h",
		MAME_DIR .. "src/devices/cpu/sh/sh4fe.cpp",
		MAME_DIR .. "src/devices/cpu/sh/sh4regs.h",
		MAME_DIR .. "src/devices/cpu/sh/sh4tmu.cpp",
		MAME_DIR .. "src/devices/cpu/sh/sh4tmu.h",
		MAME_DIR .. "src/devices/cpu/sh/sh7014_bsc.cpp",
		MAME_DIR .. "src/devices/cpu/sh/sh7014_bsc.h",
		MAME_DIR .. "src/devices/cpu/sh/sh7014_dmac.cpp",
		MAME_DIR .. "src/devices/cpu/sh/sh7014_dmac.h",
		MAME_DIR .. "src/devices/cpu/sh/sh7014_intc.cpp",
		MAME_DIR .. "src/devices/cpu/sh/sh7014_intc.h",
		MAME_DIR .. "src/devices/cpu/sh/sh7014_mtu.cpp",
		MAME_DIR .. "src/devices/cpu/sh/sh7014_mtu.h",
		MAME_DIR .. "src/devices/cpu/sh/sh7014_port.cpp",
		MAME_DIR .. "src/devices/cpu/sh/sh7014_port.h",
		MAME_DIR .. "src/devices/cpu/sh/sh7014_sci.cpp",
		MAME_DIR .. "src/devices/cpu/sh/sh7014_sci.h",
		MAME_DIR .. "src/devices/cpu/sh/sh7014.cpp",
		MAME_DIR .. "src/devices/cpu/sh/sh7014.h",
		MAME_DIR .. "src/devices/cpu/sh/sh7021.cpp",
		MAME_DIR .. "src/devices/cpu/sh/sh7021.h",
		MAME_DIR .. "src/devices/cpu/sh/sh7032.cpp",
		MAME_DIR .. "src/devices/cpu/sh/sh7032.h",
		MAME_DIR .. "src/devices/cpu/sh/sh7042.cpp",
		MAME_DIR .. "src/devices/cpu/sh/sh7042.h",
		MAME_DIR .. "src/devices/cpu/sh/sh_adc.cpp",
		MAME_DIR .. "src/devices/cpu/sh/sh_adc.h",
		MAME_DIR .. "src/devices/cpu/sh/sh_bsc.cpp",
		MAME_DIR .. "src/devices/cpu/sh/sh_bsc.h",
		MAME_DIR .. "src/devices/cpu/sh/sh_cmt.cpp",
		MAME_DIR .. "src/devices/cpu/sh/sh_cmt.h",
		MAME_DIR .. "src/devices/cpu/sh/sh_dmac.cpp",
		MAME_DIR .. "src/devices/cpu/sh/sh_dmac.h",
		MAME_DIR .. "src/devices/cpu/sh/sh_intc.cpp",
		MAME_DIR .. "src/devices/cpu/sh/sh_intc.h",
		MAME_DIR .. "src/devices/cpu/sh/sh_mtu.cpp",
		MAME_DIR .. "src/devices/cpu/sh/sh_mtu.h",
		MAME_DIR .. "src/devices/cpu/sh/sh_port.cpp",
		MAME_DIR .. "src/devices/cpu/sh/sh_port.h",
		MAME_DIR .. "src/devices/cpu/sh/sh_sci.cpp",
		MAME_DIR .. "src/devices/cpu/sh/sh_sci.h",
		MAME_DIR .. "src/devices/cpu/sh/sh7604_bus.cpp",
		MAME_DIR .. "src/devices/cpu/sh/sh7604_bus.h",
		MAME_DIR .. "src/devices/cpu/sh/sh7604_sci.cpp",
		MAME_DIR .. "src/devices/cpu/sh/sh7604_sci.h",
		MAME_DIR .. "src/devices/cpu/sh/sh7604_wdt.cpp",
		MAME_DIR .. "src/devices/cpu/sh/sh7604_wdt.h",
		MAME_DIR .. "src/devices/cpu/sh/sh7604.cpp",
		MAME_DIR .. "src/devices/cpu/sh/sh7604.h",
	}
end

if opt_tool(CPUS, "SH") then
	table.insert(disasm_files , MAME_DIR .. "src/devices/cpu/sh/sh_dasm.cpp")
	table.insert(disasm_files , MAME_DIR .. "src/devices/cpu/sh/sh_dasm.h")
end

--------------------------------------------------
-- STmicro ST62xx
--@src/devices/cpu/st62xx/st62xx.h,CPUS["ST62XX"] = true
--------------------------------------------------

if CPUS["ST62XX"] then
	files {
		MAME_DIR .. "src/devices/cpu/st62xx/st62xx.cpp",
		MAME_DIR .. "src/devices/cpu/st62xx/st62xx.h",
	}
end

if opt_tool(CPUS, "ST62XX") then
	table.insert(disasm_files , MAME_DIR .. "src/devices/cpu/st62xx/st62xx_dasm.cpp")
	table.insert(disasm_files , MAME_DIR .. "src/devices/cpu/st62xx/st62xx_dasm.h")
end

--------------------------------------------------
-- HP Hybrid processor
--@src/devices/cpu/hphybrid/hphybrid.h,CPUS["HPHYBRID"] = true
--------------------------------------------------

if CPUS["HPHYBRID"] then
	files {
		MAME_DIR .. "src/devices/cpu/hphybrid/hphybrid.cpp",
		MAME_DIR .. "src/devices/cpu/hphybrid/hphybrid.h",
	}
end

if opt_tool(CPUS, "HPHYBRID") then
	table.insert(disasm_files , MAME_DIR .. "src/devices/cpu/hphybrid/hphybrid_dasm.cpp")
	table.insert(disasm_files , MAME_DIR .. "src/devices/cpu/hphybrid/hphybrid_dasm.h")
	table.insert(disasm_files , MAME_DIR .. "src/devices/cpu/hphybrid/hphybrid_defs.h")
end

--------------------------------------------------
-- HP Nanoprocessor
--@src/devices/cpu/nanoprocessor/nanoprocessor.h,CPUS["NANOPROCESSOR"] = true
--------------------------------------------------

if CPUS["NANOPROCESSOR"] then
	files {
		MAME_DIR .. "src/devices/cpu/nanoprocessor/nanoprocessor.cpp",
		MAME_DIR .. "src/devices/cpu/nanoprocessor/nanoprocessor.h",
	}
end

if opt_tool(CPUS, "NANOPROCESSOR") then
	table.insert(disasm_files , MAME_DIR .. "src/devices/cpu/nanoprocessor/nanoprocessor_dasm.cpp")
	table.insert(disasm_files , MAME_DIR .. "src/devices/cpu/nanoprocessor/nanoprocessor_dasm.h")
end

--------------------------------------------------
-- HP Capricorn
--@src/devices/cpu/capricorn/capricorn.h,CPUS["CAPRICORN"] = true
--------------------------------------------------

if CPUS["CAPRICORN"] then
	files {
		MAME_DIR .. "src/devices/cpu/capricorn/capricorn.cpp",
		MAME_DIR .. "src/devices/cpu/capricorn/capricorn.h",
	}
end

if opt_tool(CPUS, "CAPRICORN") then
	table.insert(disasm_files , MAME_DIR .. "src/devices/cpu/capricorn/capricorn_dasm.cpp")
	table.insert(disasm_files , MAME_DIR .. "src/devices/cpu/capricorn/capricorn_dasm.h")
end

--------------------------------------------------
-- Hudsonsoft 6280
--@src/devices/cpu/h6280/h6280.h,CPUS["H6280"] = true
--------------------------------------------------

if CPUS["H6280"] then
	files {
		MAME_DIR .. "src/devices/cpu/h6280/h6280.cpp",
		MAME_DIR .. "src/devices/cpu/h6280/h6280.h",
	}
end

if opt_tool(CPUS, "H6280") then
	table.insert(disasm_files , MAME_DIR .. "src/devices/cpu/h6280/6280dasm.cpp")
	table.insert(disasm_files , MAME_DIR .. "src/devices/cpu/h6280/6280dasm.h")
end

--------------------------------------------------
-- Hyperstone E1 series
--@src/devices/cpu/e132xs/e132xs.h,CPUS["E1"] = true
--------------------------------------------------

if CPUS["E1"] then
	files {
		MAME_DIR .. "src/devices/cpu/e132xs/e132xs.cpp",
		MAME_DIR .. "src/devices/cpu/e132xs/e132xs.h",
		MAME_DIR .. "src/devices/cpu/e132xs/32xsdefs.h",
		MAME_DIR .. "src/devices/cpu/e132xs/e132xsop.hxx",
		MAME_DIR .. "src/devices/cpu/e132xs/e132xsfe.cpp",
		MAME_DIR .. "src/devices/cpu/e132xs/e132xsdrc.cpp",
		MAME_DIR .. "src/devices/cpu/e132xs/e132xsdrc_ops.hxx",
	}
end

if opt_tool(CPUS, "E1") then
	table.insert(disasm_files , MAME_DIR .. "src/devices/cpu/e132xs/32xsdasm.cpp")
	table.insert(disasm_files , MAME_DIR .. "src/devices/cpu/e132xs/32xsdasm.h")
end

--------------------------------------------------
-- 15IE-00-013 CPU ("Microprogrammed Control Device")
--@src/devices/cpu/ie15/ie15.h,CPUS["IE15"] = true
--------------------------------------------------

if CPUS["IE15"] then
	files {
		MAME_DIR .. "src/devices/cpu/ie15/ie15.cpp",
		MAME_DIR .. "src/devices/cpu/ie15/ie15.h",
	}
end

if opt_tool(CPUS, "IE15") then
	table.insert(disasm_files , MAME_DIR .. "src/devices/cpu/ie15/ie15dasm.cpp")
	table.insert(disasm_files , MAME_DIR .. "src/devices/cpu/ie15/ie15dasm.h")
end

--------------------------------------------------
-- Intel MCS-40
--@src/devices/cpu/mcs40/mcs40.h,CPUS["MCS40"] = true
--------------------------------------------------

if CPUS["MCS40"] then
	files {
		MAME_DIR .. "src/devices/cpu/mcs40/mcs40.cpp",
		MAME_DIR .. "src/devices/cpu/mcs40/mcs40.h",
	}
end

if opt_tool(CPUS, "MCS40") then
	table.insert(disasm_files , MAME_DIR .. "src/devices/cpu/mcs40/mcs40dasm.cpp")
	table.insert(disasm_files , MAME_DIR .. "src/devices/cpu/mcs40/mcs40dasm.h")
end

--------------------------------------------------
-- Intel 8008
--@src/devices/cpu/i8008/i8008.h,CPUS["I8008"] = true
--------------------------------------------------

if CPUS["I8008"] then
	files {
		MAME_DIR .. "src/devices/cpu/i8008/i8008.cpp",
		MAME_DIR .. "src/devices/cpu/i8008/i8008.h",
	}
end

if opt_tool(CPUS, "I8008") then
	table.insert(disasm_files , MAME_DIR .. "src/devices/cpu/i8008/8008dasm.cpp")
	table.insert(disasm_files , MAME_DIR .. "src/devices/cpu/i8008/8008dasm.h")
end

--------------------------------------------------
--  National Semiconductor SC/MP
--@src/devices/cpu/scmp/scmp.h,CPUS["SCMP"] = true
--------------------------------------------------

if CPUS["SCMP"] then
	files {
		MAME_DIR .. "src/devices/cpu/scmp/scmp.cpp",
		MAME_DIR .. "src/devices/cpu/scmp/scmp.h",
	}
end

if opt_tool(CPUS, "SCMP") then
	table.insert(disasm_files , MAME_DIR .. "src/devices/cpu/scmp/scmpdasm.cpp")
	table.insert(disasm_files , MAME_DIR .. "src/devices/cpu/scmp/scmpdasm.h")
end

--------------------------------------------------
-- Intel 8080/8085A
--@src/devices/cpu/i8085/i8085.h,CPUS["I8085"] = true
--------------------------------------------------

if CPUS["I8085"] then
	files {
		MAME_DIR .. "src/devices/cpu/i8085/i8085.cpp",
		MAME_DIR .. "src/devices/cpu/i8085/i8085.h",
	}
end

if opt_tool(CPUS, "I8085") then
	table.insert(disasm_files , MAME_DIR .. "src/devices/cpu/i8085/8085dasm.cpp")
	table.insert(disasm_files , MAME_DIR .. "src/devices/cpu/i8085/8085dasm.h")
end

--------------------------------------------------
-- Intel 8089
--@src/devices/cpu/i8089/i8089.h,CPUS["I8089"] = true
--------------------------------------------------

if CPUS["I8089"] then
	files {
		MAME_DIR .. "src/devices/cpu/i8089/i8089.cpp",
		MAME_DIR .. "src/devices/cpu/i8089/i8089.h",
		MAME_DIR .. "src/devices/cpu/i8089/i8089_channel.cpp",
		MAME_DIR .. "src/devices/cpu/i8089/i8089_channel.h",
		MAME_DIR .. "src/devices/cpu/i8089/i8089_ops.cpp",
	}
end

if opt_tool(CPUS, "I8089") then
	table.insert(disasm_files , MAME_DIR .. "src/devices/cpu/i8089/i8089_dasm.cpp")
	table.insert(disasm_files , MAME_DIR .. "src/devices/cpu/i8089/i8089_dasm.h")
end

--------------------------------------------------
-- Intel MCS-48 (8039 and derivatives)
--@src/devices/cpu/mcs48/mcs48.h,CPUS["MCS48"] = true
--------------------------------------------------

if CPUS["MCS48"] then
	files {
		MAME_DIR .. "src/devices/cpu/mcs48/mcs48.cpp",
		MAME_DIR .. "src/devices/cpu/mcs48/mcs48.h",
	}
end

if opt_tool(CPUS, "MCS48") then
	table.insert(disasm_files , MAME_DIR .. "src/devices/cpu/mcs48/mcs48dsm.cpp")
	table.insert(disasm_files , MAME_DIR .. "src/devices/cpu/mcs48/mcs48dsm.h")
end

--------------------------------------------------
-- Intel 8051 and derivatives
--@src/devices/cpu/mcs51/mcs51.h,CPUS["MCS51"] = true
--------------------------------------------------

if CPUS["MCS51"] then
	files {
		MAME_DIR .. "src/devices/cpu/mcs51/mcs51.cpp",
		MAME_DIR .. "src/devices/cpu/mcs51/mcs51.h",
		MAME_DIR .. "src/devices/cpu/mcs51/mcs51ops.hxx",
	}
end

if opt_tool(CPUS, "MCS51") then
	table.insert(disasm_files , MAME_DIR .. "src/devices/cpu/mcs51/mcs51dasm.cpp")
	table.insert(disasm_files , MAME_DIR .. "src/devices/cpu/mcs51/mcs51dasm.h")
end

--------------------------------------------------
-- Appotech AXC-51 (extended Intel 8051)
--@src/devices/cpu/axc51/axc51.h,CPUS["AXC51"] = true
--------------------------------------------------

if CPUS["AXC51"] then
	files {
		MAME_DIR .. "src/devices/cpu/axc51/axc51.cpp",
		MAME_DIR .. "src/devices/cpu/axc51/axc51.h",
		MAME_DIR .. "src/devices/cpu/axc51/axc51ops.hxx",
		MAME_DIR .. "src/devices/cpu/axc51/axc51extops.hxx",
	}
end

if opt_tool(CPUS, "AXC51") then
	table.insert(disasm_files , MAME_DIR .. "src/devices/cpu/axc51/axc51dasm.cpp")
	table.insert(disasm_files , MAME_DIR .. "src/devices/cpu/acx51/axc51dasm.h")
end

--------------------------------------------------
-- Intel MCS-96
--@src/devices/cpu/mcs96/mcs96.h,CPUS["MCS96"] = true
--------------------------------------------------

if CPUS["MCS96"] then
	files {
		MAME_DIR .. "src/devices/cpu/mcs96/mcs96.cpp",
		MAME_DIR .. "src/devices/cpu/mcs96/mcs96.h",
		MAME_DIR .. "src/devices/cpu/mcs96/i8x9x.cpp",
		MAME_DIR .. "src/devices/cpu/mcs96/i8x9x.h",
		MAME_DIR .. "src/devices/cpu/mcs96/i8xc196.cpp",
		MAME_DIR .. "src/devices/cpu/mcs96/i8xc196.h",
	}
	dependency {
		{ MAME_DIR .. "src/devices/cpu/mcs96/mcs96.cpp",   GEN_DIR .. "emu/cpu/mcs96/mcs96.hxx" },
		{ MAME_DIR .. "src/devices/cpu/mcs96/i8x9x.cpp",   GEN_DIR .. "emu/cpu/mcs96/i8x9x.hxx" },
		{ MAME_DIR .. "src/devices/cpu/mcs96/i8xc196.cpp", GEN_DIR .. "emu/cpu/mcs96/i8xc196.hxx" },
	}

	custombuildtask {
		{ MAME_DIR .. "src/devices/cpu/mcs96/mcs96ops.lst" , GEN_DIR .. "emu/cpu/mcs96/mcs96.hxx",   { MAME_DIR .. "src/devices/cpu/mcs96/mcs96make.py" }, {"@echo Generating mcs96 source file...", PYTHON .. " $(1) s mcs96 $(<) $(@)" }},
		{ MAME_DIR .. "src/devices/cpu/mcs96/mcs96ops.lst" , GEN_DIR .. "emu/cpu/mcs96/i8x9x.hxx",   { MAME_DIR .. "src/devices/cpu/mcs96/mcs96make.py" }, {"@echo Generating i8x9x source file...", PYTHON .. " $(1) s i8x9x $(<) $(@)" }},
		{ MAME_DIR .. "src/devices/cpu/mcs96/mcs96ops.lst" , GEN_DIR .. "emu/cpu/mcs96/i8xc196.hxx", { MAME_DIR .. "src/devices/cpu/mcs96/mcs96make.py" }, {"@echo Generating i8xc196 source file...", PYTHON .. " $(1) s i8xc196 $(<) $(@)" }},
	}
end

if opt_tool(CPUS, "MCS96") then
	table.insert(disasm_custombuildtask, { MAME_DIR .. "src/devices/cpu/mcs96/mcs96ops.lst",  GEN_DIR .. "emu/cpu/mcs96/i8x9xd.hxx",   { MAME_DIR .. "src/devices/cpu/mcs96/mcs96make.py" }, {"@echo Generating i8x9x disassembler source file...", PYTHON .. " $(1) d i8x9x $(<) $(2) $(@)" }})
	table.insert(disasm_custombuildtask, { MAME_DIR .. "src/devices/cpu/mcs96/mcs96ops.lst",  GEN_DIR .. "emu/cpu/mcs96/i8xc196d.hxx", { MAME_DIR .. "src/devices/cpu/mcs96/mcs96make.py" }, {"@echo Generating i8xc196 disassembler source file...", PYTHON .. " $(1) d i8xc196 $(<) $(2) $(@)" }})

	table.insert(disasm_dependency, { MAME_DIR .. "src/devices/cpu/mcs96/i8x9xd.cpp",   GEN_DIR .. "emu/cpu/mcs96/i8x9xd.hxx" })
	table.insert(disasm_dependency, { MAME_DIR .. "src/devices/cpu/mcs96/i8xc196d.cpp", GEN_DIR .. "emu/cpu/mcs96/i8xc196d.hxx" })

	table.insert(disasm_files, MAME_DIR .. "src/devices/cpu/mcs96/mcs96d.cpp")
	table.insert(disasm_files, MAME_DIR .. "src/devices/cpu/mcs96/i8x9xd.cpp")
	table.insert(disasm_files, MAME_DIR .. "src/devices/cpu/mcs96/i8xc196d.cpp")
 end

--------------------------------------------------
-- Intel 80x86 series (also a dynamic recompiler target)
--@src/devices/cpu/i86/i86.h,CPUS["I86"] = true
--@src/devices/cpu/i86/i286.h,CPUS["I86"] = true
--@src/devices/cpu/i386/i386.h,CPUS["I386"] = true
--------------------------------------------------

if CPUS["I86"] then
	files {
		MAME_DIR .. "src/devices/cpu/i86/i86.cpp",
		MAME_DIR .. "src/devices/cpu/i86/i86.h",
		MAME_DIR .. "src/devices/cpu/i86/i186.cpp",
		MAME_DIR .. "src/devices/cpu/i86/i186.h",
		MAME_DIR .. "src/devices/cpu/i86/i286.cpp",
		MAME_DIR .. "src/devices/cpu/i86/i286.h",
		MAME_DIR .. "src/devices/cpu/i86/i86inline.h",
	}
end

-- Beware that opt_tool can set the value, so we want both to be executed always
local want_disasm_i86  = opt_tool(CPUS, "I86")
local want_disasm_i386 = opt_tool(CPUS, "I386")
if want_disasm_i86 or want_disasm_i386 or CPU_INCLUDE_DRC then
	table.insert(disasm_files , MAME_DIR .. "src/devices/cpu/i386/i386dasm.cpp")
	table.insert(disasm_files , MAME_DIR .. "src/devices/cpu/i386/i386dasm.h")
end

if CPUS["I386"] then
	files {
		MAME_DIR .. "src/devices/cpu/i386/i386.cpp",
		MAME_DIR .. "src/devices/cpu/i386/i386.h",
		MAME_DIR .. "src/devices/cpu/i386/athlon.cpp",
		MAME_DIR .. "src/devices/cpu/i386/athlon.h",
		MAME_DIR .. "src/devices/cpu/i386/cache.h",
		MAME_DIR .. "src/devices/cpu/i386/cycles.h",
		MAME_DIR .. "src/devices/cpu/i386/i386op16.hxx",
		MAME_DIR .. "src/devices/cpu/i386/i386op32.hxx",
		MAME_DIR .. "src/devices/cpu/i386/i386ops.h",
		MAME_DIR .. "src/devices/cpu/i386/i386ops.hxx",
		MAME_DIR .. "src/devices/cpu/i386/i386priv.h",
		MAME_DIR .. "src/devices/cpu/i386/i386segs.hxx",
		MAME_DIR .. "src/devices/cpu/i386/i486ops.hxx",
		MAME_DIR .. "src/devices/cpu/i386/pentops.hxx",
		MAME_DIR .. "src/devices/cpu/i386/x87ops.hxx",
		MAME_DIR .. "src/devices/cpu/i386/x87priv.h",
		MAME_DIR .. "src/devices/cpu/i386/cpuidmsrs.hxx",
	}
end

--------------------------------------------------
-- Intel i860
--@src/devices/cpu/i860/i860.h,CPUS["I860"] = true
--------------------------------------------------

if CPUS["I860"] then
	files {
		MAME_DIR .. "src/devices/cpu/i860/i860.cpp",
		MAME_DIR .. "src/devices/cpu/i860/i860.h",
		MAME_DIR .. "src/devices/cpu/i860/i860dec.hxx",
	}
end

if opt_tool(CPUS, "I860") then
	table.insert(disasm_files , MAME_DIR .. "src/devices/cpu/i860/i860dis.cpp")
	table.insert(disasm_files , MAME_DIR .. "src/devices/cpu/i860/i860dis.h")
end

--------------------------------------------------
-- Intel i960
--@src/devices/cpu/i960/i960.h,CPUS["I960"] = true
--------------------------------------------------

if CPUS["I960"] then
	files {
		MAME_DIR .. "src/devices/cpu/i960/i960.cpp",
		MAME_DIR .. "src/devices/cpu/i960/i960.h",
	}
end

if opt_tool(CPUS, "I960") then
	table.insert(disasm_files , MAME_DIR .. "src/devices/cpu/i960/i960dis.cpp")
	table.insert(disasm_files , MAME_DIR .. "src/devices/cpu/i960/i960dis.h")
end

--------------------------------------------------
-- LH5801
--@src/devices/cpu/lh5801/lh5801.h,CPUS["LH5801"] = true
--------------------------------------------------

if CPUS["LH5801"] then
	files {
		MAME_DIR .. "src/devices/cpu/lh5801/lh5801.cpp",
		MAME_DIR .. "src/devices/cpu/lh5801/lh5801.h",
		MAME_DIR .. "src/devices/cpu/lh5801/5801tbl.hxx",
	}
end

if opt_tool(CPUS, "LH5801") then
	table.insert(disasm_files , MAME_DIR .. "src/devices/cpu/lh5801/5801dasm.cpp")
	table.insert(disasm_files , MAME_DIR .. "src/devices/cpu/lh5801/5801dasm.h")
end
--------
------------------------------------------
-- Manchester Small-Scale Experimental Machine
--@src/devices/cpu/ssem/ssem.h,CPUS["SSEM"] = true
--------------------------------------------------

if CPUS["SSEM"] then
	files {
		MAME_DIR .. "src/devices/cpu/ssem/ssem.cpp",
		MAME_DIR .. "src/devices/cpu/ssem/ssem.h",
	}
end

if opt_tool(CPUS, "SSEM") then
	table.insert(disasm_files , MAME_DIR .. "src/devices/cpu/ssem/ssemdasm.cpp")
	table.insert(disasm_files , MAME_DIR .. "src/devices/cpu/ssem/ssemdasm.h")
end

------------------------------------------
-- Diablo Systems printer CPU
--@src/devices/cpu/diablo/diablo1300.h,CPUS["DIABLO"] = true
--------------------------------------------------

if CPUS["DIABLO"] then
	files {
		MAME_DIR .. "src/devices/cpu/diablo/diablo1300.cpp",
		MAME_DIR .. "src/devices/cpu/diablo/diablo1300.h",
	}
end

if opt_tool(CPUS, "DIABLO") then
	table.insert(disasm_files , MAME_DIR .. "src/devices/cpu/diablo/diablo1300dasm.cpp")
	table.insert(disasm_files , MAME_DIR .. "src/devices/cpu/diablo/diablo1300dasm.h")
end

--------------------------------------------------
-- Fujitsu MB88xx
--@src/devices/cpu/mb88xx/mb88xx.h,CPUS["MB88XX"] = true
--------------------------------------------------

if CPUS["MB88XX"] then
	files {
		MAME_DIR .. "src/devices/cpu/mb88xx/mb88xx.cpp",
		MAME_DIR .. "src/devices/cpu/mb88xx/mb88xx.h",
	}
end

if opt_tool(CPUS, "MB88XX") then
	table.insert(disasm_files , MAME_DIR .. "src/devices/cpu/mb88xx/mb88dasm.cpp")
	table.insert(disasm_files , MAME_DIR .. "src/devices/cpu/mb88xx/mb88dasm.h")
end

--------------------------------------------------
-- Fujitsu MB86233
--@src/devices/cpu/mb86233/mb86233.h,CPUS["MB86233"] = true
--------------------------------------------------

if CPUS["MB86233"] then
	files {
		MAME_DIR .. "src/devices/cpu/mb86233/mb86233.cpp",
		MAME_DIR .. "src/devices/cpu/mb86233/mb86233.h",
	}
end

if opt_tool(CPUS, "MB86233") then
	table.insert(disasm_files , MAME_DIR .. "src/devices/cpu/mb86233/mb86233d.cpp")
	table.insert(disasm_files , MAME_DIR .. "src/devices/cpu/mb86233/mb86233d.h")
end

--------------------------------------------------
-- Fujitsu MB86235
--@src/devices/cpu/mb86235/mb86235.h,CPUS["MB86235"] = true
--------------------------------------------------

if CPUS["MB86235"] then
	files {
		MAME_DIR .. "src/devices/cpu/mb86235/mb86235.cpp",
		MAME_DIR .. "src/devices/cpu/mb86235/mb86235.h",
		MAME_DIR .. "src/devices/cpu/mb86235/mb86235drc.cpp",
		MAME_DIR .. "src/devices/cpu/mb86235/mb86235fe.cpp",
		MAME_DIR .. "src/devices/cpu/mb86235/mb86235fe.h",
		MAME_DIR .. "src/devices/cpu/mb86235/mb86235ops.cpp",
	}
end

if opt_tool(CPUS, "MB86235") then
	table.insert(disasm_files , MAME_DIR .. "src/devices/cpu/mb86235/mb86235d.cpp")
	table.insert(disasm_files , MAME_DIR .. "src/devices/cpu/mb86235/mb86235d.h")
end

--------------------------------------------------
-- Microchip PIC16C5x
--@src/devices/cpu/pic16c5x/pic16c5x.h,CPUS["PIC16C5X"] = true
--------------------------------------------------

if CPUS["PIC16C5X"] then
	files {
		MAME_DIR .. "src/devices/cpu/pic16c5x/pic16c5x.cpp",
		MAME_DIR .. "src/devices/cpu/pic16c5x/pic16c5x.h",
	}
end

if opt_tool(CPUS, "PIC16C5X") then
	table.insert(disasm_files , MAME_DIR .. "src/devices/cpu/pic16c5x/16c5xdsm.cpp")
	table.insert(disasm_files , MAME_DIR .. "src/devices/cpu/pic16c5x/16c5xdsm.h")
end

--------------------------------------------------
-- PIC1670 - Disassembler only temporarily
--@src/devices/cpu/pic1670/pic1670.h,CPUS["PIC1670"] = true
--------------------------------------------------

if opt_tool(CPUS, "PIC1670") then
	table.insert(disasm_files , MAME_DIR .. "src/devices/cpu/pic1670/pic1670d.cpp")
	table.insert(disasm_files , MAME_DIR .. "src/devices/cpu/pic1670/pic1670d.h")
end

--------------------------------------------------
-- Microchip PIC16C62x
--@src/devices/cpu/pic16c62x/pic16c62x.h,CPUS["PIC16C62X"] = true
--------------------------------------------------

if CPUS["PIC16C62X"] then
	files {
		MAME_DIR .. "src/devices/cpu/pic16c62x/pic16c62x.cpp",
		MAME_DIR .. "src/devices/cpu/pic16c62x/pic16c62x.h",
	}
end

if opt_tool(CPUS, "PIC16C62X") then
	table.insert(disasm_files , MAME_DIR .. "src/devices/cpu/pic16c62x/16c62xdsm.cpp")
	table.insert(disasm_files , MAME_DIR .. "src/devices/cpu/pic16c62x/16c62xdsm.h")
end

--------------------------------------------------
-- Microchip PIC16x8x
--@src/devices/cpu/pic16x8x/pic16x8x.h,CPUS["PIC16X8X"] = true
--------------------------------------------------

if CPUS["PIC16X8X"] then
	files {
		MAME_DIR .. "src/devices/cpu/pic16x8x/pic16x8x.cpp",
		MAME_DIR .. "src/devices/cpu/pic16x8x/pic16x8x.h",
	}
end

if opt_tool(CPUS, "PIC16X8X") then
	table.insert(disasm_files , MAME_DIR .. "src/devices/cpu/pic16x8x/16x8xdsm.cpp")
	table.insert(disasm_files , MAME_DIR .. "src/devices/cpu/pic16x8x/16x8xdsm.h")
end

--------------------------------------------------
-- Generic PIC16 - Disassembler only
--@src/devices/cpu/pic16/pic16.h,CPUS["PIC16"] = true
--------------------------------------------------

if opt_tool(CPUS, "PIC16") then
	table.insert(disasm_files , MAME_DIR .. "src/devices/cpu/pic16/pic16d.cpp")
	table.insert(disasm_files , MAME_DIR .. "src/devices/cpu/pic16/pic16d.h")
end

--------------------------------------------------
-- Microchip PIC17
--@src/devices/cpu/pic17/pic17.h,CPUS["PIC17"] = true
--------------------------------------------------

if CPUS["PIC17"] then
	files {
		MAME_DIR .. "src/devices/cpu/pic17/pic17.cpp",
		MAME_DIR .. "src/devices/cpu/pic17/pic17.h",
		MAME_DIR .. "src/devices/cpu/pic17/pic17c4x.cpp",
		MAME_DIR .. "src/devices/cpu/pic17/pic17c4x.h",
	}
end

if opt_tool(CPUS, "PIC17") then
	table.insert(disasm_files , MAME_DIR .. "src/devices/cpu/pic17/pic17d.cpp")
	table.insert(disasm_files , MAME_DIR .. "src/devices/cpu/pic17/pic17d.h")
end

--------------------------------------------------
-- MIPS R3000 (MIPS I/II) series
--@src/devices/cpu/mips/mips1.h,CPUS["MIPS1"] = true
--------------------------------------------------

if CPUS["MIPS1"] then
	files {
		MAME_DIR .. "src/devices/cpu/mips/mips1.cpp",
		MAME_DIR .. "src/devices/cpu/mips/mips1.h",
	}
end

if opt_tool(CPUS, "MIPS1") then
	table.insert(disasm_files , MAME_DIR .. "src/devices/cpu/mips/mips1dsm.cpp")
	table.insert(disasm_files , MAME_DIR .. "src/devices/cpu/mips/mips1dsm.h")
end

--------------------------------------------------
-- MIPS R4000 (MIPS III/IV) series
--@src/devices/cpu/mips/mips3.h,CPUS["MIPS3"] = true
--@src/devices/cpu/mips/r4000.h,CPUS["MIPS3"] = true
--------------------------------------------------

if CPUS["MIPS3"] then
	files {
		MAME_DIR .. "src/devices/cpu/mips/mips3com.cpp",
		MAME_DIR .. "src/devices/cpu/mips/mips3com.h",
		MAME_DIR .. "src/devices/cpu/mips/mips3.cpp",
		MAME_DIR .. "src/devices/cpu/mips/mips3.h",
		MAME_DIR .. "src/devices/cpu/mips/mips3fe.cpp",
		MAME_DIR .. "src/devices/cpu/mips/mips3fe.h",
		MAME_DIR .. "src/devices/cpu/mips/mips3drc.cpp",
		MAME_DIR .. "src/devices/cpu/mips/o2dprintf.hxx",
		MAME_DIR .. "src/devices/cpu/mips/ps2vu.cpp",
		MAME_DIR .. "src/devices/cpu/mips/ps2vu.h",
		MAME_DIR .. "src/devices/cpu/mips/ps2vif1.cpp",
		MAME_DIR .. "src/devices/cpu/mips/ps2vif1.h",
		MAME_DIR .. "src/devices/cpu/mips/r4000.cpp",
		MAME_DIR .. "src/devices/cpu/mips/r4000.h",
	}
end

if opt_tool(CPUS, "MIPS3") then
	table.insert(disasm_files , MAME_DIR .. "src/devices/cpu/mips/mips3dsm.cpp")
	table.insert(disasm_files , MAME_DIR .. "src/devices/cpu/mips/mips3dsm.h")
	table.insert(disasm_files , MAME_DIR .. "src/devices/cpu/mips/vudasm.cpp")
	table.insert(disasm_files , MAME_DIR .. "src/devices/cpu/mips/vudasm.h")
end

--------------------------------------------------
-- Sony PlayStation CPU (R3000-based + GTE)
--@src/devices/cpu/psx/psx.h,CPUS["PSX"] = true
--------------------------------------------------

if CPUS["PSX"] then
	files {
		MAME_DIR .. "src/devices/cpu/psx/psx.cpp",
		MAME_DIR .. "src/devices/cpu/psx/psx.h",
		MAME_DIR .. "src/devices/cpu/psx/psxdefs.h",
		MAME_DIR .. "src/devices/cpu/psx/gte.cpp",
		MAME_DIR .. "src/devices/cpu/psx/gte.h",
		MAME_DIR .. "src/devices/cpu/psx/dma.cpp",
		MAME_DIR .. "src/devices/cpu/psx/dma.h",
		MAME_DIR .. "src/devices/cpu/psx/irq.cpp",
		MAME_DIR .. "src/devices/cpu/psx/irq.h",
		MAME_DIR .. "src/devices/cpu/psx/mdec.cpp",
		MAME_DIR .. "src/devices/cpu/psx/mdec.h",
		MAME_DIR .. "src/devices/cpu/psx/rcnt.cpp",
		MAME_DIR .. "src/devices/cpu/psx/rcnt.h",
		MAME_DIR .. "src/devices/cpu/psx/sio.cpp",
		MAME_DIR .. "src/devices/cpu/psx/sio.h",
	}
end

if opt_tool(CPUS, "PSX") then
	table.insert(disasm_files , MAME_DIR .. "src/devices/cpu/psx/psxdasm.cpp")
	table.insert(disasm_files , MAME_DIR .. "src/devices/cpu/psx/psxdasm.h")
end

--------------------------------------------------
-- MIPS-X
--@src/devices/cpu/mipsx/mipsx.h,CPUS["MIPSX"] = true
--------------------------------------------------

if CPUS["MIPSX"] then
	files {
		MAME_DIR .. "src/devices/cpu/mipsx/mipsx.cpp",
		MAME_DIR .. "src/devices/cpu/mipsx/mipsx.h",
	}
end

if opt_tool(CPUS, "MIPSX") then
	table.insert(disasm_files , MAME_DIR .. "src/devices/cpu/mipsx/mipsxdasm.cpp")
	table.insert(disasm_files , MAME_DIR .. "src/devices/cpu/mipsx/mipsxdasm.h")
end

--------------------------------------------------
-- Mitsubishi MELPS 4 series
--@src/devices/cpu/melps4/melps4.h,CPUS["MELPS4"] = true
--------------------------------------------------

if CPUS["MELPS4"] then
	files {
		MAME_DIR .. "src/devices/cpu/melps4/melps4.cpp",
		MAME_DIR .. "src/devices/cpu/melps4/melps4.h",
		MAME_DIR .. "src/devices/cpu/melps4/melps4op.cpp",
		MAME_DIR .. "src/devices/cpu/melps4/m58846.cpp",
		MAME_DIR .. "src/devices/cpu/melps4/m58846.h",
	}
end

if opt_tool(CPUS, "MELPS4") then
	table.insert(disasm_files , MAME_DIR .. "src/devices/cpu/melps4/melps4d.cpp")
	table.insert(disasm_files , MAME_DIR .. "src/devices/cpu/melps4/melps4d.h")
end

--------------------------------------------------
-- Mitsubishi M16C, disassembler only
--------------------------------------------------

if opt_tool(CPUS, "M16C") then
	table.insert(disasm_files , MAME_DIR .. "src/devices/cpu/m16c/m16cdasm.cpp")
	table.insert(disasm_files , MAME_DIR .. "src/devices/cpu/m16c/m16cdasm.h")
end

--------------------------------------------------
-- Mitsubishi M32C, disassembler only
--------------------------------------------------

if opt_tool(CPUS, "M32C") then
	table.insert(disasm_files , MAME_DIR .. "src/devices/cpu/m32c/m32cdasm.cpp")
	table.insert(disasm_files , MAME_DIR .. "src/devices/cpu/m32c/m32cdasm.h")
end

--------------------------------------------------
-- Mitsubishi M37702 and M37710 (based on 65C816)
--@src/devices/cpu/m37710/m37710.h,CPUS["M37710"] = true
--------------------------------------------------

if CPUS["M37710"] then
	files {
		MAME_DIR .. "src/devices/cpu/m37710/m37710.cpp",
		MAME_DIR .. "src/devices/cpu/m37710/m37710.h",
		MAME_DIR .. "src/devices/cpu/m37710/m37710o0.cpp",
		MAME_DIR .. "src/devices/cpu/m37710/m37710o1.cpp",
		MAME_DIR .. "src/devices/cpu/m37710/m37710o2.cpp",
		MAME_DIR .. "src/devices/cpu/m37710/m37710o3.cpp",
		MAME_DIR .. "src/devices/cpu/m37710/m37710cm.h",
		MAME_DIR .. "src/devices/cpu/m37710/m37710il.h",
		MAME_DIR .. "src/devices/cpu/m37710/m37710op.h",
	}
end

if opt_tool(CPUS, "M37710") then
	table.insert(disasm_files , MAME_DIR .. "src/devices/cpu/m37710/m7700ds.cpp")
	table.insert(disasm_files , MAME_DIR .. "src/devices/cpu/m37710/m7700ds.h")
end

--------------------------------------------------
-- MOS Technology 6502 and its many derivatives
--@src/devices/cpu/m6502/deco16.h,CPUS["M6502"] = true
--@src/devices/cpu/m6502/gew7.h,CPUS["M6502"] = true
--@src/devices/cpu/m6502/gew12.h,CPUS["M6502"] = true
--@src/devices/cpu/m6502/m3745x.h,CPUS["M6502"] = true
--@src/devices/cpu/m6502/m37640.h,CPUS["M6502"] = true
--@src/devices/cpu/m6502/m4510.h,CPUS["M6502"] = true
--@src/devices/cpu/m6502/m50734.h,CPUS["M6502"] = true
--@src/devices/cpu/m6502/m5074x.h,CPUS["M6502"] = true
--@src/devices/cpu/m6502/m6500_1.h,CPUS["M6502"] = true
--@src/devices/cpu/m6502/m6502.h,CPUS["M6502"] = true
--@src/devices/cpu/m6502/m6503.h,CPUS["M6502"] = true
--@src/devices/cpu/m6502/m6504.h,CPUS["M6502"] = true
--@src/devices/cpu/m6502/m6507.h,CPUS["M6502"] = true
--@src/devices/cpu/m6502/m6509.h,CPUS["M6502"] = true
--@src/devices/cpu/m6502/m6510.h,CPUS["M6502"] = true
--@src/devices/cpu/m6502/m6510t.h,CPUS["M6502"] = true
--@src/devices/cpu/m6502/m65ce02.h,CPUS["M6502"] = true
--@src/devices/cpu/m6502/m65c02.h,CPUS["M6502"] = true
--@src/devices/cpu/m6502/m65sc02.h,CPUS["M6502"] = true
--@src/devices/cpu/m6502/m740.h,CPUS["M6502"] = true
--@src/devices/cpu/m6502/m7501.h,CPUS["M6502"] = true
--@src/devices/cpu/m6502/m8502.h,CPUS["M6502"] = true
--@src/devices/cpu/m6502/r65c02.h,CPUS["M6502"] = true
--@src/devices/cpu/m6502/r65c19.h,CPUS["M6502"] = true
--@src/devices/cpu/m6502/rp2a03.h,CPUS["M6502"] = true
--@src/devices/cpu/m6502/st2xxx.h,CPUS["ST2XXX"] = true
--@src/devices/cpu/m6502/st2204.h,CPUS["ST2XXX"] = true
--@src/devices/cpu/m6502/st2205u.h,CPUS["ST2XXX"] = true
--@src/devices/cpu/m6502/w65c02s.h,CPUS["M6502"] = true
--@src/devices/cpu/m6502/xavix.h,CPUS["XAVIX"] = true
--@src/devices/cpu/m6502/xavix.h,CPUS["XAVIX2000"] = true

--------------------------------------------------

if CPUS["M6502"] then
	files {
		MAME_DIR .. "src/devices/cpu/m6502/deco16.cpp",
		MAME_DIR .. "src/devices/cpu/m6502/deco16.h",
		MAME_DIR .. "src/devices/cpu/m6502/gew7.cpp",
		MAME_DIR .. "src/devices/cpu/m6502/gew7.h",
		MAME_DIR .. "src/devices/cpu/m6502/gew12.cpp",
		MAME_DIR .. "src/devices/cpu/m6502/gew12.h",
		MAME_DIR .. "src/devices/cpu/m6502/m3745x.cpp",
		MAME_DIR .. "src/devices/cpu/m6502/m3745x.h",
		MAME_DIR .. "src/devices/cpu/m6502/m37640.cpp",
		MAME_DIR .. "src/devices/cpu/m6502/m37640.h",
		MAME_DIR .. "src/devices/cpu/m6502/m4510.cpp",
		MAME_DIR .. "src/devices/cpu/m6502/m4510.h",
		MAME_DIR .. "src/devices/cpu/m6502/m50734.cpp",
		MAME_DIR .. "src/devices/cpu/m6502/m50734.h",
		MAME_DIR .. "src/devices/cpu/m6502/m5074x.cpp",
		MAME_DIR .. "src/devices/cpu/m6502/m5074x.h",
		MAME_DIR .. "src/devices/cpu/m6502/m6500_1.cpp",
		MAME_DIR .. "src/devices/cpu/m6502/m6500_1.h",
		MAME_DIR .. "src/devices/cpu/m6502/m6502.cpp",
		MAME_DIR .. "src/devices/cpu/m6502/m6502.h",
		MAME_DIR .. "src/devices/cpu/m6502/m6502mcu.h",
		MAME_DIR .. "src/devices/cpu/m6502/m6502mcu.ipp",
		MAME_DIR .. "src/devices/cpu/m6502/m6503.cpp",
		MAME_DIR .. "src/devices/cpu/m6502/m6503.h",
		MAME_DIR .. "src/devices/cpu/m6502/m6504.cpp",
		MAME_DIR .. "src/devices/cpu/m6502/m6504.h",
		MAME_DIR .. "src/devices/cpu/m6502/m6507.cpp",
		MAME_DIR .. "src/devices/cpu/m6502/m6507.h",
		MAME_DIR .. "src/devices/cpu/m6502/m6509.cpp",
		MAME_DIR .. "src/devices/cpu/m6502/m6509.h",
		MAME_DIR .. "src/devices/cpu/m6502/m6510.cpp",
		MAME_DIR .. "src/devices/cpu/m6502/m6510.h",
		MAME_DIR .. "src/devices/cpu/m6502/m6510t.cpp",
		MAME_DIR .. "src/devices/cpu/m6502/m6510t.h",
		MAME_DIR .. "src/devices/cpu/m6502/m65c02.cpp",
		MAME_DIR .. "src/devices/cpu/m6502/m65c02.h",
		MAME_DIR .. "src/devices/cpu/m6502/m65ce02.cpp",
		MAME_DIR .. "src/devices/cpu/m6502/m65ce02.h",
		MAME_DIR .. "src/devices/cpu/m6502/m65sc02.cpp",
		MAME_DIR .. "src/devices/cpu/m6502/m65sc02.h",
		MAME_DIR .. "src/devices/cpu/m6502/m740.cpp",
		MAME_DIR .. "src/devices/cpu/m6502/m740.h",
		MAME_DIR .. "src/devices/cpu/m6502/m7501.cpp",
		MAME_DIR .. "src/devices/cpu/m6502/m7501.h",
		MAME_DIR .. "src/devices/cpu/m6502/m8502.cpp",
		MAME_DIR .. "src/devices/cpu/m6502/m8502.h",
		MAME_DIR .. "src/devices/cpu/m6502/r65c02.cpp",
		MAME_DIR .. "src/devices/cpu/m6502/r65c02.h",
		MAME_DIR .. "src/devices/cpu/m6502/r65c19.cpp",
		MAME_DIR .. "src/devices/cpu/m6502/r65c19.h",
		MAME_DIR .. "src/devices/cpu/m6502/rp2a03.cpp",
		MAME_DIR .. "src/devices/cpu/m6502/rp2a03.h",
		MAME_DIR .. "src/devices/cpu/m6502/w65c02s.cpp",
		MAME_DIR .. "src/devices/cpu/m6502/w65c02s.h",
	}

	custombuildtask {
		{ MAME_DIR .. "src/devices/cpu/m6502/odeco16.lst",  GEN_DIR .. "emu/cpu/m6502/deco16.hxx",  { MAME_DIR .. "src/devices/cpu/m6502/m6502make.py",   MAME_DIR  .. "src/devices/cpu/m6502/ddeco16.lst"  }, {"@echo Generating deco16 instruction source file...", PYTHON .. " $(1) s deco16 $(<) $(2) $(@)" }},
		{ MAME_DIR .. "src/devices/cpu/m6502/om4510.lst",   GEN_DIR .. "emu/cpu/m6502/m4510.hxx",   { MAME_DIR .. "src/devices/cpu/m6502/m6502make.py",   MAME_DIR  .. "src/devices/cpu/m6502/dm4510.lst"   }, {"@echo Generating m4510 instruction source file...", PYTHON .. " $(1) s m4510 $(<) $(2) $(@)" }},
		{ MAME_DIR .. "src/devices/cpu/m6502/om6502.lst",   GEN_DIR .. "emu/cpu/m6502/m6502.hxx",   { MAME_DIR .. "src/devices/cpu/m6502/m6502make.py",   MAME_DIR  .. "src/devices/cpu/m6502/dm6502.lst"   }, {"@echo Generating m6502 instruction source file...", PYTHON .. " $(1) s m6502 $(<) $(2) $(@)" }},
		{ MAME_DIR .. "src/devices/cpu/m6502/om65c02.lst",  GEN_DIR .. "emu/cpu/m6502/m65c02.hxx",  { MAME_DIR .. "src/devices/cpu/m6502/m6502make.py",   MAME_DIR  .. "src/devices/cpu/m6502/dm65c02.lst"  }, {"@echo Generating m65c02 instruction source file...", PYTHON .. " $(1) s m65c02 $(<) $(2) $(@)" }},
		{ MAME_DIR .. "src/devices/cpu/m6502/om65ce02.lst", GEN_DIR .. "emu/cpu/m6502/m65ce02.hxx", { MAME_DIR .. "src/devices/cpu/m6502/m6502make.py",   MAME_DIR  .. "src/devices/cpu/m6502/dm65ce02.lst" }, {"@echo Generating m65ce02 instruction source file...", PYTHON .. " $(1) s m65ce02 $(<) $(2) $(@)" }},
		{ MAME_DIR .. "src/devices/cpu/m6502/om6509.lst",   GEN_DIR .. "emu/cpu/m6502/m6509.hxx",   { MAME_DIR .. "src/devices/cpu/m6502/m6502make.py",   MAME_DIR  .. "src/devices/cpu/m6502/dm6509.lst"   }, {"@echo Generating m6509 instruction source file...", PYTHON .. " $(1) s m6509 $(<) $(2) $(@)" }},
		{ MAME_DIR .. "src/devices/cpu/m6502/om6510.lst",   GEN_DIR .. "emu/cpu/m6502/m6510.hxx",   { MAME_DIR .. "src/devices/cpu/m6502/m6502make.py",   MAME_DIR  .. "src/devices/cpu/m6502/dm6510.lst"   }, {"@echo Generating m6510 instruction source file...", PYTHON .. " $(1) s m6510 $(<) $(2) $(@)" }},
		{ MAME_DIR .. "src/devices/cpu/m6502/om740.lst" ,   GEN_DIR .. "emu/cpu/m6502/m740.hxx",    { MAME_DIR .. "src/devices/cpu/m6502/m6502make.py",   MAME_DIR  .. "src/devices/cpu/m6502/dm740.lst"    }, {"@echo Generating m740 instruction source file...", PYTHON .. " $(1) s m740 $(<) $(2) $(@)" }},
		{ MAME_DIR .. "src/devices/cpu/m6502/dr65c02.lst",  GEN_DIR .. "emu/cpu/m6502/r65c02.hxx",  { MAME_DIR .. "src/devices/cpu/m6502/m6502make.py",                                                     }, {"@echo Generating r65c02 instruction source file...", PYTHON .. " $(1) s r65c02 - $(<) $(@)" }},
		{ MAME_DIR .. "src/devices/cpu/m6502/or65c19.lst",  GEN_DIR .. "emu/cpu/m6502/r65c19.hxx",  { MAME_DIR .. "src/devices/cpu/m6502/m6502make.py",   MAME_DIR  .. "src/devices/cpu/m6502/dr65c19.lst"  }, {"@echo Generating r65c19 instruction source file...", PYTHON .. " $(1) s r65c19 $(<) $(2) $(@)" }},
		{ MAME_DIR .. "src/devices/cpu/m6502/orp2a03.lst",  GEN_DIR .. "emu/cpu/m6502/rp2a03.hxx",  { MAME_DIR .. "src/devices/cpu/m6502/m6502make.py",   MAME_DIR  .. "src/devices/cpu/m6502/drp2a03.lst"  }, {"@echo Generating rp2a03 instruction source file...", PYTHON .. " $(1) s rp2a03_core $(<) $(2) $(@)" }},
		{ MAME_DIR .. "src/devices/cpu/m6502/ow65c02s.lst", GEN_DIR .. "emu/cpu/m6502/w65c02s.hxx", { MAME_DIR .. "src/devices/cpu/m6502/m6502make.py",   MAME_DIR  .. "src/devices/cpu/m6502/dw65c02s.lst" }, {"@echo Generating w65c02s instruction source file...", PYTHON .. " $(1) s w65c02s $(<) $(2) $(@)" }},
	}

	dependency {
		{ MAME_DIR .. "src/devices/cpu/m6502/deco16.cpp",   GEN_DIR .. "emu/cpu/m6502/deco16.hxx" },
		{ MAME_DIR .. "src/devices/cpu/m6502/m4510.cpp",    GEN_DIR .. "emu/cpu/m6502/m4510.hxx" },
		{ MAME_DIR .. "src/devices/cpu/m6502/m6502.cpp",    GEN_DIR .. "emu/cpu/m6502/m6502.hxx" },
		{ MAME_DIR .. "src/devices/cpu/m6502/m6509.cpp",    GEN_DIR .. "emu/cpu/m6502/m6509.hxx" },
		{ MAME_DIR .. "src/devices/cpu/m6502/m6510.cpp",    GEN_DIR .. "emu/cpu/m6502/m6510.hxx" },
		{ MAME_DIR .. "src/devices/cpu/m6502/m65c02.cpp",   GEN_DIR .. "emu/cpu/m6502/m65c02.hxx" },
		{ MAME_DIR .. "src/devices/cpu/m6502/m65ce02.cpp",  GEN_DIR .. "emu/cpu/m6502/m65ce02.hxx" },
		{ MAME_DIR .. "src/devices/cpu/m6502/m740.cpp",     GEN_DIR .. "emu/cpu/m6502/m740.hxx" },
		{ MAME_DIR .. "src/devices/cpu/m6502/r65c02.cpp",   GEN_DIR .. "emu/cpu/m6502/r65c02.hxx" },
		{ MAME_DIR .. "src/devices/cpu/m6502/r65c19.cpp",   GEN_DIR .. "emu/cpu/m6502/r65c19.hxx" },
		{ MAME_DIR .. "src/devices/cpu/m6502/rp2a03.cpp",   GEN_DIR .. "emu/cpu/m6502/rp2a03.hxx" },
		{ MAME_DIR .. "src/devices/cpu/m6502/w65c02s.cpp",  GEN_DIR .. "emu/cpu/m6502/w65c02s.hxx" },
	}
end

if CPUS["ST2XXX"] then
	files {
		MAME_DIR .. "src/devices/cpu/m6502/st2xxx.cpp",
		MAME_DIR .. "src/devices/cpu/m6502/st2xxx.h",
		MAME_DIR .. "src/devices/cpu/m6502/st2204.cpp",
		MAME_DIR .. "src/devices/cpu/m6502/st2204.h",
		MAME_DIR .. "src/devices/cpu/m6502/st2205u.cpp",
		MAME_DIR .. "src/devices/cpu/m6502/st2205u.h",
	}
end

if CPUS["XAVIX"] then
	files {
		MAME_DIR .. "src/devices/cpu/m6502/xavix.cpp",
		MAME_DIR .. "src/devices/cpu/m6502/xavix.h",
	}

	custombuildtask {
		{ MAME_DIR .. "src/devices/cpu/m6502/oxavix.lst",   GEN_DIR .. "emu/cpu/m6502/xavix.hxx",   { MAME_DIR .. "src/devices/cpu/m6502/m6502make.py",   MAME_DIR  .. "src/devices/cpu/m6502/dxavix.lst"   }, {"@echo Generating xavix instruction source file...", PYTHON .. " $(1) s xavix $(<) $(2) $(@)" }},
	}

	dependency {
		{ MAME_DIR .. "src/devices/cpu/m6502/xavix.cpp",    GEN_DIR .. "emu/cpu/m6502/xavix.hxx" },
	}
end

if CPUS["XAVIX2000"] then
	files {
		MAME_DIR .. "src/devices/cpu/m6502/xavix2000.cpp",
		MAME_DIR .. "src/devices/cpu/m6502/xavix2000.h",
	}

	custombuildtask {
		{ MAME_DIR .. "src/devices/cpu/m6502/oxavix2000.lst",   GEN_DIR .. "emu/cpu/m6502/xavix2000.hxx",   { MAME_DIR .. "src/devices/cpu/m6502/m6502make.py",   MAME_DIR  .. "src/devices/cpu/m6502/dxavix2000.lst"   }, {"@echo Generating xavix2000 instruction source file...", PYTHON .. " $(1) s xavix2000 $(<) $(2) $(@)" }},
	}

	dependency {
		{ MAME_DIR .. "src/devices/cpu/m6502/xavix2000.cpp",    GEN_DIR .. "emu/cpu/m6502/xavix2000.hxx" },
	}
end

if opt_tool(CPUS, "M6502") then
	table.insert(disasm_custombuildtask, { MAME_DIR .. "src/devices/cpu/m6502/odeco16.lst",  GEN_DIR .. "emu/cpu/m6502/deco16d.hxx",  { MAME_DIR .. "src/devices/cpu/m6502/m6502make.py",   MAME_DIR  .. "src/devices/cpu/m6502/ddeco16.lst"  }, {"@echo Generating deco16 disassembler source file...", PYTHON .. " $(1) d deco16 $(<) $(2) $(@)" }})
	table.insert(disasm_custombuildtask, { MAME_DIR .. "src/devices/cpu/m6502/om4510.lst",   GEN_DIR .. "emu/cpu/m6502/m4510d.hxx",   { MAME_DIR .. "src/devices/cpu/m6502/m6502make.py",   MAME_DIR  .. "src/devices/cpu/m6502/dm4510.lst"   }, {"@echo Generating m4510 disassembler source file...", PYTHON .. " $(1) d m4510 $(<) $(2) $(@)" }})
	table.insert(disasm_custombuildtask, { MAME_DIR .. "src/devices/cpu/m6502/om6502.lst",   GEN_DIR .. "emu/cpu/m6502/m6502d.hxx",   { MAME_DIR .. "src/devices/cpu/m6502/m6502make.py",   MAME_DIR  .. "src/devices/cpu/m6502/dm6502.lst"   }, {"@echo Generating m6502 disassembler source file...", PYTHON .. " $(1) d m6502 $(<) $(2) $(@)" }})
	table.insert(disasm_custombuildtask, { MAME_DIR .. "src/devices/cpu/m6502/om65c02.lst",  GEN_DIR .. "emu/cpu/m6502/m65c02d.hxx",  { MAME_DIR .. "src/devices/cpu/m6502/m6502make.py",   MAME_DIR  .. "src/devices/cpu/m6502/dm65c02.lst"  }, {"@echo Generating m65c02 disassembler source file...", PYTHON .. " $(1) d m65c02 $(<) $(2) $(@)" }})
	table.insert(disasm_custombuildtask, { MAME_DIR .. "src/devices/cpu/m6502/om65ce02.lst", GEN_DIR .. "emu/cpu/m6502/m65ce02d.hxx", { MAME_DIR .. "src/devices/cpu/m6502/m6502make.py",   MAME_DIR  .. "src/devices/cpu/m6502/dm65ce02.lst" }, {"@echo Generating m65ce02 disassembler source file...", PYTHON .. " $(1) d m65ce02 $(<) $(2) $(@)" }})
	table.insert(disasm_custombuildtask, { MAME_DIR .. "src/devices/cpu/m6502/om6509.lst",   GEN_DIR .. "emu/cpu/m6502/m6509d.hxx",   { MAME_DIR .. "src/devices/cpu/m6502/m6502make.py",   MAME_DIR  .. "src/devices/cpu/m6502/dm6509.lst"   }, {"@echo Generating m6509 disassembler source file...", PYTHON .. " $(1) d m6509 $(<) $(2) $(@)" }})
	table.insert(disasm_custombuildtask, { MAME_DIR .. "src/devices/cpu/m6502/om6510.lst",   GEN_DIR .. "emu/cpu/m6502/m6510d.hxx",   { MAME_DIR .. "src/devices/cpu/m6502/m6502make.py",   MAME_DIR  .. "src/devices/cpu/m6502/dm6510.lst"   }, {"@echo Generating m6510 disassembler source file...", PYTHON .. " $(1) d m6510 $(<) $(2) $(@)" }})
	table.insert(disasm_custombuildtask, { MAME_DIR .. "src/devices/cpu/m6502/om740.lst" ,   GEN_DIR .. "emu/cpu/m6502/m740d.hxx",    { MAME_DIR .. "src/devices/cpu/m6502/m6502make.py",   MAME_DIR  .. "src/devices/cpu/m6502/dm740.lst"    }, {"@echo Generating m740 disassembler source file...", PYTHON .. " $(1) d m740 $(<) $(2) $(@)" }})
	table.insert(disasm_custombuildtask, { MAME_DIR .. "src/devices/cpu/m6502/dr65c02.lst",  GEN_DIR .. "emu/cpu/m6502/r65c02d.hxx",  { MAME_DIR .. "src/devices/cpu/m6502/m6502make.py",                                                     }, {"@echo Generating r65c02 disassembler source file...", PYTHON .. " $(1) d r65c02 - $(<) $(@)" }})
	table.insert(disasm_custombuildtask, { MAME_DIR .. "src/devices/cpu/m6502/or65c19.lst",  GEN_DIR .. "emu/cpu/m6502/r65c19d.hxx",  { MAME_DIR .. "src/devices/cpu/m6502/m6502make.py",   MAME_DIR  .. "src/devices/cpu/m6502/dr65c19.lst"  }, {"@echo Generating r65c19 disassembler source file...", PYTHON .. " $(1) d r65c19 $(<) $(2) $(@)" }})
	table.insert(disasm_custombuildtask, { MAME_DIR .. "src/devices/cpu/m6502/orp2a03.lst",  GEN_DIR .. "emu/cpu/m6502/rp2a03d.hxx",  { MAME_DIR .. "src/devices/cpu/m6502/m6502make.py",   MAME_DIR  .. "src/devices/cpu/m6502/drp2a03.lst"  }, {"@echo Generating rp2a03 disassembler source file...", PYTHON .. " $(1) d rp2a03 $(<) $(2) $(@)" }})

	table.insert(disasm_dependency, { MAME_DIR .. "src/devices/cpu/m6502/deco16d.cpp",   GEN_DIR .. "emu/cpu/m6502/deco16d.hxx" })
	table.insert(disasm_dependency, { MAME_DIR .. "src/devices/cpu/m6502/m4510d.cpp",    GEN_DIR .. "emu/cpu/m6502/m4510d.hxx" })
	table.insert(disasm_dependency, { MAME_DIR .. "src/devices/cpu/m6502/m6502d.cpp",    GEN_DIR .. "emu/cpu/m6502/m6502d.hxx" })
	table.insert(disasm_dependency, { MAME_DIR .. "src/devices/cpu/m6502/m6509d.cpp",    GEN_DIR .. "emu/cpu/m6502/m6509d.hxx" })
	table.insert(disasm_dependency, { MAME_DIR .. "src/devices/cpu/m6502/m6510d.cpp",    GEN_DIR .. "emu/cpu/m6502/m6510d.hxx" })
	table.insert(disasm_dependency, { MAME_DIR .. "src/devices/cpu/m6502/m65c02d.cpp",   GEN_DIR .. "emu/cpu/m6502/m65c02d.hxx" })
	table.insert(disasm_dependency, { MAME_DIR .. "src/devices/cpu/m6502/m65ce02d.cpp",  GEN_DIR .. "emu/cpu/m6502/m65ce02d.hxx" })
	table.insert(disasm_dependency, { MAME_DIR .. "src/devices/cpu/m6502/m740d.cpp",     GEN_DIR .. "emu/cpu/m6502/m740d.hxx" })
	table.insert(disasm_dependency, { MAME_DIR .. "src/devices/cpu/m6502/r65c02d.cpp",   GEN_DIR .. "emu/cpu/m6502/r65c02d.hxx" })
	table.insert(disasm_dependency, { MAME_DIR .. "src/devices/cpu/m6502/r65c19d.cpp",   GEN_DIR .. "emu/cpu/m6502/r65c19d.hxx" })
	table.insert(disasm_dependency, { MAME_DIR .. "src/devices/cpu/m6502/rp2a03d.cpp",   GEN_DIR .. "emu/cpu/m6502/rp2a03d.hxx" })

	table.insert(disasm_files, MAME_DIR .. "src/devices/cpu/m6502/deco16d.cpp")
	table.insert(disasm_files, MAME_DIR .. "src/devices/cpu/m6502/deco16d.h")
	table.insert(disasm_files, MAME_DIR .. "src/devices/cpu/m6502/m4510d.cpp")
	table.insert(disasm_files, MAME_DIR .. "src/devices/cpu/m6502/m4510d.h")
	table.insert(disasm_files, MAME_DIR .. "src/devices/cpu/m6502/m6502d.cpp")
	table.insert(disasm_files, MAME_DIR .. "src/devices/cpu/m6502/m6502d.h")
	table.insert(disasm_files, MAME_DIR .. "src/devices/cpu/m6502/m6509d.cpp")
	table.insert(disasm_files, MAME_DIR .. "src/devices/cpu/m6502/m6509d.h")
	table.insert(disasm_files, MAME_DIR .. "src/devices/cpu/m6502/m6510d.cpp")
	table.insert(disasm_files, MAME_DIR .. "src/devices/cpu/m6502/m6510d.h")
	table.insert(disasm_files, MAME_DIR .. "src/devices/cpu/m6502/m65c02d.cpp")
	table.insert(disasm_files, MAME_DIR .. "src/devices/cpu/m6502/m65c02d.h")
	table.insert(disasm_files, MAME_DIR .. "src/devices/cpu/m6502/m65ce02d.cpp")
	table.insert(disasm_files, MAME_DIR .. "src/devices/cpu/m6502/m65ce02d.h")
	table.insert(disasm_files, MAME_DIR .. "src/devices/cpu/m6502/m740d.cpp")
	table.insert(disasm_files, MAME_DIR .. "src/devices/cpu/m6502/m740d.h")
	table.insert(disasm_files, MAME_DIR .. "src/devices/cpu/m6502/r65c02d.cpp")
	table.insert(disasm_files, MAME_DIR .. "src/devices/cpu/m6502/r65c02d.h")
	table.insert(disasm_files, MAME_DIR .. "src/devices/cpu/m6502/r65c19d.cpp")
	table.insert(disasm_files, MAME_DIR .. "src/devices/cpu/m6502/r65c19d.h")
	table.insert(disasm_files, MAME_DIR .. "src/devices/cpu/m6502/rp2a03d.cpp")
	table.insert(disasm_files, MAME_DIR .. "src/devices/cpu/m6502/rp2a03d.h")
end

if opt_tool(CPUS, "XAVIX") then
	table.insert(disasm_custombuildtask, { MAME_DIR .. "src/devices/cpu/m6502/oxavix.lst",   GEN_DIR .. "emu/cpu/m6502/xavixd.hxx",   { MAME_DIR .. "src/devices/cpu/m6502/m6502make.py",   MAME_DIR  .. "src/devices/cpu/m6502/dxavix.lst"   }, {"@echo Generating xavix disassembler source file...", PYTHON .. " $(1) d xavix $(<) $(2) $(@)" }})

	table.insert(disasm_dependency, { MAME_DIR .. "src/devices/cpu/m6502/xavixd.cpp",    GEN_DIR .. "emu/cpu/m6502/xavixd.hxx" })

	table.insert(disasm_files, MAME_DIR .. "src/devices/cpu/m6502/xavixd.cpp")
	table.insert(disasm_files, MAME_DIR .. "src/devices/cpu/m6502/xavixd.h")
end

if opt_tool(CPUS, "XAVIX2000") then
	table.insert(disasm_custombuildtask, { MAME_DIR .. "src/devices/cpu/m6502/oxavix2000.lst",   GEN_DIR .. "emu/cpu/m6502/xavix2000d.hxx",   { MAME_DIR .. "src/devices/cpu/m6502/m6502make.py",   MAME_DIR  .. "src/devices/cpu/m6502/dxavix2000.lst"   }, {"@echo Generating xavix2000 disassembler source file...", PYTHON .. " $(1) d xavix2000 $(<) $(2) $(@)" }})

	table.insert(disasm_dependency, { MAME_DIR .. "src/devices/cpu/m6502/xavix2000d.cpp",    GEN_DIR .. "emu/cpu/m6502/xavix2000d.hxx" })

	table.insert(disasm_files, MAME_DIR .. "src/devices/cpu/m6502/xavix2000d.cpp")
	table.insert(disasm_files, MAME_DIR .. "src/devices/cpu/m6502/xavix2000d.h")
end

--------------------------------------------------
-- Motorola 680x
--@src/devices/cpu/m6800/m6800.h,CPUS["M6800"] = true
--@src/devices/cpu/m6800/m6801.h,CPUS["M6800"] = true
--------------------------------------------------

if CPUS["M6800"] then
	files {
		MAME_DIR .. "src/devices/cpu/m6800/m6800.cpp",
		MAME_DIR .. "src/devices/cpu/m6800/m6800.h",
		MAME_DIR .. "src/devices/cpu/m6800/m6801.cpp",
		MAME_DIR .. "src/devices/cpu/m6800/m6801.h",
		MAME_DIR .. "src/devices/cpu/m6800/6800ops.hxx",
	}
end

if opt_tool(CPUS, "M6800") then
	table.insert(disasm_files , MAME_DIR .. "src/devices/cpu/m6800/6800dasm.cpp")
	table.insert(disasm_files , MAME_DIR .. "src/devices/cpu/m6800/6800dasm.h")
end

--------------------------------------------------
-- Motorola 6805
--@src/devices/cpu/m6805/m6805.h,CPUS["M6805"] = true
--------------------------------------------------

if CPUS["M6805"] then
	files {
		MAME_DIR .. "src/devices/cpu/m6805/m6805.cpp",
		MAME_DIR .. "src/devices/cpu/m6805/m6805.h",
		MAME_DIR .. "src/devices/cpu/m6805/m6805defs.h",
		MAME_DIR .. "src/devices/cpu/m6805/6805ops.hxx",
		MAME_DIR .. "src/devices/cpu/m6805/m68705.cpp",
		MAME_DIR .. "src/devices/cpu/m6805/m68705.h",
		MAME_DIR .. "src/devices/cpu/m6805/m68hc05.cpp",
		MAME_DIR .. "src/devices/cpu/m6805/m68hc05.h",
	}
end

if opt_tool(CPUS, "M6805") then
	table.insert(disasm_files , MAME_DIR .. "src/devices/cpu/m6805/6805dasm.cpp")
	table.insert(disasm_files , MAME_DIR .. "src/devices/cpu/m6805/6805dasm.h")
end

--------------------------------------------------
-- Motorola 6809
--@src/devices/cpu/m6809/m6809.h,CPUS["M6809"] = true
--@src/devices/cpu/m6809/hd6309.h,CPUS["M6809"] = true
--@src/devices/cpu/m6809/konami.h,CPUS["M6809"] = true
--------------------------------------------------

if CPUS["M6809"] then
	files {
		MAME_DIR .. "src/devices/cpu/m6809/m6809.cpp",
		MAME_DIR .. "src/devices/cpu/m6809/m6809.h",
		MAME_DIR .. "src/devices/cpu/m6809/hd6309.cpp",
		MAME_DIR .. "src/devices/cpu/m6809/hd6309.h",
		MAME_DIR .. "src/devices/cpu/m6809/konami.cpp",
		MAME_DIR .. "src/devices/cpu/m6809/konami.h",
		MAME_DIR .. "src/devices/cpu/m6809/m6809inl.h",
	}

	dependency {
		{ MAME_DIR .. "src/devices/cpu/m6809/m6809.cpp",   GEN_DIR .. "emu/cpu/m6809/m6809.hxx" },
		{ MAME_DIR .. "src/devices/cpu/m6809/hd6309.cpp",  GEN_DIR .. "emu/cpu/m6809/hd6309.hxx" },
		{ MAME_DIR .. "src/devices/cpu/m6809/konami.cpp",  GEN_DIR .. "emu/cpu/m6809/konami.hxx" },
	}

	custombuildtask {
		{ MAME_DIR .. "src/devices/cpu/m6809/m6809.lst"  , GEN_DIR .. "emu/cpu/m6809/m6809.hxx",   { MAME_DIR .. "src/devices/cpu/m6809/m6809make.py"  , MAME_DIR .. "src/devices/cpu/m6809/base6x09.lst"  }, {"@echo Generating m6809 source file...", PYTHON .. " $(1) $(<) > $(@)" }},
		{ MAME_DIR .. "src/devices/cpu/m6809/hd6309.lst" , GEN_DIR .. "emu/cpu/m6809/hd6309.hxx",  { MAME_DIR .. "src/devices/cpu/m6809/m6809make.py"  , MAME_DIR .. "src/devices/cpu/m6809/base6x09.lst"  }, {"@echo Generating hd6309 source file...", PYTHON .. " $(1) $(<) > $(@)" }},
		{ MAME_DIR .. "src/devices/cpu/m6809/konami.lst" , GEN_DIR .. "emu/cpu/m6809/konami.hxx",  { MAME_DIR .. "src/devices/cpu/m6809/m6809make.py"  , MAME_DIR .. "src/devices/cpu/m6809/base6x09.lst"  }, {"@echo Generating konami source file...", PYTHON .. " $(1) $(<) > $(@)" }},
	}
end

if opt_tool(CPUS, "M6809") then
	table.insert(disasm_files , MAME_DIR .. "src/devices/cpu/m6809/6x09dasm.cpp")
	table.insert(disasm_files , MAME_DIR .. "src/devices/cpu/m6809/6x09dasm.h")
end

--------------------------------------------------
-- Motorola 68HC11
--@src/devices/cpu/mc68hc11/mc68hc11.h,CPUS["MC68HC11"] = true
--------------------------------------------------

if CPUS["MC68HC11"] then
	files {
		MAME_DIR .. "src/devices/cpu/mc68hc11/mc68hc11.cpp",
		MAME_DIR .. "src/devices/cpu/mc68hc11/mc68hc11.h",
		MAME_DIR .. "src/devices/cpu/mc68hc11/hc11ops.h",
		MAME_DIR .. "src/devices/cpu/mc68hc11/hc11ops.hxx",
	}
end

if opt_tool(CPUS, "MC68HC11") then
	table.insert(disasm_files , MAME_DIR .. "src/devices/cpu/mc68hc11/hc11dasm.cpp")
	table.insert(disasm_files , MAME_DIR .. "src/devices/cpu/mc68hc11/hc11dasm.h")
end

--------------------------------------------------
-- Motorola 68000 series
--@src/devices/cpu/m68000/m68000.h,CPUS["M680X0"] = true
--@src/devices/cpu/m68000/m68008.h,CPUS["M680X0"] = true
--@src/devices/cpu/m68000/m68010.h,CPUS["M680X0"] = true
--@src/devices/cpu/m68000/m68020.h,CPUS["M680X0"] = true
--@src/devices/cpu/m68000/m68030.h,CPUS["M680X0"] = true
--@src/devices/cpu/m68000/m68040.h,CPUS["M680X0"] = true
--@src/devices/cpu/m68000/scc68070.h,CPUS["M680X0"] = true
--@src/devices/cpu/m68000/fscpu32.h,CPUS["M680X0"] = true
--@src/devices/cpu/m68000/mcf5206e.h,CPUS["M680X0"] = true
--@src/devices/cpu/m68000/tmp68301.h,CPUS["M680X0"] = true
--------------------------------------------------

if CPUS["M680X0"] then
	files {
		MAME_DIR .. "src/devices/cpu/m68000/m68kcpu.cpp",
		MAME_DIR .. "src/devices/cpu/m68000/m68kcpu.h",
		MAME_DIR .. "src/devices/cpu/m68000/m68kops.cpp",
		MAME_DIR .. "src/devices/cpu/m68000/m68kops.h",
		MAME_DIR .. "src/devices/cpu/m68000/m68kfpu.cpp",
		MAME_DIR .. "src/devices/cpu/m68000/m68kmmu.h",
		MAME_DIR .. "src/devices/cpu/m68000/m68kmusashi.h",
		MAME_DIR .. "src/devices/cpu/m68000/m68kcommon.h",
		MAME_DIR .. "src/devices/cpu/m68000/m68kcommon.cpp",
		MAME_DIR .. "src/devices/cpu/m68000/m68000.h",
		MAME_DIR .. "src/devices/cpu/m68000/m68000.cpp",
		MAME_DIR .. "src/devices/cpu/m68000/m68000.lst",
		MAME_DIR .. "src/devices/cpu/m68000/m68000gen.py",
		MAME_DIR .. "src/devices/cpu/m68000/m68000-decode.cpp",
		MAME_DIR .. "src/devices/cpu/m68000/m68000-head.h",
		MAME_DIR .. "src/devices/cpu/m68000/m68000-sdf.cpp",
		MAME_DIR .. "src/devices/cpu/m68000/m68000-sif.cpp",
		MAME_DIR .. "src/devices/cpu/m68000/m68000-sdp.cpp",
		MAME_DIR .. "src/devices/cpu/m68000/m68000-sip.cpp",
		MAME_DIR .. "src/devices/cpu/m68000/m68000mcu-head.h",
		MAME_DIR .. "src/devices/cpu/m68000/m68000mcu-sdfm.cpp",
		MAME_DIR .. "src/devices/cpu/m68000/m68000mcu-sifm.cpp",
		MAME_DIR .. "src/devices/cpu/m68000/m68000mcu-sdpm.cpp",
		MAME_DIR .. "src/devices/cpu/m68000/m68000mcu-sipm.cpp",
		MAME_DIR .. "src/devices/cpu/m68000/m68000mcu.h",
		MAME_DIR .. "src/devices/cpu/m68000/m68000mcu.cpp",
		MAME_DIR .. "src/devices/cpu/m68000/m68008-head.h",
		MAME_DIR .. "src/devices/cpu/m68000/m68008-sdf8.cpp",
		MAME_DIR .. "src/devices/cpu/m68000/m68008-sif8.cpp",
		MAME_DIR .. "src/devices/cpu/m68000/m68008-sdp8.cpp",
		MAME_DIR .. "src/devices/cpu/m68000/m68008-sip8.cpp",
		MAME_DIR .. "src/devices/cpu/m68000/m68008.h",
		MAME_DIR .. "src/devices/cpu/m68000/m68008.cpp",
		MAME_DIR .. "src/devices/cpu/m68000/m68000musashi.h",
		MAME_DIR .. "src/devices/cpu/m68000/m68000musashi.cpp",
		MAME_DIR .. "src/devices/cpu/m68000/m68010.h",
		MAME_DIR .. "src/devices/cpu/m68000/m68010.cpp",
		MAME_DIR .. "src/devices/cpu/m68000/m68020.h",
		MAME_DIR .. "src/devices/cpu/m68000/m68020.cpp",
		MAME_DIR .. "src/devices/cpu/m68000/m68030.h",
		MAME_DIR .. "src/devices/cpu/m68000/m68030.cpp",
		MAME_DIR .. "src/devices/cpu/m68000/m68040.h",
		MAME_DIR .. "src/devices/cpu/m68000/m68040.cpp",
		MAME_DIR .. "src/devices/cpu/m68000/scc68070.h",
		MAME_DIR .. "src/devices/cpu/m68000/scc68070.cpp",
		MAME_DIR .. "src/devices/cpu/m68000/fscpu32.h",
		MAME_DIR .. "src/devices/cpu/m68000/fscpu32.cpp",
		MAME_DIR .. "src/devices/cpu/m68000/mcf5206e.h",
		MAME_DIR .. "src/devices/cpu/m68000/mcf5206e.cpp",
		MAME_DIR .. "src/devices/cpu/m68000/tmp68301.h",
		MAME_DIR .. "src/devices/cpu/m68000/tmp68301.cpp",
	}
end

if opt_tool(CPUS, "M680X0") then
	table.insert(disasm_files , MAME_DIR .. "src/devices/cpu/m68000/m68kdasm.cpp")
	table.insert(disasm_files , MAME_DIR .. "src/devices/cpu/m68000/m68kdasm.h")
end

--------------------------------------------------
-- Motorola/Freescale DSP56156
--@src/devices/cpu/dsp56156/dsp56156.h,CPUS["DSP56156"] = true
--------------------------------------------------

if CPUS["DSP56156"] then
	files {
		MAME_DIR .. "src/devices/cpu/dsp56156/dsp56156.cpp",
		MAME_DIR .. "src/devices/cpu/dsp56156/dsp56156.h",
		MAME_DIR .. "src/devices/cpu/dsp56156/dsp56mem.cpp",
		MAME_DIR .. "src/devices/cpu/dsp56156/dsp56mem.h",
		MAME_DIR .. "src/devices/cpu/dsp56156/dsp56pcu.cpp",
		MAME_DIR .. "src/devices/cpu/dsp56156/dsp56pcu.h",
		MAME_DIR .. "src/devices/cpu/dsp56156/dsp56def.h",
		MAME_DIR .. "src/devices/cpu/dsp56156/dsp56ops.hxx",
	}
end

if opt_tool(CPUS, "DSP56156") then
	table.insert(disasm_files , MAME_DIR .. "src/devices/cpu/dsp56156/dsp56dsm.cpp")
	table.insert(disasm_files , MAME_DIR .. "src/devices/cpu/dsp56156/dsp56dsm.h")
	table.insert(disasm_files , MAME_DIR .. "src/devices/cpu/dsp56156/opcode.cpp")
	table.insert(disasm_files , MAME_DIR .. "src/devices/cpu/dsp56156/opcode.h")
	table.insert(disasm_files , MAME_DIR .. "src/devices/cpu/dsp56156/inst.cpp")
	table.insert(disasm_files , MAME_DIR .. "src/devices/cpu/dsp56156/inst.h")
	table.insert(disasm_files , MAME_DIR .. "src/devices/cpu/dsp56156/pmove.cpp")
	table.insert(disasm_files , MAME_DIR .. "src/devices/cpu/dsp56156/pmove.h")
	table.insert(disasm_files , MAME_DIR .. "src/devices/cpu/dsp56156/tables.cpp")
	table.insert(disasm_files , MAME_DIR .. "src/devices/cpu/dsp56156/tables.h")
end

--------------------------------------------------
-- PDP-1
--@src/devices/cpu/pdp1/pdp1.h,CPUS["PDP1"] = true
--------------------------------------------------

if CPUS["PDP1"] then
	files {
		MAME_DIR .. "src/devices/cpu/pdp1/pdp1.cpp",
		MAME_DIR .. "src/devices/cpu/pdp1/pdp1.h",
	}
end

if opt_tool(CPUS, "PDP1") then
	table.insert(disasm_files , MAME_DIR .. "src/devices/cpu/pdp1/pdp1dasm.cpp")
	table.insert(disasm_files , MAME_DIR .. "src/devices/cpu/pdp1/pdp1dasm.h")
end

--------------------------------------------------
-- PATINHO FEIO - Escola Politecnica - USP (Brazil)
--@src/devices/cpu/patinhofeio/patinhofeio_cpu.h,CPUS["PATINHOFEIO"] = true
--------------------------------------------------

if CPUS["PATINHOFEIO"] then
	files {
		MAME_DIR .. "src/devices/cpu/patinhofeio/patinho_feio.cpp",
		MAME_DIR .. "src/devices/cpu/patinhofeio/patinhofeio_cpu.h",
	}
end

if opt_tool(CPUS, "PATINHOFEIO") then
	table.insert(disasm_files , MAME_DIR .. "src/devices/cpu/patinhofeio/patinho_feio_dasm.cpp")
	table.insert(disasm_files , MAME_DIR .. "src/devices/cpu/patinhofeio/patinho_feio_dasm.h")
end

--------------------------------------------------
-- Motorola PowerPC series
--@src/devices/cpu/powerpc/ppc.h,CPUS["POWERPC"] = true
--------------------------------------------------

if CPUS["POWERPC"] then
	files {
		MAME_DIR .. "src/devices/cpu/powerpc/ppccom.cpp",
		MAME_DIR .. "src/devices/cpu/powerpc/ppccom.h",
		MAME_DIR .. "src/devices/cpu/powerpc/ppcfe.cpp",
		MAME_DIR .. "src/devices/cpu/powerpc/ppcfe.h",
		MAME_DIR .. "src/devices/cpu/powerpc/ppcdrc.cpp",
		MAME_DIR .. "src/devices/cpu/powerpc/ppc.h",
	}
end

if opt_tool(CPUS, "POWERPC") then
	table.insert(disasm_files , MAME_DIR .. "src/devices/cpu/powerpc/ppc_dasm.cpp")
	table.insert(disasm_files , MAME_DIR .. "src/devices/cpu/powerpc/ppc_dasm.h")
end

--------------------------------------------------
-- NEC V-series Intel-compatible
--@src/devices/cpu/nec/nec.h,CPUS["NEC"] = true
--@src/devices/cpu/nec/v25.h,CPUS["NEC"] = true
--@src/devices/cpu/nec/v5x.h,CPUS["NEC"] = true
--@src/devices/cpu/v30mz/v30mz.h,CPUS["V30MZ"] = true
--------------------------------------------------

if CPUS["NEC"] then
	files {
		MAME_DIR .. "src/devices/cpu/nec/nec.cpp",
		MAME_DIR .. "src/devices/cpu/nec/nec.h",
		MAME_DIR .. "src/devices/cpu/nec/necea.h",
		MAME_DIR .. "src/devices/cpu/nec/necinstr.h",
		MAME_DIR .. "src/devices/cpu/nec/necinstr.hxx",
		MAME_DIR .. "src/devices/cpu/nec/nec80inst.hxx",
		MAME_DIR .. "src/devices/cpu/nec/necmacro.h",
		MAME_DIR .. "src/devices/cpu/nec/necmodrm.h",
		MAME_DIR .. "src/devices/cpu/nec/necpriv.ipp",
		MAME_DIR .. "src/devices/cpu/nec/v25instr.h",
		MAME_DIR .. "src/devices/cpu/nec/v25instr.hxx",
		MAME_DIR .. "src/devices/cpu/nec/v25priv.ipp",
		MAME_DIR .. "src/devices/cpu/nec/v25.cpp",
		MAME_DIR .. "src/devices/cpu/nec/v25.h",
		MAME_DIR .. "src/devices/cpu/nec/v25sfr.cpp",
		MAME_DIR .. "src/devices/cpu/nec/v5x.cpp",
		MAME_DIR .. "src/devices/cpu/nec/v5x.h",
	}
end

if opt_tool(CPUS, "NEC") then
	table.insert(disasm_files , MAME_DIR .. "src/devices/cpu/nec/necdasm.cpp")
	table.insert(disasm_files , MAME_DIR .. "src/devices/cpu/nec/necdasm.h")
end

if CPUS["V30MZ"] then
	files {
		MAME_DIR .. "src/devices/cpu/v30mz/v30mz.cpp",
		MAME_DIR .. "src/devices/cpu/v30mz/v30mz.h",
	}
end

if opt_tool(CPUS, "V30MZ") then
	table.insert(disasm_files , MAME_DIR .. "src/devices/cpu/nec/necdasm.cpp")
	table.insert(disasm_files , MAME_DIR .. "src/devices/cpu/nec/necdasm.h")
end

--------------------------------------------------
-- NEC V60/V70
--@src/devices/cpu/v60/v60.h,CPUS["V60"] = true
--------------------------------------------------

if CPUS["V60"] then
	files {
		MAME_DIR .. "src/devices/cpu/v60/v60.cpp",
		MAME_DIR .. "src/devices/cpu/v60/v60.h",
		MAME_DIR .. "src/devices/cpu/v60/am.hxx",
		MAME_DIR .. "src/devices/cpu/v60/am1.hxx",
		MAME_DIR .. "src/devices/cpu/v60/am2.hxx",
		MAME_DIR .. "src/devices/cpu/v60/am3.hxx",
		MAME_DIR .. "src/devices/cpu/v60/op12.hxx",
		MAME_DIR .. "src/devices/cpu/v60/op2.hxx",
		MAME_DIR .. "src/devices/cpu/v60/op3.hxx",
		MAME_DIR .. "src/devices/cpu/v60/op4.hxx",
		MAME_DIR .. "src/devices/cpu/v60/op5.hxx",
		MAME_DIR .. "src/devices/cpu/v60/op6.hxx",
		MAME_DIR .. "src/devices/cpu/v60/op7a.hxx",
		MAME_DIR .. "src/devices/cpu/v60/optable.hxx",
	}
end

if opt_tool(CPUS, "V60") then
	table.insert(disasm_files , MAME_DIR .. "src/devices/cpu/v60/v60d.cpp")
	table.insert(disasm_files , MAME_DIR .. "src/devices/cpu/v60/v60d.h")
end

--------------------------------------------------
-- NEC V810 (uPD70732)
--@src/devices/cpu/v810/v810.h,CPUS["V810"] = true
--------------------------------------------------

if CPUS["V810"] then
	files {
		MAME_DIR .. "src/devices/cpu/v810/v810.cpp",
		MAME_DIR .. "src/devices/cpu/v810/v810.h",
	}
end

if opt_tool(CPUS, "V810") then
	table.insert(disasm_files , MAME_DIR .. "src/devices/cpu/v810/v810dasm.cpp")
	table.insert(disasm_files , MAME_DIR .. "src/devices/cpu/v810/v810dasm.h")
end

--------------------------------------------------
-- NEC V850, disassembler only
--------------------------------------------------

if opt_tool(CPUS, "V850") then
	table.insert(disasm_files , MAME_DIR .. "src/devices/cpu/v850/v850dasm.cpp")
	table.insert(disasm_files , MAME_DIR .. "src/devices/cpu/v850/v850dasm.h")
end

--------------------------------------------------
-- NEC uPD7725
--@src/devices/cpu/upd7725/upd7725.h,CPUS["UPD7725"] = true
--------------------------------------------------

if CPUS["UPD7725"] then
	files {
		MAME_DIR .. "src/devices/cpu/upd7725/upd7725.cpp",
		MAME_DIR .. "src/devices/cpu/upd7725/upd7725.h",
	}
end

if opt_tool(CPUS, "UPD7725") then
	table.insert(disasm_files , MAME_DIR .. "src/devices/cpu/upd7725/dasm7725.cpp")
	table.insert(disasm_files , MAME_DIR .. "src/devices/cpu/upd7725/dasm7725.h")
end

--------------------------------------------------
-- NEC uPD7810 series
--@src/devices/cpu/upd7810/upd7810.h,CPUS["UPD7810"] = true
--@src/devices/cpu/upd7810/upd7811.h,CPUS["UPD7810"] = true
--------------------------------------------------

if CPUS["UPD7810"] then
	files {
		MAME_DIR .. "src/devices/cpu/upd7810/upd7810.cpp",
		MAME_DIR .. "src/devices/cpu/upd7810/upd7810.h",
		MAME_DIR .. "src/devices/cpu/upd7810/upd7810_opcodes.cpp",
		MAME_DIR .. "src/devices/cpu/upd7810/upd7810_table.cpp",
		MAME_DIR .. "src/devices/cpu/upd7810/upd7810_macros.h",
	}
end

if opt_tool(CPUS, "UPD7810") then
	table.insert(disasm_files , MAME_DIR .. "src/devices/cpu/upd7810/upd7810_dasm.cpp")
	table.insert(disasm_files , MAME_DIR .. "src/devices/cpu/upd7810/upd7810_dasm.h")
end

--------------------------------------------------
-- NEC uCOM-4 series
--@src/devices/cpu/ucom4/ucom4.h,CPUS["UCOM4"] = true
--------------------------------------------------

if CPUS["UCOM4"] then
	files {
		MAME_DIR .. "src/devices/cpu/ucom4/ucom4.cpp",
		MAME_DIR .. "src/devices/cpu/ucom4/ucom4.h",
		MAME_DIR .. "src/devices/cpu/ucom4/ucom4op.cpp",
	}
end

if opt_tool(CPUS, "UCOM4") then
	table.insert(disasm_files , MAME_DIR .. "src/devices/cpu/ucom4/ucom4d.cpp")
	table.insert(disasm_files , MAME_DIR .. "src/devices/cpu/ucom4/ucom4d.h")
end

--------------------------------------------------
-- Nintendo Minx
--@src/devices/cpu/minx/minx.h,CPUS["MINX"] = true
--------------------------------------------------

if CPUS["MINX"] then
	files {
		MAME_DIR .. "src/devices/cpu/minx/minx.cpp",
		MAME_DIR .. "src/devices/cpu/minx/minx.h",
		MAME_DIR .. "src/devices/cpu/minx/minxfunc.h",
		MAME_DIR .. "src/devices/cpu/minx/minxopce.h",
		MAME_DIR .. "src/devices/cpu/minx/minxopcf.h",
		MAME_DIR .. "src/devices/cpu/minx/minxops.h",
	}
end

if opt_tool(CPUS, "MINX") then
	table.insert(disasm_files , MAME_DIR .. "src/devices/cpu/minx/minxd.cpp")
	table.insert(disasm_files , MAME_DIR .. "src/devices/cpu/minx/minxd.h")
end

--------------------------------------------------
-- Nintendo/SGI RSP (R3000-based + vector processing)
--@src/devices/cpu/rsp/rsp.h,CPUS["RSP"] = true
--------------------------------------------------

if CPUS["RSP"] then
	files {
		MAME_DIR .. "src/devices/cpu/rsp/rsp.cpp",
		MAME_DIR .. "src/devices/cpu/rsp/rsp.h",
		MAME_DIR .. "src/devices/cpu/rsp/rspdefs.h",
		MAME_DIR .. "src/devices/cpu/rsp/rspdiv.h",
	}
end

if opt_tool(CPUS, "RSP") then
	table.insert(disasm_files , MAME_DIR .. "src/devices/cpu/rsp/rsp_dasm.cpp")
	table.insert(disasm_files , MAME_DIR .. "src/devices/cpu/rsp/rsp_dasm.h")
end

--------------------------------------------------
-- Matsushita (Panasonic) MN1400
--@src/devices/cpu/mn1400/mn1400.h,CPUS["MN1400"] = true
--------------------------------------------------

if CPUS["MN1400"] then
	files {
		MAME_DIR .. "src/devices/cpu/mn1400/mn1400base.cpp",
		MAME_DIR .. "src/devices/cpu/mn1400/mn1400base.h",
		MAME_DIR .. "src/devices/cpu/mn1400/mn1400.cpp",
		MAME_DIR .. "src/devices/cpu/mn1400/mn1400.h",
		MAME_DIR .. "src/devices/cpu/mn1400/mn1400op.cpp",
	}
end

if opt_tool(CPUS, "MN1400") then
	table.insert(disasm_files , MAME_DIR .. "src/devices/cpu/mn1400/mn1400d.cpp")
	table.insert(disasm_files , MAME_DIR .. "src/devices/cpu/mn1400/mn1400d.h")
end

--------------------------------------------------
-- Panafacom MN1610, disassembler only
--@src/devices/cpu/mn1610/mn1610d.h,CPUS["MN1610"] = true
--------------------------------------------------

if opt_tool(CPUS, "MN1610") then
	table.insert(disasm_files , MAME_DIR .. "src/devices/cpu/mn1610/mn1610d.cpp")
	table.insert(disasm_files , MAME_DIR .. "src/devices/cpu/mn1610/mn1610d.h")
end

--------------------------------------------------
-- Panasonic MN1880
--@src/devices/cpu/mn1880/mn1880.h,CPUS["MN1880"] = true
--------------------------------------------------

if CPUS["MN1880"] then
	files {
		MAME_DIR .. "src/devices/cpu/mn1880/mn1880.cpp",
		MAME_DIR .. "src/devices/cpu/mn1880/mn1880.h",
	}
end

if opt_tool(CPUS, "MN1880") then
	table.insert(disasm_files , MAME_DIR .. "src/devices/cpu/mn1880/mn1880d.cpp")
	table.insert(disasm_files , MAME_DIR .. "src/devices/cpu/mn1880/mn1880d.h")
end

--------------------------------------------------
-- Panasonic MN10200
--@src/devices/cpu/mn10200/mn10200.h,CPUS["MN10200"] = true
--------------------------------------------------

if CPUS["MN10200"] then
	files {
		MAME_DIR .. "src/devices/cpu/mn10200/mn10200.cpp",
		MAME_DIR .. "src/devices/cpu/mn10200/mn10200.h",
	}
end

if opt_tool(CPUS, "MN10200") then
	table.insert(disasm_files , MAME_DIR .. "src/devices/cpu/mn10200/mn102dis.cpp")
	table.insert(disasm_files , MAME_DIR .. "src/devices/cpu/mn10200/mn102dis.h")
end

--------------------------------------------------
-- Saturn
--@src/devices/cpu/saturn/saturn.h,CPUS["SATURN"] = true
--------------------------------------------------

if CPUS["SATURN"] then
	files {
		MAME_DIR .. "src/devices/cpu/saturn/saturn.cpp",
		MAME_DIR .. "src/devices/cpu/saturn/saturn.h",
		MAME_DIR .. "src/devices/cpu/saturn/satops.ipp",
		MAME_DIR .. "src/devices/cpu/saturn/sattable.ipp",
	}
end

if opt_tool(CPUS, "SATURN") then
	table.insert(disasm_files , MAME_DIR .. "src/devices/cpu/saturn/saturnds.cpp")
	table.insert(disasm_files , MAME_DIR .. "src/devices/cpu/saturn/saturnds.h")
end

--------------------------------------------------
-- Sharp SM510 series
--@src/devices/cpu/sm510/sm510.h,CPUS["SM510"] = true
--@src/devices/cpu/sm510/sm511.h,CPUS["SM510"] = true
--@src/devices/cpu/sm510/sm530.h,CPUS["SM510"] = true
--@src/devices/cpu/sm510/sm590.h,CPUS["SM510"] = true
--@src/devices/cpu/sm510/sm5a.h,CPUS["SM510"] = true
--------------------------------------------------

if CPUS["SM510"] then
	files {
		MAME_DIR .. "src/devices/cpu/sm510/sm510base.cpp",
		MAME_DIR .. "src/devices/cpu/sm510/sm510base.h",
		MAME_DIR .. "src/devices/cpu/sm510/sm510.h",
		MAME_DIR .. "src/devices/cpu/sm510/sm510.cpp",
		MAME_DIR .. "src/devices/cpu/sm510/sm510op.cpp",
		MAME_DIR .. "src/devices/cpu/sm510/sm511.h",
		MAME_DIR .. "src/devices/cpu/sm510/sm511.cpp",
		MAME_DIR .. "src/devices/cpu/sm510/sm500.h",
		MAME_DIR .. "src/devices/cpu/sm510/sm500.cpp",
		MAME_DIR .. "src/devices/cpu/sm510/sm500op.cpp",
		MAME_DIR .. "src/devices/cpu/sm510/sm5a.h",
		MAME_DIR .. "src/devices/cpu/sm510/sm5a.cpp",
		MAME_DIR .. "src/devices/cpu/sm510/sm530.h",
		MAME_DIR .. "src/devices/cpu/sm510/sm530.cpp",
		MAME_DIR .. "src/devices/cpu/sm510/sm530op.cpp",
		MAME_DIR .. "src/devices/cpu/sm510/sm590.h",
		MAME_DIR .. "src/devices/cpu/sm510/sm590.cpp",
		MAME_DIR .. "src/devices/cpu/sm510/sm590op.cpp",
	}
end

if opt_tool(CPUS, "SM510") then
	table.insert(disasm_files , MAME_DIR .. "src/devices/cpu/sm510/sm510d.cpp")
	table.insert(disasm_files , MAME_DIR .. "src/devices/cpu/sm510/sm510d.h")
end

--------------------------------------------------
-- Sharp SM8500
--@src/devices/cpu/sm8500/sm8500.h,CPUS["SM8500"] = true
--------------------------------------------------

if CPUS["SM8500"] then
	files {
		MAME_DIR .. "src/devices/cpu/sm8500/sm8500.cpp",
		MAME_DIR .. "src/devices/cpu/sm8500/sm8500.h",
		MAME_DIR .. "src/devices/cpu/sm8500/sm85ops.h",
	}
end

if opt_tool(CPUS, "SM8500") then
	table.insert(disasm_files , MAME_DIR .. "src/devices/cpu/sm8500/sm8500d.cpp")
	table.insert(disasm_files , MAME_DIR .. "src/devices/cpu/sm8500/sm8500d.h")
end

--------------------------------------------------
-- Signetics 2650
--@src/devices/cpu/s2650/s2650.h,CPUS["S2650"] = true
--------------------------------------------------

if CPUS["S2650"] then
	files {
		MAME_DIR .. "src/devices/cpu/s2650/s2650.cpp",
		MAME_DIR .. "src/devices/cpu/s2650/s2650.h",
		MAME_DIR .. "src/devices/cpu/s2650/s2650cpu.h",
	}
end

if opt_tool(CPUS, "S2650") then
	table.insert(disasm_files , MAME_DIR .. "src/devices/cpu/s2650/2650dasm.cpp")
	table.insert(disasm_files , MAME_DIR .. "src/devices/cpu/s2650/2650dasm.h")
end

--------------------------------------------------
-- SC61860
--@src/devices/cpu/sc61860/sc61860.h,CPUS["SC61860"] = true
--------------------------------------------------

if CPUS["SC61860"] then
	files {
		MAME_DIR .. "src/devices/cpu/sc61860/sc61860.cpp",
		MAME_DIR .. "src/devices/cpu/sc61860/sc61860.h",
		--MAME_DIR .. "src/devices/cpu/sc61860/readpc.cpp",
		MAME_DIR .. "src/devices/cpu/sc61860/scops.hxx",
		MAME_DIR .. "src/devices/cpu/sc61860/sctable.hxx",
	}
end

if opt_tool(CPUS, "SC61860") then
	table.insert(disasm_files , MAME_DIR .. "src/devices/cpu/sc61860/scdasm.cpp")
	table.insert(disasm_files , MAME_DIR .. "src/devices/cpu/sc61860/scdasm.h")
end

--------------------------------------------------
-- Sony/Nintendo SPC700
--@src/devices/cpu/spc700/spc700.h,CPUS["SPC700"] = true
--------------------------------------------------

if CPUS["SPC700"] then
	files {
		MAME_DIR .. "src/devices/cpu/spc700/spc700.cpp",
		MAME_DIR .. "src/devices/cpu/spc700/spc700.h",
		MAME_DIR .. "src/devices/cpu/spc700/spc700ds.h",
	}
end

if opt_tool(CPUS, "SPC700") then
	table.insert(disasm_files , MAME_DIR .. "src/devices/cpu/spc700/spc700ds.cpp")
	table.insert(disasm_files , MAME_DIR .. "src/devices/cpu/spc700/spc700ds.h")
end

--------------------------------------------------
-- SSP1601
--@src/devices/cpu/ssp1601/ssp1601.h,CPUS["SSP1601"] = true
--------------------------------------------------

if CPUS["SSP1601"] then
	files {
		MAME_DIR .. "src/devices/cpu/ssp1601/ssp1601.cpp",
		MAME_DIR .. "src/devices/cpu/ssp1601/ssp1601.h",
	}
end

if opt_tool(CPUS, "SSP1601") then
	table.insert(disasm_files , MAME_DIR .. "src/devices/cpu/ssp1601/ssp1601d.cpp")
	table.insert(disasm_files , MAME_DIR .. "src/devices/cpu/ssp1601/ssp1601d.h")
end

--------------------------------------------------
-- SunPlus u'nSP
--@src/devices/cpu/unsp/unsp.h,CPUS["UNSP"] = true
--------------------------------------------------

if CPUS["UNSP"] then
	files {
		MAME_DIR .. "src/devices/cpu/unsp/unsp.cpp",
		MAME_DIR .. "src/devices/cpu/unsp/unsp.h",
		MAME_DIR .. "src/devices/cpu/unsp/unsp_extended.cpp",
		MAME_DIR .. "src/devices/cpu/unsp/unsp_jumps.cpp",
		MAME_DIR .. "src/devices/cpu/unsp/unsp_exxx.cpp",
		MAME_DIR .. "src/devices/cpu/unsp/unsp_fxxx.cpp",
		MAME_DIR .. "src/devices/cpu/unsp/unsp_other.cpp",
		MAME_DIR .. "src/devices/cpu/unsp/unspdefs.h",
		MAME_DIR .. "src/devices/cpu/unsp/unspdrc.cpp",
		MAME_DIR .. "src/devices/cpu/unsp/unspfe.cpp",
		MAME_DIR .. "src/devices/cpu/unsp/unspfe.h",
	}
end

if opt_tool(CPUS, "UNSP") then
	table.insert(disasm_files , MAME_DIR .. "src/devices/cpu/unsp/unspdasm.cpp")
	table.insert(disasm_files , MAME_DIR .. "src/devices/cpu/unsp/unspdasm.h")
	table.insert(disasm_files , MAME_DIR .. "src/devices/cpu/unsp/unspdasm_extended.cpp")
	table.insert(disasm_files , MAME_DIR .. "src/devices/cpu/unsp/unspdasm_jumps.cpp")
	table.insert(disasm_files , MAME_DIR .. "src/devices/cpu/unsp/unspdasm_exxx.cpp")
	table.insert(disasm_files , MAME_DIR .. "src/devices/cpu/unsp/unspdasm_fxxx.cpp")
	table.insert(disasm_files , MAME_DIR .. "src/devices/cpu/unsp/unspdasm_other.cpp")
end

--------------------------------------------------
-- Atmel 8-bit AVR
--@src/devices/cpu/avr8/avr8.h,CPUS["AVR8"] = true
--------------------------------------------------

if CPUS["AVR8"] then
	files {
		MAME_DIR .. "src/devices/cpu/avr8/avr8.cpp",
		MAME_DIR .. "src/devices/cpu/avr8/avr8.h",
	}
end

if opt_tool(CPUS, "AVR8") then
	table.insert(disasm_files , MAME_DIR .. "src/devices/cpu/avr8/avr8dasm.cpp")
	table.insert(disasm_files , MAME_DIR .. "src/devices/cpu/avr8/avr8dasm.h")
end

--------------------------------------------------
-- Texas Instruments TMS1000 series
--@src/devices/cpu/tms1000/tms1000.h,CPUS["TMS1000"] = true
--@src/devices/cpu/tms1000/tms1000c.h,CPUS["TMS1000"] = true
--@src/devices/cpu/tms1000/tms1100.h,CPUS["TMS1000"] = true
--@src/devices/cpu/tms1000/tms1400.h,CPUS["TMS1000"] = true
--@src/devices/cpu/tms1000/tms2100.h,CPUS["TMS1000"] = true
--@src/devices/cpu/tms1000/tms2400.h,CPUS["TMS1000"] = true
--@src/devices/cpu/tms1000/tms0970.h,CPUS["TMS1000"] = true
--@src/devices/cpu/tms1000/tms0980.h,CPUS["TMS1000"] = true
--@src/devices/cpu/tms1000/tms0270.h,CPUS["TMS1000"] = true
--@src/devices/cpu/tms1000/tp0320.h,CPUS["TMS1000"] = true
--@src/devices/cpu/tms1000/smc1102.h,CPUS["TMS1000"] = true
--------------------------------------------------

if CPUS["TMS1000"] then
	files {
		MAME_DIR .. "src/devices/cpu/tms1000/tms1k_base.cpp",
		MAME_DIR .. "src/devices/cpu/tms1000/tms1k_base.h",
		MAME_DIR .. "src/devices/cpu/tms1000/tms1000.cpp",
		MAME_DIR .. "src/devices/cpu/tms1000/tms1000.h",
		MAME_DIR .. "src/devices/cpu/tms1000/tms1000c.cpp",
		MAME_DIR .. "src/devices/cpu/tms1000/tms1000c.h",
		MAME_DIR .. "src/devices/cpu/tms1000/tms1100.cpp",
		MAME_DIR .. "src/devices/cpu/tms1000/tms1100.h",
		MAME_DIR .. "src/devices/cpu/tms1000/tms1400.cpp",
		MAME_DIR .. "src/devices/cpu/tms1000/tms1400.h",
		MAME_DIR .. "src/devices/cpu/tms1000/tms2100.cpp",
		MAME_DIR .. "src/devices/cpu/tms1000/tms2100.h",
		MAME_DIR .. "src/devices/cpu/tms1000/tms2400.cpp",
		MAME_DIR .. "src/devices/cpu/tms1000/tms2400.h",
		MAME_DIR .. "src/devices/cpu/tms1000/tms0970.cpp",
		MAME_DIR .. "src/devices/cpu/tms1000/tms0970.h",
		MAME_DIR .. "src/devices/cpu/tms1000/tms0980.cpp",
		MAME_DIR .. "src/devices/cpu/tms1000/tms0980.h",
		MAME_DIR .. "src/devices/cpu/tms1000/tms0270.cpp",
		MAME_DIR .. "src/devices/cpu/tms1000/tms0270.h",
		MAME_DIR .. "src/devices/cpu/tms1000/tp0320.cpp",
		MAME_DIR .. "src/devices/cpu/tms1000/tp0320.h",
		MAME_DIR .. "src/devices/cpu/tms1000/smc1102.cpp",
		MAME_DIR .. "src/devices/cpu/tms1000/smc1102.h",
	}
end

if opt_tool(CPUS, "TMS1000") then
	table.insert(disasm_files , MAME_DIR .. "src/devices/cpu/tms1000/tms1k_dasm.cpp")
	table.insert(disasm_files , MAME_DIR .. "src/devices/cpu/tms1000/tms1k_dasm.h")
end

--------------------------------------------------
-- Texas Instruments TMS7000 series
--@src/devices/cpu/tms7000/tms7000.h,CPUS["TMS7000"] = true
--------------------------------------------------

if CPUS["TMS7000"] then
	files {
		MAME_DIR .. "src/devices/cpu/tms7000/tms7000.cpp",
		MAME_DIR .. "src/devices/cpu/tms7000/tms7000.h",
		MAME_DIR .. "src/devices/cpu/tms7000/tms7000op.cpp",
	}
end

if opt_tool(CPUS, "TMS7000") then
	table.insert(disasm_files , MAME_DIR .. "src/devices/cpu/tms7000/7000dasm.cpp")
	table.insert(disasm_files , MAME_DIR .. "src/devices/cpu/tms7000/7000dasm.h")
end

--------------------------------------------------
-- Texas Instruments TMS99xx series
--@src/devices/cpu/tms9900/tms9900.h,CPUS["TMS9900"] = true
--@src/devices/cpu/tms9900/tms9980a.h,CPUS["TMS9900"] = true
--@src/devices/cpu/tms9900/tms9995.h,CPUS["TMS9900"] = true
--@src/devices/cpu/tms9900/ti990_10.h,CPUS["TMS9900"] = true
--------------------------------------------------

if CPUS["TMS9900"] then
	files {
		MAME_DIR .. "src/devices/cpu/tms9900/tms9900.cpp",
		MAME_DIR .. "src/devices/cpu/tms9900/tms9900.h",
		MAME_DIR .. "src/devices/cpu/tms9900/tms9980a.cpp",
		MAME_DIR .. "src/devices/cpu/tms9900/tms9980a.h",
		MAME_DIR .. "src/devices/cpu/tms9900/tms9995.cpp",
		MAME_DIR .. "src/devices/cpu/tms9900/tms9995.h",
		MAME_DIR .. "src/devices/cpu/tms9900/ti990_10.cpp",
		MAME_DIR .. "src/devices/cpu/tms9900/ti990_10.h",
		MAME_DIR .. "src/devices/cpu/tms9900/tms99com.h",
	}
end

if opt_tool(CPUS, "TMS9900") then
	table.insert(disasm_files , MAME_DIR .. "src/devices/cpu/tms9900/9900dasm.cpp")
	table.insert(disasm_files , MAME_DIR .. "src/devices/cpu/tms9900/9900dasm.h")
end

--------------------------------------------------
-- Texas Instruments TMS340x0 graphics controllers
--@src/devices/cpu/tms34010/tms34010.h,CPUS["TMS340X0"] = true
--------------------------------------------------

if CPUS["TMS340X0"] then
	files {
		MAME_DIR .. "src/devices/cpu/tms34010/tms34010.cpp",
		MAME_DIR .. "src/devices/cpu/tms34010/tms34010.h",
		MAME_DIR .. "src/devices/cpu/tms34010/34010fld.hxx",
		MAME_DIR .. "src/devices/cpu/tms34010/34010gfx.hxx",
		MAME_DIR .. "src/devices/cpu/tms34010/34010ops.h",
		MAME_DIR .. "src/devices/cpu/tms34010/34010ops.hxx",
		MAME_DIR .. "src/devices/cpu/tms34010/34010tbl.hxx",
	}
end

if opt_tool(CPUS, "TMS340X0") then
	table.insert(disasm_files , MAME_DIR .. "src/devices/cpu/tms34010/34010dsm.cpp")
	table.insert(disasm_files , MAME_DIR .. "src/devices/cpu/tms34010/34010dsm.h")
end

--------------------------------------------------
-- Texas Instruments TMS3201x DSP
--@src/devices/cpu/tms32010/tms32010.h,CPUS["TMS32010"] = true
--------------------------------------------------

if CPUS["TMS32010"] then
	files {
		MAME_DIR .. "src/devices/cpu/tms32010/tms32010.cpp",
		MAME_DIR .. "src/devices/cpu/tms32010/tms32010.h",
	}
end

if opt_tool(CPUS, "TMS32010") then
	table.insert(disasm_files , MAME_DIR .. "src/devices/cpu/tms32010/32010dsm.cpp")
	table.insert(disasm_files , MAME_DIR .. "src/devices/cpu/tms32010/32010dsm.h")
end

--------------------------------------------------
-- Texas Instruments TMS3202x DSP
--@src/devices/cpu/tms32025/tms32025.h,CPUS["TMS32025"] = true
--------------------------------------------------

if CPUS["TMS32025"] then
	files {
		MAME_DIR .. "src/devices/cpu/tms32025/tms32025.cpp",
		MAME_DIR .. "src/devices/cpu/tms32025/tms32025.h",
	}
end

if opt_tool(CPUS, "TMS32025") then
	table.insert(disasm_files , MAME_DIR .. "src/devices/cpu/tms32025/32025dsm.cpp")
	table.insert(disasm_files , MAME_DIR .. "src/devices/cpu/tms32025/32025dsm.h")
end

--------------------------------------------------
-- Texas Instruments TMS3203x DSP
--@src/devices/cpu/tms32031/tms32031.h,CPUS["TMS32031"] = true
--------------------------------------------------

if CPUS["TMS32031"] then
	files {
		MAME_DIR .. "src/devices/cpu/tms32031/tms32031.cpp",
		MAME_DIR .. "src/devices/cpu/tms32031/tms32031.h",
		MAME_DIR .. "src/devices/cpu/tms32031/32031ops.hxx",
	}
end

if opt_tool(CPUS, "TMS32031") then
	table.insert(disasm_files , MAME_DIR .. "src/devices/cpu/tms32031/dis32031.cpp")
	table.insert(disasm_files , MAME_DIR .. "src/devices/cpu/tms32031/dis32031.h")
end

--------------------------------------------------
-- Texas Instruments TMS3205x DSP
--@src/devices/cpu/tms32051/tms32051.h,CPUS["TMS32051"] = true
--------------------------------------------------

if CPUS["TMS32051"] then
	files {
		MAME_DIR .. "src/devices/cpu/tms32051/tms32051.cpp",
		MAME_DIR .. "src/devices/cpu/tms32051/tms32051.h",
		MAME_DIR .. "src/devices/cpu/tms32051/32051ops.h",
		MAME_DIR .. "src/devices/cpu/tms32051/32051ops.hxx",
	}
end

if opt_tool(CPUS, "TMS32051") then
	table.insert(disasm_files , MAME_DIR .. "src/devices/cpu/tms32051/dis32051.cpp")
	table.insert(disasm_files , MAME_DIR .. "src/devices/cpu/tms32051/dis32051.h")
end

--------------------------------------------------
-- Texas Instruments TMS3208x DSP
--@src/devices/cpu/tms32082/tms32082.h,CPUS["TMS32082"] = true
--------------------------------------------------

if CPUS["TMS32082"] then
	files {
		MAME_DIR .. "src/devices/cpu/tms32082/tms32082.cpp",
		MAME_DIR .. "src/devices/cpu/tms32082/tms32082.h",
		MAME_DIR .. "src/devices/cpu/tms32082/mp_ops.cpp",
	}
end

if opt_tool(CPUS, "TMS32082") then
	table.insert(disasm_files , MAME_DIR .. "src/devices/cpu/tms32082/dis_mp.cpp")
	table.insert(disasm_files , MAME_DIR .. "src/devices/cpu/tms32082/dis_mp.h")
	table.insert(disasm_files , MAME_DIR .. "src/devices/cpu/tms32082/dis_pp.cpp")
	table.insert(disasm_files , MAME_DIR .. "src/devices/cpu/tms32082/dis_pp.h")
end

--------------------------------------------------
-- Texas Instruments TMS57002 DSP
--@src/devices/cpu/tms57002/tms57002.h,CPUS["TMS57002"] = true
--------------------------------------------------

if CPUS["TMS57002"] then
	files {
		MAME_DIR .. "src/devices/cpu/tms57002/tms57002.cpp",
		MAME_DIR .. "src/devices/cpu/tms57002/tms57002.h",
		MAME_DIR .. "src/devices/cpu/tms57002/tmsops.cpp",
		MAME_DIR .. "src/devices/cpu/tms57002/tms57kdec.cpp",
	}
	dependency {
		{ MAME_DIR .. "src/devices/cpu/tms57002/tms57kdec.cpp", GEN_DIR .. "emu/cpu/tms57002/tms57002.hxx" },
		{ MAME_DIR .. "src/devices/cpu/tms57002/tms57002.cpp",  GEN_DIR .. "emu/cpu/tms57002/tms57002.hxx" },
		{ MAME_DIR .. "src/devices/cpu/tms57002/tmsops.cpp",  GEN_DIR .. "emu/cpu/tms57002/tms57002.hxx" },
	}
	custombuildtask {
		{ MAME_DIR .. "src/devices/cpu/tms57002/tmsinstr.lst" , GEN_DIR .. "emu/cpu/tms57002/tms57002.hxx",   { MAME_DIR .. "src/devices/cpu/tms57002/tmsmake.py" }, {"@echo Generating TMS57002 source file...", PYTHON .. " $(1) s $(<) $(@)" } }
	}
end

if opt_tool(CPUS, "TMS57002") then
	table.insert(disasm_files , MAME_DIR .. "src/devices/cpu/tms57002/57002dsm.cpp")
	table.insert(disasm_files , MAME_DIR .. "src/devices/cpu/tms57002/57002dsm.h")
	table.insert(disasm_dependency , { MAME_DIR .. "src/devices/cpu/tms57002/57002dsm.cpp",  GEN_DIR .. "emu/cpu/tms57002/tms57002d.hxx" } )
	table.insert(disasm_dependency , { MAME_DIR .. "src/devices/cpu/tms57002/57002dsm.cpp",  GEN_DIR .. "emu/cpu/tms57002/tms57002.hxx" } )
	table.insert(disasm_custombuildtask , { MAME_DIR .. "src/devices/cpu/tms57002/tmsinstr.lst" , GEN_DIR .. "emu/cpu/tms57002/tms57002d.hxx",   { MAME_DIR .. "src/devices/cpu/tms57002/tmsmake.py" }, {"@echo Generating TMS57002 source file...", PYTHON .. " $(1) d $(<) $(@)" }})
	table.insert(disasm_custombuildtask , { MAME_DIR .. "src/devices/cpu/tms57002/tmsinstr.lst" , GEN_DIR .. "emu/cpu/tms57002/tms57002.hxx",    { MAME_DIR .. "src/devices/cpu/tms57002/tmsmake.py" }, {"@echo Generating TMS57002 source file...", PYTHON .. " $(1) s $(<) $(@)" }})
end

--------------------------------------------------
-- Toshiba TLCS-90 Series
--@src/devices/cpu/tlcs90/tlcs90.h,CPUS["TLCS90"] = true
--------------------------------------------------

if CPUS["TLCS90"] then
	files {
		MAME_DIR .. "src/devices/cpu/tlcs90/tlcs90.cpp",
		MAME_DIR .. "src/devices/cpu/tlcs90/tlcs90.h",
	}
end

if opt_tool(CPUS, "TLCS90") then
	table.insert(disasm_files , MAME_DIR .. "src/devices/cpu/tlcs90/tlcs90d.cpp")
	table.insert(disasm_files , MAME_DIR .. "src/devices/cpu/tlcs90/tlcs90d.h")
end

--------------------------------------------------
-- Toshiba TLCS-870 Series
--@src/devices/cpu/tlcs870/tlcs870.h,CPUS["TLCS870"] = true
--------------------------------------------------

if CPUS["TLCS870"] then
	files {
		MAME_DIR .. "src/devices/cpu/tlcs870/tlcs870.cpp",
		MAME_DIR .. "src/devices/cpu/tlcs870/tlcs870_ops.cpp",
		MAME_DIR .. "src/devices/cpu/tlcs870/tlcs870_ops_reg.cpp",
		MAME_DIR .. "src/devices/cpu/tlcs870/tlcs870_ops_src.cpp",
		MAME_DIR .. "src/devices/cpu/tlcs870/tlcs870_ops_dst.cpp",
		MAME_DIR .. "src/devices/cpu/tlcs870/tlcs870_ops_helper.cpp",
		MAME_DIR .. "src/devices/cpu/tlcs870/tlcs870.h",
	}
end

if opt_tool(CPUS, "TLCS870") then
	table.insert(disasm_files , MAME_DIR .. "src/devices/cpu/tlcs870/tlcs870d.cpp")
	table.insert(disasm_files , MAME_DIR .. "src/devices/cpu/tlcs870/tlcs870d.h")
end

--------------------------------------------------
-- Toshiba TLCS-900 Series
--@src/devices/cpu/tlcs900/tlcs900.h,CPUS["TLCS900"] = true
--------------------------------------------------

if CPUS["TLCS900"] then
	files {
		MAME_DIR .. "src/devices/cpu/tlcs900/tlcs900.cpp",
		MAME_DIR .. "src/devices/cpu/tlcs900/tlcs900.h",
		MAME_DIR .. "src/devices/cpu/tlcs900/900tbl.hxx",
		MAME_DIR .. "src/devices/cpu/tlcs900/900htbl.hxx",
		MAME_DIR .. "src/devices/cpu/tlcs900/tmp95c061.cpp",
		MAME_DIR .. "src/devices/cpu/tlcs900/tmp95c061.h",
		MAME_DIR .. "src/devices/cpu/tlcs900/tmp95c063.cpp",
		MAME_DIR .. "src/devices/cpu/tlcs900/tmp95c063.h",
		MAME_DIR .. "src/devices/cpu/tlcs900/tmp96c141.cpp",
		MAME_DIR .. "src/devices/cpu/tlcs900/tmp96c141.h",
	}
end

if opt_tool(CPUS, "TLCS900") then
	table.insert(disasm_files , MAME_DIR .. "src/devices/cpu/tlcs900/dasm900.cpp")
	table.insert(disasm_files , MAME_DIR .. "src/devices/cpu/tlcs900/dasm900.h")
end

--------------------------------------------------
-- TX0
--@src/devices/cpu/tx0/tx0.h,CPUS["TX0"] = true
--------------------------------------------------

if CPUS["TX0"] then
	files {
		MAME_DIR .. "src/devices/cpu/tx0/tx0.cpp",
		MAME_DIR .. "src/devices/cpu/tx0/tx0.h",
	}
end

if opt_tool(CPUS, "TX0") then
	table.insert(disasm_files , MAME_DIR .. "src/devices/cpu/tx0/tx0dasm.cpp")
	table.insert(disasm_files , MAME_DIR .. "src/devices/cpu/tx0/tx0dasm.h")
end

--------------------------------------------------
-- Zilog Z80
--@src/devices/cpu/z80/z80.h,CPUS["Z80"] = true
--@src/devices/cpu/z80/z80n.h,CPUS["Z80N"] = true
--@src/devices/cpu/z80/kc82.h,CPUS["KC80"] = true
--@src/devices/cpu/z80/kl5c80a12.h,CPUS["KC80"] = true
--@src/devices/cpu/z80/kl5c80a16.h,CPUS["KC80"] = true
--@src/devices/cpu/z80/ky80.h,CPUS["KC80"] = true
--------------------------------------------------

if CPUS["Z80"] or CPUS["KC80"] or CPUS["Z80N"] then
	files {
		MAME_DIR .. "src/devices/cpu/z80/z80.cpp",
		MAME_DIR .. "src/devices/cpu/z80/z80.h",
		MAME_DIR .. "src/devices/cpu/z80/tmpz84c011.cpp",
		MAME_DIR .. "src/devices/cpu/z80/tmpz84c011.h",
		MAME_DIR .. "src/devices/cpu/z80/tmpz84c015.cpp",
		MAME_DIR .. "src/devices/cpu/z80/tmpz84c015.h",
		MAME_DIR .. "src/devices/cpu/z80/ez80.cpp",
		MAME_DIR .. "src/devices/cpu/z80/ez80.h",
		MAME_DIR .. "src/devices/cpu/z80/lz8420m.cpp",
		MAME_DIR .. "src/devices/cpu/z80/lz8420m.h",
		MAME_DIR .. "src/devices/cpu/z80/mc8123.cpp",
		MAME_DIR .. "src/devices/cpu/z80/mc8123.h",
		MAME_DIR .. "src/devices/cpu/z80/r800.cpp",
		MAME_DIR .. "src/devices/cpu/z80/r800.h",
		MAME_DIR .. "src/devices/cpu/z80/z84c015.cpp",
		MAME_DIR .. "src/devices/cpu/z80/z84c015.h",
	}

	dependency {
		{ MAME_DIR .. "src/devices/cpu/z80/z80.cpp", GEN_DIR .. "emu/cpu/z80/z80.hxx" },
<<<<<<< HEAD
		{ MAME_DIR .. "src/devices/cpu/z80/z80.cpp", GEN_DIR .. "emu/cpu/z80/z80_ncs800.hxx" },
		{ MAME_DIR .. "src/devices/cpu/z80/r800.cpp", GEN_DIR .. "emu/cpu/z80/r800.hxx" },
=======
		{ MAME_DIR .. "src/devices/cpu/z80/z80.cpp", GEN_DIR .. "emu/cpu/z80/ncs800.hxx" },
>>>>>>> 85624c48
	}

	custombuildtask {
		{ MAME_DIR .. "src/devices/cpu/z80/z80.lst", GEN_DIR .. "emu/cpu/z80/z80.hxx", { MAME_DIR .. "src/devices/cpu/z80/z80make.py" }, { "@echo Generating Z80 source file...",   PYTHON .. "  $(1) $(<) $(@)" } },
<<<<<<< HEAD
		{ MAME_DIR .. "src/devices/cpu/z80/z80.lst", GEN_DIR .. "emu/cpu/z80/z80_ncs800.hxx", { MAME_DIR .. "src/devices/cpu/z80/z80make.py" }, { "@echo Generating NSC800 source file...",   PYTHON .. " $(1) ncs800 $(<) $(@)" } },
		{ MAME_DIR .. "src/devices/cpu/z80/z80.lst", GEN_DIR .. "emu/cpu/z80/r800.hxx", { MAME_DIR .. "src/devices/cpu/z80/z80make.py" }, { "@echo Generating R800 source file...",   PYTHON .. "  $(1) r800 $(<) $(@)" } },
=======
		{ MAME_DIR .. "src/devices/cpu/z80/z80.lst", GEN_DIR .. "emu/cpu/z80/ncs800.hxx", { MAME_DIR .. "src/devices/cpu/z80/z80make.py" }, { "@echo Generating NSC800 source file...",   PYTHON .. " $(1) ncs800 $(<) $(@)" } },
	}
end

if CPUS["Z80N"] then
	files {
		MAME_DIR .. "src/devices/cpu/z80/z80n.cpp",
		MAME_DIR .. "src/devices/cpu/z80/z80n.h",
	}

	dependency {
		{ MAME_DIR .. "src/devices/cpu/z80/z80n.cpp", GEN_DIR .. "emu/cpu/z80/z80n.hxx" },
	}

	custombuildtask {
		{ MAME_DIR .. "src/devices/cpu/z80/z80.lst", GEN_DIR .. "emu/cpu/z80/z80n.hxx", { MAME_DIR .. "src/devices/cpu/z80/z80make.py" }, { "@echo Generating Z80N source file...",   PYTHON .. "  $(1) z80n $(<) $(@)" } },
>>>>>>> 85624c48
	}
end

if CPUS["KC80"] then
	files {
		MAME_DIR .. "src/devices/cpu/z80/kc82.cpp",
		MAME_DIR .. "src/devices/cpu/z80/kc82.h",
		MAME_DIR .. "src/devices/cpu/z80/kl5c80a12.cpp",
		MAME_DIR .. "src/devices/cpu/z80/kl5c80a12.h",
		MAME_DIR .. "src/devices/cpu/z80/kl5c80a16.cpp",
		MAME_DIR .. "src/devices/cpu/z80/kl5c80a16.h",
		MAME_DIR .. "src/devices/cpu/z80/kp63.cpp",
		MAME_DIR .. "src/devices/cpu/z80/kp63.h",
		MAME_DIR .. "src/devices/cpu/z80/kp64.cpp",
		MAME_DIR .. "src/devices/cpu/z80/kp64.h",
		MAME_DIR .. "src/devices/cpu/z80/kp69.cpp",
		MAME_DIR .. "src/devices/cpu/z80/kp69.h",
		MAME_DIR .. "src/devices/cpu/z80/ky80.cpp",
		MAME_DIR .. "src/devices/cpu/z80/ky80.h",
	}
end

local want_disasm_z80  = opt_tool(CPUS, "Z80")
local want_disasm_kc80 = opt_tool(CPUS, "KC80")

if want_disasm_z80 or want_disasm_kc80 then
	table.insert(disasm_files , MAME_DIR .. "src/devices/cpu/z80/r800dasm.cpp")
	table.insert(disasm_files , MAME_DIR .. "src/devices/cpu/z80/r800dasm.h")
	table.insert(disasm_files , MAME_DIR .. "src/devices/cpu/z80/z80dasm.cpp")
	table.insert(disasm_files , MAME_DIR .. "src/devices/cpu/z80/z80dasm.h")
end

if opt_tool(CPUS, "Z80N") then
	table.insert(disasm_files , MAME_DIR .. "src/devices/cpu/z80/z80ndasm.cpp")
	table.insert(disasm_files , MAME_DIR .. "src/devices/cpu/z80/z80dasm.cpp")
	table.insert(disasm_files , MAME_DIR .. "src/devices/cpu/z80/z80ndasm.h")
end

--------------------------------------------------
-- Sharp LR35902 (Game Boy CPU)
--@src/devices/cpu/lr35902/lr35902.h,CPUS["LR35902"] = true
--@src/devices/cpu/lr35902/lr35902d.h,CPUS["LR35902"] = true
--------------------------------------------------

if CPUS["LR35902"] then
	files {
		MAME_DIR .. "src/devices/cpu/lr35902/lr35902.cpp",
		MAME_DIR .. "src/devices/cpu/lr35902/lr35902.h",
		MAME_DIR .. "src/devices/cpu/lr35902/opc_cb.hxx",
		MAME_DIR .. "src/devices/cpu/lr35902/opc_main.hxx",
	}
end

if opt_tool(CPUS, "LR35902") then
	table.insert(disasm_files , MAME_DIR .. "src/devices/cpu/lr35902/lr35902d.cpp")
	table.insert(disasm_files , MAME_DIR .. "src/devices/cpu/lr35902/lr35902d.h")
end

--------------------------------------------------
-- Zilog Z180
--@src/devices/cpu/z180/z180.h,CPUS["Z180"] = true
--------------------------------------------------

if CPUS["Z180"] then
	files {
		MAME_DIR .. "src/devices/cpu/z180/hd647180x.cpp",
		MAME_DIR .. "src/devices/cpu/z180/hd647180x.h",
		MAME_DIR .. "src/devices/cpu/z180/z180.cpp",
		MAME_DIR .. "src/devices/cpu/z180/z180.h",
		MAME_DIR .. "src/devices/cpu/z180/z180cb.hxx",
		MAME_DIR .. "src/devices/cpu/z180/z180dd.hxx",
		MAME_DIR .. "src/devices/cpu/z180/z180ed.hxx",
		MAME_DIR .. "src/devices/cpu/z180/z180fd.hxx",
		MAME_DIR .. "src/devices/cpu/z180/z180op.hxx",
		MAME_DIR .. "src/devices/cpu/z180/z180xy.hxx",
		MAME_DIR .. "src/devices/cpu/z180/z180ops.h",
		MAME_DIR .. "src/devices/cpu/z180/z180tbl.h",
		MAME_DIR .. "src/devices/cpu/z180/z180asci.cpp",
		MAME_DIR .. "src/devices/cpu/z180/z180asci.h",
		MAME_DIR .. "src/devices/cpu/z180/z180csio.cpp",
		MAME_DIR .. "src/devices/cpu/z180/z180csio.h",
	}
end

if opt_tool(CPUS, "Z180") then
	table.insert(disasm_files , MAME_DIR .. "src/devices/cpu/z180/z180dasm.cpp")
	table.insert(disasm_files , MAME_DIR .. "src/devices/cpu/z180/z180dasm.h")
end

--------------------------------------------------
-- Zilog Z8000
--@src/devices/cpu/z8000/z8000.h,CPUS["Z8000"] = true
--------------------------------------------------

if CPUS["Z8000"] then
	files {
		MAME_DIR .. "src/devices/cpu/z8000/z8000.cpp",
		MAME_DIR .. "src/devices/cpu/z8000/z8000.h",
		--MAME_DIR .. "src/devices/cpu/z8000/makedab.cpp",
		MAME_DIR .. "src/devices/cpu/z8000/z8000cpu.h",
		MAME_DIR .. "src/devices/cpu/z8000/z8000dab.h",
		MAME_DIR .. "src/devices/cpu/z8000/z8000ops.hxx",
		MAME_DIR .. "src/devices/cpu/z8000/z8000tbl.hxx",
	}
end

if opt_tool(CPUS, "Z8000") then
	table.insert(disasm_files , MAME_DIR .. "src/devices/cpu/z8000/8000dasm.cpp")
	table.insert(disasm_files , MAME_DIR .. "src/devices/cpu/z8000/8000dasm.h")
end

--------------------------------------------------
-- Zilog Z8
--@src/devices/cpu/z8/z8.h,CPUS["Z8"] = true
--------------------------------------------------

if CPUS["Z8"] then
	files {
		MAME_DIR .. "src/devices/cpu/z8/z8.cpp",
		MAME_DIR .. "src/devices/cpu/z8/z8.h",
		MAME_DIR .. "src/devices/cpu/z8/z8ops.hxx",
	}
end

if opt_tool(CPUS, "Z8") then
	table.insert(disasm_files , MAME_DIR .. "src/devices/cpu/z8/z8dasm.cpp")
	table.insert(disasm_files , MAME_DIR .. "src/devices/cpu/z8/z8dasm.h")
end

--------------------------------------------------
-- Argonaut SuperFX
--@src/devices/cpu/superfx/superfx.h,CPUS["SUPERFX"] = true
--------------------------------------------------

if CPUS["SUPERFX"] then
	files {
		MAME_DIR .. "src/devices/cpu/superfx/superfx.cpp",
		MAME_DIR .. "src/devices/cpu/superfx/superfx.h",
	}
end

if opt_tool(CPUS, "SUPERFX") then
	table.insert(disasm_files , MAME_DIR .. "src/devices/cpu/superfx/sfx_dasm.cpp")
	table.insert(disasm_files , MAME_DIR .. "src/devices/cpu/superfx/sfx_dasm.h")
end

--------------------------------------------------
-- Rockwell A/B5000 family
--@src/devices/cpu/rw5000/a5000.h,CPUS["RW5000"] = true
--@src/devices/cpu/rw5000/a5500.h,CPUS["RW5000"] = true
--@src/devices/cpu/rw5000/a5900.h,CPUS["RW5000"] = true
--@src/devices/cpu/rw5000/b5000.h,CPUS["RW5000"] = true
--@src/devices/cpu/rw5000/b5500.h,CPUS["RW5000"] = true
--@src/devices/cpu/rw5000/b6000.h,CPUS["RW5000"] = true
--@src/devices/cpu/rw5000/b6100.h,CPUS["RW5000"] = true
--------------------------------------------------

if CPUS["RW5000"] then
	files {
		MAME_DIR .. "src/devices/cpu/rw5000/rw5000base.cpp",
		MAME_DIR .. "src/devices/cpu/rw5000/rw5000base.h",
		MAME_DIR .. "src/devices/cpu/rw5000/b5000.cpp",
		MAME_DIR .. "src/devices/cpu/rw5000/b5000.h",
		MAME_DIR .. "src/devices/cpu/rw5000/b5000op.cpp",
		MAME_DIR .. "src/devices/cpu/rw5000/b5500.cpp",
		MAME_DIR .. "src/devices/cpu/rw5000/b5500.h",
		MAME_DIR .. "src/devices/cpu/rw5000/b6000.cpp",
		MAME_DIR .. "src/devices/cpu/rw5000/b6000.h",
		MAME_DIR .. "src/devices/cpu/rw5000/b6100.cpp",
		MAME_DIR .. "src/devices/cpu/rw5000/b6100.h",
		MAME_DIR .. "src/devices/cpu/rw5000/a5000.cpp",
		MAME_DIR .. "src/devices/cpu/rw5000/a5000.h",
		MAME_DIR .. "src/devices/cpu/rw5000/a5500.cpp",
		MAME_DIR .. "src/devices/cpu/rw5000/a5500.h",
		MAME_DIR .. "src/devices/cpu/rw5000/a5900.cpp",
		MAME_DIR .. "src/devices/cpu/rw5000/a5900.h",
	}
end

if opt_tool(CPUS, "RW5000") then
	table.insert(disasm_files , MAME_DIR .. "src/devices/cpu/rw5000/rw5000d.cpp")
	table.insert(disasm_files , MAME_DIR .. "src/devices/cpu/rw5000/rw5000d.h")
end

--------------------------------------------------
-- Rockwell PPS-4
--@src/devices/cpu/pps4/pps4.h,CPUS["PPS4"] = true
--------------------------------------------------

if CPUS["PPS4"] then
	files {
		MAME_DIR .. "src/devices/cpu/pps4/pps4.cpp",
		MAME_DIR .. "src/devices/cpu/pps4/pps4.h",
	}
end

if opt_tool(CPUS, "PPS4") then
	table.insert(disasm_files , MAME_DIR .. "src/devices/cpu/pps4/pps4dasm.cpp")
	table.insert(disasm_files , MAME_DIR .. "src/devices/cpu/pps4/pps4dasm.h")
end

--------------------------------------------------
-- Rockwell PPS-4/1
--@src/devices/cpu/pps41/mm75.h,CPUS["PPS41"] = true
--@src/devices/cpu/pps41/mm76.h,CPUS["PPS41"] = true
--@src/devices/cpu/pps41/mm78.h,CPUS["PPS41"] = true
--@src/devices/cpu/pps41/mm78la.h,CPUS["PPS41"] = true
--------------------------------------------------

if CPUS["PPS41"] then
	files {
		MAME_DIR .. "src/devices/cpu/pps41/pps41base.cpp",
		MAME_DIR .. "src/devices/cpu/pps41/pps41base.h",
		MAME_DIR .. "src/devices/cpu/pps41/mm75.cpp",
		MAME_DIR .. "src/devices/cpu/pps41/mm75.h",
		MAME_DIR .. "src/devices/cpu/pps41/mm75op.cpp",
		MAME_DIR .. "src/devices/cpu/pps41/mm76.cpp",
		MAME_DIR .. "src/devices/cpu/pps41/mm76.h",
		MAME_DIR .. "src/devices/cpu/pps41/mm76op.cpp",
		MAME_DIR .. "src/devices/cpu/pps41/mm78.cpp",
		MAME_DIR .. "src/devices/cpu/pps41/mm78.h",
		MAME_DIR .. "src/devices/cpu/pps41/mm78op.cpp",
		MAME_DIR .. "src/devices/cpu/pps41/mm78la.cpp",
		MAME_DIR .. "src/devices/cpu/pps41/mm78la.h",
		MAME_DIR .. "src/devices/cpu/pps41/mm78laop.cpp",
	}
end

if opt_tool(CPUS, "PPS41") then
	table.insert(disasm_files , MAME_DIR .. "src/devices/cpu/pps41/pps41d.cpp")
	table.insert(disasm_files , MAME_DIR .. "src/devices/cpu/pps41/pps41d.h")
end

--------------------------------------------------
-- Hitachi HD61700
--@src/devices/cpu/hd61700/hd61700.h,CPUS["HD61700"] = true
--------------------------------------------------

if CPUS["HD61700"] then
	files {
		MAME_DIR .. "src/devices/cpu/hd61700/hd61700.cpp",
		MAME_DIR .. "src/devices/cpu/hd61700/hd61700.h",
	}
end

if opt_tool(CPUS, "HD61700") then
	table.insert(disasm_files , MAME_DIR .. "src/devices/cpu/hd61700/hd61700d.cpp")
	table.insert(disasm_files , MAME_DIR .. "src/devices/cpu/hd61700/hd61700d.h")
end

--------------------------------------------------
-- Sanyo LC8670
--@src/devices/cpu/lc8670/lc8670.h,CPUS["LC8670"] = true
--------------------------------------------------

if CPUS["LC8670"] then
	files {
		MAME_DIR .. "src/devices/cpu/lc8670/lc8670.cpp",
		MAME_DIR .. "src/devices/cpu/lc8670/lc8670.h",
	}
end

if opt_tool(CPUS, "LC8670") then
	table.insert(disasm_files , MAME_DIR .. "src/devices/cpu/lc8670/lc8670dsm.cpp")
	table.insert(disasm_files , MAME_DIR .. "src/devices/cpu/lc8670/lc8670dsm.h")
end

--------------------------------------------------
-- Sega SCU DSP
--@src/devices/cpu/scudsp/scudsp.h,CPUS["SCUDSP"] = true
--------------------------------------------------

if CPUS["SCUDSP"] then
	files {
		MAME_DIR .. "src/devices/cpu/scudsp/scudsp.cpp",
		MAME_DIR .. "src/devices/cpu/scudsp/scudsp.h",
	}
end

if opt_tool(CPUS, "SCUDSP") then
	table.insert(disasm_files , MAME_DIR .. "src/devices/cpu/scudsp/scudspdasm.cpp")
	table.insert(disasm_files , MAME_DIR .. "src/devices/cpu/scudsp/scudspdasm.h")
end

--------------------------------------------------
-- Sunplus Technology S+core
--@src/devices/cpu/score/score.h,CPUS["SCORE"] = true
--------------------------------------------------

if CPUS["SCORE"] then
	files {
		MAME_DIR .. "src/devices/cpu/score/score.cpp",
		MAME_DIR .. "src/devices/cpu/score/score.h",
		MAME_DIR .. "src/devices/cpu/score/scorem.h",
	}
end

if opt_tool(CPUS, "SCORE") then
	table.insert(disasm_files , MAME_DIR .. "src/devices/cpu/score/scoredsm.cpp")
	table.insert(disasm_files , MAME_DIR .. "src/devices/cpu/score/scoredsm.h")
end

--------------------------------------------------
-- Xerox Alto-II
--@src/devices/cpu/alto2/alto2cpu.h,CPUS["ALTO2"] = true
--------------------------------------------------

if CPUS["ALTO2"] then
	files {
		MAME_DIR .. "src/devices/cpu/alto2/alto2cpu.cpp",
		MAME_DIR .. "src/devices/cpu/alto2/alto2cpu.h",
		MAME_DIR .. "src/devices/cpu/alto2/a2disk.cpp",
		MAME_DIR .. "src/devices/cpu/alto2/a2disk.h",
		MAME_DIR .. "src/devices/cpu/alto2/a2disp.cpp",
		MAME_DIR .. "src/devices/cpu/alto2/a2disp.h",
		MAME_DIR .. "src/devices/cpu/alto2/a2curt.cpp",
		MAME_DIR .. "src/devices/cpu/alto2/a2curt.h",
		MAME_DIR .. "src/devices/cpu/alto2/a2dht.cpp",
		MAME_DIR .. "src/devices/cpu/alto2/a2dht.h",
		MAME_DIR .. "src/devices/cpu/alto2/a2dvt.cpp",
		MAME_DIR .. "src/devices/cpu/alto2/a2dvt.h",
		MAME_DIR .. "src/devices/cpu/alto2/a2dwt.cpp",
		MAME_DIR .. "src/devices/cpu/alto2/a2dwt.h",
		MAME_DIR .. "src/devices/cpu/alto2/a2emu.cpp",
		MAME_DIR .. "src/devices/cpu/alto2/a2emu.h",
		MAME_DIR .. "src/devices/cpu/alto2/a2ether.cpp",
		MAME_DIR .. "src/devices/cpu/alto2/a2ether.h",
		MAME_DIR .. "src/devices/cpu/alto2/a2hw.cpp",
		MAME_DIR .. "src/devices/cpu/alto2/a2hw.h",
		MAME_DIR .. "src/devices/cpu/alto2/a2kbd.cpp",
		MAME_DIR .. "src/devices/cpu/alto2/a2kbd.h",
		MAME_DIR .. "src/devices/cpu/alto2/a2ksec.cpp",
		MAME_DIR .. "src/devices/cpu/alto2/a2ksec.h",
		MAME_DIR .. "src/devices/cpu/alto2/a2kwd.cpp",
		MAME_DIR .. "src/devices/cpu/alto2/a2kwd.h",
		MAME_DIR .. "src/devices/cpu/alto2/a2mem.cpp",
		MAME_DIR .. "src/devices/cpu/alto2/a2mem.h",
		MAME_DIR .. "src/devices/cpu/alto2/a2mouse.cpp",
		MAME_DIR .. "src/devices/cpu/alto2/a2mouse.h",
		MAME_DIR .. "src/devices/cpu/alto2/a2mrt.cpp",
		MAME_DIR .. "src/devices/cpu/alto2/a2mrt.h",
		MAME_DIR .. "src/devices/cpu/alto2/a2part.cpp",
		MAME_DIR .. "src/devices/cpu/alto2/a2part.h",
		MAME_DIR .. "src/devices/cpu/alto2/a2ram.cpp",
		MAME_DIR .. "src/devices/cpu/alto2/a2ram.h",
		MAME_DIR .. "src/devices/cpu/alto2/a2roms.cpp",
		MAME_DIR .. "src/devices/cpu/alto2/a2roms.h",
		MAME_DIR .. "src/devices/cpu/alto2/a2jkff.h",
	}
end

if opt_tool(CPUS, "ALTO2") then
	table.insert(disasm_files , MAME_DIR .. "src/devices/cpu/alto2/alto2dsm.cpp")
	table.insert(disasm_files , MAME_DIR .. "src/devices/cpu/alto2/alto2dsm.h")
end

------------------------------------------
-- Sun SPARCv7, SPARCv8 implementation
--@src/devices/cpu/sparc/sparc.h,CPUS["SPARC"] = true
--------------------------------------------------

if CPUS["SPARC"] then
	files {
		MAME_DIR .. "src/devices/cpu/sparc/sparc.cpp",
		MAME_DIR .. "src/devices/cpu/sparc/sparcdefs.h",
		MAME_DIR .. "src/devices/cpu/sparc/sparc_intf.h",
		MAME_DIR .. "src/devices/cpu/sparc/sparc.h",
	}
end

if opt_tool(CPUS, "SPARC") then
	table.insert(disasm_files , MAME_DIR .. "src/devices/cpu/sparc/sparcdasm.cpp")
	table.insert(disasm_files , MAME_DIR .. "src/devices/cpu/sparc/sparcdasm.h")
end

--------------------------------------------------
-- Intergraph CLIPPER (C100/C300/C400) series
--@src/devices/cpu/clipper/clipper.h,CPUS["CLIPPER"] = true
--------------------------------------------------

if CPUS["CLIPPER"] then
	files {
		MAME_DIR .. "src/devices/cpu/clipper/clipper.cpp",
		MAME_DIR .. "src/devices/cpu/clipper/clipper.h",
	}
end

if opt_tool(CPUS, "CLIPPER") then
	table.insert(disasm_files , MAME_DIR .. "src/devices/cpu/clipper/clipperd.cpp")
	table.insert(disasm_files , MAME_DIR .. "src/devices/cpu/clipper/clipperd.h")
end


--------------------------------------------------
-- VM Labs Nuon, disassembler only
--------------------------------------------------

if opt_tool(CPUS, "NUON") then
	table.insert(disasm_files , MAME_DIR .. "src/devices/cpu/nuon/nuondasm.cpp")
	table.insert(disasm_files , MAME_DIR .. "src/devices/cpu/nuon/nuondasm.h")
end

--------------------------------------------------
-- DEC Alpha (EV4/EV5/EV6/EV7) series
--@src/devices/cpu/alpha/alpha.h,CPUS["ALPHA"] = true
--------------------------------------------------

if CPUS["ALPHA"] then
	files {
		MAME_DIR .. "src/devices/cpu/alpha/alpha.cpp",
		MAME_DIR .. "src/devices/cpu/alpha/alpha.h",
	}
end

if opt_tool(CPUS, "ALPHA") then
	table.insert(disasm_files , MAME_DIR .. "src/devices/cpu/alpha/alphad.cpp")
	table.insert(disasm_files , MAME_DIR .. "src/devices/cpu/alpha/alphad.h")
end

--------------------------------------------------
-- Hewlett-Packard HP2100 (disassembler only)
--@src/devices/cpu/hp2100/hp2100.h,CPUS["HP2100"] = true
--------------------------------------------------

if opt_tool(CPUS, "HP2100") then
	table.insert(disasm_files , MAME_DIR .. "src/devices/cpu/hp2100/hp2100d.cpp")
	table.insert(disasm_files , MAME_DIR .. "src/devices/cpu/hp2100/hp2100d.h")
end

--------------------------------------------------
-- SDS Sigma 2 (disassembler only)
--@src/devices/cpu/sigma2/sigma2.h,CPUS["SIGMA2"] = true
--------------------------------------------------

if opt_tool(CPUS, "SIGMA2") then
	table.insert(disasm_files , MAME_DIR .. "src/devices/cpu/sigma2/sigma2d.cpp")
	table.insert(disasm_files , MAME_DIR .. "src/devices/cpu/sigma2/sigma2d.h")
end

--------------------------------------------------
-- Control Data Corporation 1700 (disassembler only)
--@src/devices/cpu/cdc1700/cdc1700.h,CPUS["CDC1700"] = true
--------------------------------------------------

if opt_tool(CPUS, "CDC1700") then
	table.insert(disasm_files , MAME_DIR .. "src/devices/cpu/cdc1700/cdc1700d.cpp")
	table.insert(disasm_files , MAME_DIR .. "src/devices/cpu/cdc1700/cdc1700d.h")
end

--------------------------------------------------
-- National Semiconductor HPC
--@src/devices/cpu/hpc/hpc.h,CPUS["HPC"] = true
--------------------------------------------------

if CPUS["HPC"] then
	files {
		MAME_DIR .. "src/devices/cpu/hpc/hpc.cpp",
		MAME_DIR .. "src/devices/cpu/hpc/hpc.h",
	}
end

if opt_tool(CPUS, "HPC") then
	table.insert(disasm_files , MAME_DIR .. "src/devices/cpu/hpc/hpcdasm.cpp")
	table.insert(disasm_files , MAME_DIR .. "src/devices/cpu/hpc/hpcdasm.h")
end

--------------------------------------------------
-- Yamaha SWP30
--@src/devices/sound/swp30.h,CPUS["SWP30"] = true
--------------------------------------------------

if CPUS["SWP30"] then
	files {
		MAME_DIR .. "src/devices/sound/swp30.cpp",
		MAME_DIR .. "src/devices/sound/swp30.h",
	}
end

if opt_tool(CPUS, "SWP30") then
	table.insert(disasm_files , MAME_DIR .. "src/devices/sound/swp30d.cpp")
	table.insert(disasm_files , MAME_DIR .. "src/devices/sound/swp30d.h")
end

--------------------------------------------------
-- Yamaha DSPV
--@src/devices/sound/dspv.h,CPUS["DSPV"] = true
--------------------------------------------------

if CPUS["DSPV"] then
	files {
		MAME_DIR .. "src/devices/sound/dspv.cpp",
		MAME_DIR .. "src/devices/sound/dspv.h",
	}
end

if opt_tool(CPUS, "DSPV") then
	table.insert(disasm_files , MAME_DIR .. "src/devices/sound/dspvd.cpp")
	table.insert(disasm_files , MAME_DIR .. "src/devices/sound/dspvd.h")
end

--------------------------------------------------
--  National Semiconductor NS32000 series
--@src/devices/cpu/ns32000/ns32000.h,CPUS["NS32000"] = true
--------------------------------------------------

if CPUS["NS32000"] then
	files {
		MAME_DIR .. "src/devices/cpu/ns32000/ns32000.cpp",
		MAME_DIR .. "src/devices/cpu/ns32000/ns32000.h",
		MAME_DIR .. "src/devices/cpu/ns32000/common.h",
	}
end

if opt_tool(CPUS, "NS32000") then
	table.insert(disasm_files , MAME_DIR .. "src/devices/cpu/ns32000/ns32000d.cpp")
	table.insert(disasm_files , MAME_DIR .. "src/devices/cpu/ns32000/ns32000d.h")
end

--------------------------------------------------
-- Elan RISC II series
--@src/devices/cpu/rii/riscii.h,CPUS["RII"] = true
--------------------------------------------------

if CPUS["RII"] then
	files {
		MAME_DIR .. "src/devices/cpu/rii/riscii.cpp",
		MAME_DIR .. "src/devices/cpu/rii/riscii.h",
	}
end

if opt_tool(CPUS, "RII") then
	table.insert(disasm_files , MAME_DIR .. "src/devices/cpu/rii/riidasm.cpp")
	table.insert(disasm_files , MAME_DIR .. "src/devices/cpu/rii/riidasm.h")
end

--------------------------------------------------
-- National Semiconductor BCP
--@src/devices/cpu/bcp/dp8344.h,CPUS["BCP"] = true
--------------------------------------------------

if CPUS["BCP"] then
	files {
		MAME_DIR .. "src/devices/cpu/bcp/dp8344.cpp",
		MAME_DIR .. "src/devices/cpu/bcp/dp8344.h",
	}
end

if opt_tool(CPUS, "BCP") then
	table.insert(disasm_files , MAME_DIR .. "src/devices/cpu/bcp/bcpdasm.cpp")
	table.insert(disasm_files , MAME_DIR .. "src/devices/cpu/bcp/bcpdasm.h")
end

--------------------------------------------------
-- Fujitsu F2MC-16 series
--@src/devices/cpu/f2mc16/f2mc16.h,CPUS["F2MC16"] = true
--------------------------------------------------

if CPUS["F2MC16"] then
	files {
		MAME_DIR .. "src/devices/cpu/f2mc16/f2mc16.cpp",
		MAME_DIR .. "src/devices/cpu/f2mc16/f2mc16.h",
		MAME_DIR .. "src/devices/cpu/f2mc16/mb9061x.cpp",
		MAME_DIR .. "src/devices/cpu/f2mc16/mb9061x.h",
	}
end

if opt_tool(CPUS, "F2MC16") then
	table.insert(disasm_files , MAME_DIR .. "src/devices/cpu/f2mc16/f2mc16d.cpp")
	table.insert(disasm_files , MAME_DIR .. "src/devices/cpu/f2mc16/f2mc16d.h")
end

--------------------------------------------------
-- National Semiconductor CR16B
--@src/devices/cpu/cr16b/cr16b.h,CPUS["CR16B"] = true
--------------------------------------------------

if CPUS["CR16B"] then
	files {
		MAME_DIR .. "src/devices/cpu/cr16b/cr16b.cpp",
		MAME_DIR .. "src/devices/cpu/cr16b/cr16b.h",
	}
end

if opt_tool(CPUS, "CR16B") then
	table.insert(disasm_files , MAME_DIR .. "src/devices/cpu/cr16b/cr16bdasm.cpp")
	table.insert(disasm_files , MAME_DIR .. "src/devices/cpu/cr16b/cr16bdasm.h")
end

--------------------------------------------------
-- National Semiconductor CR16C, disassembler only
--------------------------------------------------

if opt_tool(CPUS, "CR16C") then
	table.insert(disasm_files , MAME_DIR .. "src/devices/cpu/cr16c/cr16cdasm.cpp")
	table.insert(disasm_files , MAME_DIR .. "src/devices/cpu/cr16c/cr16cdasm.h")
end

--------------------------------------------------
-- Gigatron
--@src/devices/cpu/gigatron/gigatron.h,CPUS["GTRON"] = true
--------------------------------------------------

if CPUS["GTRON"] then
	files {
		MAME_DIR .. "src/devices/cpu/gigatron/gigatron.cpp",
		MAME_DIR .. "src/devices/cpu/gigatron/gigatron.h",
	}
end

if opt_tool(CPUS, "GTRON") then
	table.insert(disasm_files , MAME_DIR .. "src/devices/cpu/gigatron/gigatrondasm.cpp")
	table.insert(disasm_files , MAME_DIR .. "src/devices/cpu/gigatron/gigatrondasm.h")
end

--------------------------------------------------
-- Motorola DSP56000
--@src/devices/cpu/dsp56000/dsp56000.h,CPUS["DSP56000"] = true
--------------------------------------------------

if CPUS["DSP56000"] then
	files {
		MAME_DIR .. "src/devices/cpu/dsp56000/dsp56000.cpp",
		MAME_DIR .. "src/devices/cpu/dsp56000/dsp56000.h",
	}
end

if opt_tool(CPUS, "DSP56000") then
	table.insert(disasm_files , MAME_DIR .. "src/devices/cpu/dsp56000/dsp56000d.cpp")
	table.insert(disasm_files , MAME_DIR .. "src/devices/cpu/dsp56000/dsp56000d.h")
end

--------------------------------------------------
-- DEC VAX, disassembler only
--@src/devices/cpu/vax/vax.h,CPUS["VAX"] = true
--------------------------------------------------

if opt_tool(CPUS, "VAX") then
	table.insert(disasm_files , MAME_DIR .. "src/devices/cpu/vax/vaxdasm.cpp")
	table.insert(disasm_files , MAME_DIR .. "src/devices/cpu/vax/vaxdasm.h")
end

--------------------------------------------------
-- DEC VT50/VT52
--@src/devices/cpu/vt50/vt50.h,CPUS["VT50"] = true
--------------------------------------------------

if CPUS["VT50"] then
	files {
		MAME_DIR .. "src/devices/cpu/vt50/vt50.cpp",
		MAME_DIR .. "src/devices/cpu/vt50/vt50.h",
	}
end

if opt_tool(CPUS, "VT50") then
	table.insert(disasm_files , MAME_DIR .. "src/devices/cpu/vt50/vt50dasm.cpp")
	table.insert(disasm_files , MAME_DIR .. "src/devices/cpu/vt50/vt50dasm.h")
end

--------------------------------------------------
-- DEC VT61
--@src/devices/cpu/vt61/vt61.h,CPUS["VT61"] = true
--------------------------------------------------

if CPUS["VT61"] then
	files {
		MAME_DIR .. "src/devices/cpu/vt61/vt61.cpp",
		MAME_DIR .. "src/devices/cpu/vt61/vt61.h",
	}
end

if opt_tool(CPUS, "VT61") then
	table.insert(disasm_files , MAME_DIR .. "src/devices/cpu/vt61/vt61dasm.cpp")
	table.insert(disasm_files , MAME_DIR .. "src/devices/cpu/vt61/vt61dasm.h")
end

--------------------------------------------------
-- National Semiconductor PACE/INS8900
--@src/devices/cpu/pace/pace.h,CPUS["PACE"] = true
--------------------------------------------------

if CPUS["PACE"] then
	files {
		MAME_DIR .. "src/devices/cpu/pace/pace.cpp",
		MAME_DIR .. "src/devices/cpu/pace/pace.h",
	}
end

if opt_tool(CPUS, "PACE") then
	table.insert(disasm_files , MAME_DIR .. "src/devices/cpu/pace/pacedasm.cpp")
	table.insert(disasm_files , MAME_DIR .. "src/devices/cpu/pace/pacedasm.h")
end

--------------------------------------------------
-- AT&T WE32000/WE32100/WE32200
--@src/devices/cpu/we32000/we32100.h,CPUS["WE32000"] = true
--------------------------------------------------

if CPUS["WE32000"] then
	files {
		MAME_DIR .. "src/devices/cpu/we32000/we32100.cpp",
		MAME_DIR .. "src/devices/cpu/we32000/we32100.h",
	}
end

if opt_tool(CPUS, "WE32000") then
	table.insert(disasm_files , MAME_DIR .. "src/devices/cpu/we32000/we32100d.cpp")
	table.insert(disasm_files , MAME_DIR .. "src/devices/cpu/we32000/we32100d.h")
end

--------------------------------------------------
-- DEC RX01
--@src/devices/cpu/rx01/rx01.h,CPUS["RX01"] = true
--------------------------------------------------

if CPUS["RX01"] then
	files {
		MAME_DIR .. "src/devices/cpu/rx01/rx01.cpp",
		MAME_DIR .. "src/devices/cpu/rx01/rx01.h",
	}
end

if opt_tool(CPUS, "RX01") then
	table.insert(disasm_files , MAME_DIR .. "src/devices/cpu/rx01/rx01dasm.cpp")
	table.insert(disasm_files , MAME_DIR .. "src/devices/cpu/rx01/rx01dasm.h")
end

--------------------------------------------------
-- Motorola M88000
--@src/devices/cpu/m88000/m88000.h,CPUS["M88000"] = true
--------------------------------------------------

if CPUS["M88000"] then
	files {
		MAME_DIR .. "src/devices/cpu/m88000/m88000.cpp",
		MAME_DIR .. "src/devices/cpu/m88000/m88000.h",
	}
end

if opt_tool(CPUS, "M88000") then
	table.insert(disasm_files , MAME_DIR .. "src/devices/cpu/m88000/m88000d.cpp")
	table.insert(disasm_files , MAME_DIR .. "src/devices/cpu/m88000/m88000d.h")
end

--------------------------------------------------
-- XAVIX2
--@src/devices/cpu/xavix2/xavix2.h,CPUS["XAVIX2"] = true
--------------------------------------------------

if CPUS["XAVIX2"] then
	files {
		MAME_DIR .. "src/devices/cpu/xavix2/xavix2.cpp",
		MAME_DIR .. "src/devices/cpu/xavix2/xavix2.h",
	}
end

if opt_tool(CPUS, "XAVIX2") then
	table.insert(disasm_files , MAME_DIR .. "src/devices/cpu/xavix2/xavix2d.cpp")
	table.insert(disasm_files , MAME_DIR .. "src/devices/cpu/xavix2/xavix2d.h")
end

--------------------------------------------------
-- NEC 78K
--@src/devices/cpu/upd78k/upd78k0.h,CPUS["UPD78K"] = true
--@src/devices/cpu/upd78k/upd78k2.h,CPUS["UPD78K"] = true
--@src/devices/cpu/upd78k/upd78k3.h,CPUS["UPD78K"] = true
--@src/devices/cpu/upd78k/upd78k4.h,CPUS["UPD78K"] = true
--------------------------------------------------

if CPUS["UPD78K"] then
	files {
		MAME_DIR .. "src/devices/cpu/upd78k/upd78k0.cpp",
		MAME_DIR .. "src/devices/cpu/upd78k/upd78k0.h",
		MAME_DIR .. "src/devices/cpu/upd78k/upd78k2.cpp",
		MAME_DIR .. "src/devices/cpu/upd78k/upd78k2.h",
		MAME_DIR .. "src/devices/cpu/upd78k/upd78k3.cpp",
		MAME_DIR .. "src/devices/cpu/upd78k/upd78k3.h",
		MAME_DIR .. "src/devices/cpu/upd78k/upd78k4.cpp",
		MAME_DIR .. "src/devices/cpu/upd78k/upd78k4.h",
	}
end

if opt_tool(CPUS, "UPD78K") then
	table.insert(disasm_files , MAME_DIR .. "src/devices/cpu/upd78k/upd78kd.cpp")
	table.insert(disasm_files , MAME_DIR .. "src/devices/cpu/upd78k/upd78kd.h")
	table.insert(disasm_files , MAME_DIR .. "src/devices/cpu/upd78k/upd78k0d.cpp")
	table.insert(disasm_files , MAME_DIR .. "src/devices/cpu/upd78k/upd78k0d.h")
	table.insert(disasm_files , MAME_DIR .. "src/devices/cpu/upd78k/upd78k1d.cpp")
	table.insert(disasm_files , MAME_DIR .. "src/devices/cpu/upd78k/upd78k1d.h")
	table.insert(disasm_files , MAME_DIR .. "src/devices/cpu/upd78k/upd78k2d.cpp")
	table.insert(disasm_files , MAME_DIR .. "src/devices/cpu/upd78k/upd78k2d.h")
	table.insert(disasm_files , MAME_DIR .. "src/devices/cpu/upd78k/upd78k3d.cpp")
	table.insert(disasm_files , MAME_DIR .. "src/devices/cpu/upd78k/upd78k3d.h")
	table.insert(disasm_files , MAME_DIR .. "src/devices/cpu/upd78k/upd78k4d.cpp")
	table.insert(disasm_files , MAME_DIR .. "src/devices/cpu/upd78k/upd78k4d.h")
end

--------------------------------------------------
-- IBM ROMP
--@src/devices/cpu/romp/romp.h,CPUS["ROMP"] = true
--------------------------------------------------

if CPUS["ROMP"] then
	files {
		MAME_DIR .. "src/devices/cpu/romp/romp.cpp",
		MAME_DIR .. "src/devices/cpu/romp/romp.h",
		MAME_DIR .. "src/devices/cpu/romp/rsc.h",
	}
end

if opt_tool(CPUS, "ROMP") then
	table.insert(disasm_files , MAME_DIR .. "src/devices/cpu/romp/rompdasm.cpp")
	table.insert(disasm_files , MAME_DIR .. "src/devices/cpu/romp/rompdasm.h")
end

--------------------------------------------------
-- KS0164
--@src/devices/cpu/ks0164/ks0164.h,CPUS["KS0164"] = true
--------------------------------------------------

if CPUS["KS0164"] then
	files {
		MAME_DIR .. "src/devices/cpu/ks0164/ks0164.cpp",
		MAME_DIR .. "src/devices/cpu/ks0164/ks0164.h",
	}
end

if opt_tool(CPUS, "KS0164") then
	table.insert(disasm_files , MAME_DIR .. "src/devices/cpu/ks0164/ks0164d.cpp")
	table.insert(disasm_files , MAME_DIR .. "src/devices/cpu/ks0164/ks0164d.h")
end

--------------------------------------------------
-- uPD177x - Disassembler only
--@src/devices/cpu/upd177x/upd177x.h,CPUS["UPD177X"] = true
--------------------------------------------------

if opt_tool(CPUS, "UPD177X") then
	table.insert(disasm_files , MAME_DIR .. "src/devices/cpu/upd177x/upd177xd.cpp")
	table.insert(disasm_files , MAME_DIR .. "src/devices/cpu/upd177x/upd177xd.h")
end

--------------------------------------------------
-- Sanyo LC58 - Disassembler only
--@src/devices/cpu/lc58/lc58.h,CPUS["LC58"] = true
--------------------------------------------------

if opt_tool(CPUS, "LC58") then
	table.insert(disasm_files , MAME_DIR .. "src/devices/cpu/lc58/lc58d.cpp")
	table.insert(disasm_files , MAME_DIR .. "src/devices/cpu/lc58/lc58d.h")
end

--------------------------------------------------
-- OKI MSM6502/6512 - Disassembler only
--@src/devices/cpu/msm65x2/msm65x2.h,CPUS["MSM65X2"] = true
--------------------------------------------------

if opt_tool(CPUS, "MSM65X2") then
	table.insert(disasm_files , MAME_DIR .. "src/devices/cpu/msm65x2/msm65x2d.cpp")
	table.insert(disasm_files , MAME_DIR .. "src/devices/cpu/msm65x2/msm65x2d.h")
end

--------------------------------------------------
-- Sanyo LC57 - Disassembler only
--@src/devices/cpu/lc57/lc57.h,CPUS["LC57"] = true
--------------------------------------------------

if opt_tool(CPUS, "LC57") then
	table.insert(disasm_files , MAME_DIR .. "src/devices/cpu/lc57/lc57d.cpp")
	table.insert(disasm_files , MAME_DIR .. "src/devices/cpu/lc57/lc57d.h")
end

--------------------------------------------------
-- Mark I (Andrew Holme)
--@src/devices/cpu/mk1/mk1.h,CPUS["MK1"] = true
--------------------------------------------------

if CPUS["MK1"] then
	files {
		MAME_DIR .. "src/devices/cpu/mk1/mk1.cpp",
		MAME_DIR .. "src/devices/cpu/mk1/mk1.h",
	}
end

if opt_tool(CPUS, "MK1") then
	table.insert(disasm_files , MAME_DIR .. "src/devices/cpu/mk1/mk1dasm.cpp")
	table.insert(disasm_files , MAME_DIR .. "src/devices/cpu/mk1/mk1dasm.h")
end

--------------------------------------------------
-- Motorola M68HC16 (CPU16)
--@src/devices/cpu/m68hc16/cpu16.h,CPUS["M68HC16"] = true
--------------------------------------------------

if CPUS["M68HC16"] then
	files {
		MAME_DIR .. "src/devices/cpu/m68hc16/cpu16.cpp",
		MAME_DIR .. "src/devices/cpu/m68hc16/cpu16.h",
		MAME_DIR .. "src/devices/cpu/m68hc16/m68hc16z.cpp",
		MAME_DIR .. "src/devices/cpu/m68hc16/m68hc16z.h",
	}
end

if opt_tool(CPUS, "M68HC16") then
	table.insert(disasm_files , MAME_DIR .. "src/devices/cpu/m68hc16/cpu16dasm.cpp")
	table.insert(disasm_files , MAME_DIR .. "src/devices/cpu/m68hc16/cpu16dasm.h")
end

--------------------------------------------------
-- Varian 620, disassembler only
--------------------------------------------------

if opt_tool(CPUS, "V620") then
	table.insert(disasm_files , MAME_DIR .. "src/devices/cpu/v620/v620dasm.cpp")
	table.insert(disasm_files , MAME_DIR .. "src/devices/cpu/v620/v620dasm.h")
end

--------------------------------------------------
-- Altera Nios II
--@src/devices/cpu/nios2/nios2.h,CPUS["NIOS2"] = true
--------------------------------------------------

if CPUS["NIOS2"] then
	files {
		MAME_DIR .. "src/devices/cpu/nios2/nios2.cpp",
		MAME_DIR .. "src/devices/cpu/nios2/nios2.h",
	}
end

if opt_tool(CPUS, "NIOS2") then
	table.insert(disasm_files , MAME_DIR .. "src/devices/cpu/nios2/nios2dasm.cpp")
	table.insert(disasm_files , MAME_DIR .. "src/devices/cpu/nios2/nios2dasm.h")
end

--------------------------------------------------
-- IBM 1800, disassembler only
--@src/devices/cpu/ibm1800/ibm1800.h,CPUS["IBM1800"] = true
--------------------------------------------------

if opt_tool(CPUS, "IBM1800") then
	table.insert(disasm_files , MAME_DIR .. "src/devices/cpu/ibm1800/ibm1800d.cpp")
	table.insert(disasm_files , MAME_DIR .. "src/devices/cpu/ibm1800/ibm1800d.h")
end

--------------------------------------------------
-- Data General Nova, disassembler only
--@src/devices/cpu/nova/nova.h,CPUS["NOVA"] = true
--------------------------------------------------

if opt_tool(CPUS, "NOVA") then
	table.insert(disasm_files , MAME_DIR .. "src/devices/cpu/nova/novadasm.cpp")
	table.insert(disasm_files , MAME_DIR .. "src/devices/cpu/nova/novadasm.h")
end

--------------------------------------------------
-- Interdata Series 16, disassembler only
--@src/devices/cpu/interdata16/interdata16.h,CPUS["INTERDATA16"] = true
--------------------------------------------------

if opt_tool(CPUS, "INTERDATA16") then
	table.insert(disasm_files , MAME_DIR .. "src/devices/cpu/interdata16/dasm16.cpp")
	table.insert(disasm_files , MAME_DIR .. "src/devices/cpu/interdata16/dasm16.h")
end

--------------------------------------------------
-- SGS-Thomson ST9
--@src/devices/cpu/st9/st905x.h,CPUS["ST9"] = true
--------------------------------------------------

if CPUS["ST9"] then
	files {
		MAME_DIR .. "src/devices/cpu/st9/st905x.cpp",
		MAME_DIR .. "src/devices/cpu/st9/st905x.h",
	}
end

if opt_tool(CPUS, "ST9") then
	table.insert(disasm_files , MAME_DIR .. "src/devices/cpu/st9/st9dasm.cpp")
	table.insert(disasm_files , MAME_DIR .. "src/devices/cpu/st9/st9dasm.h")
end

--------------------------------------------------
-- 3C/Honeywell DDP-516, disassembler only
--@src/devices/cpu/ddp516/ddp516.h,CPUS["DDP516"] = true
--------------------------------------------------

if opt_tool(CPUS, "DDP516") then
	table.insert(disasm_files , MAME_DIR .. "src/devices/cpu/ddp516/ddp516d.cpp")
	table.insert(disasm_files , MAME_DIR .. "src/devices/cpu/ddp516/ddp516d.h")
end

--------------------------------------------------
-- Whatever is in the Evolution
--@src/devices/cpu/evolution/evo.h,CPUS["EVOLUTION"] = true
--------------------------------------------------

if CPUS["EVOLUTION"] then
	files {
		MAME_DIR .. "src/devices/cpu/evolution/evo.cpp",
		MAME_DIR .. "src/devices/cpu/evolution/evo.h",
	}
end

if opt_tool(CPUS, "EVOLUTION") then
	table.insert(disasm_files , MAME_DIR .. "src/devices/cpu/evolution/evod.cpp")
	table.insert(disasm_files , MAME_DIR .. "src/devices/cpu/evolution/evod.h")
end

--------------------------------------------------
-- Tensilica Xtensa
--@src/devices/cpu/xtensa/xtensa.h,CPUS["XTENSA"] = true
--------------------------------------------------

if CPUS["XTENSA"] then
	files {
		MAME_DIR .. "src/devices/cpu/xtensa/xtensa.cpp",
		MAME_DIR .. "src/devices/cpu/xtensa/xtensa.h",
		MAME_DIR .. "src/devices/cpu/xtensa/xtensa_helper.cpp",
		MAME_DIR .. "src/devices/cpu/xtensa/xtensa_helper.h",
	}
end

if opt_tool(CPUS, "XTENSA") then
	table.insert(disasm_files , MAME_DIR .. "src/devices/cpu/xtensa/xtensad.cpp")
	table.insert(disasm_files , MAME_DIR .. "src/devices/cpu/xtensa/xtensad.h")
	table.insert(disasm_files , MAME_DIR .. "src/devices/cpu/xtensa/xtensa_helper.cpp")
	table.insert(disasm_files , MAME_DIR .. "src/devices/cpu/xtensa/xtensa_helper.h")
end

--------------------------------------------------
-- Holtek HT1130
--@src/devices/cpu/ht1130/ht1130.h,CPUS["HT1130"] = true
--------------------------------------------------

if CPUS["HT1130"] then
	files {
		MAME_DIR .. "src/devices/cpu/ht1130/ht1130.cpp",
		MAME_DIR .. "src/devices/cpu/ht1130/ht1130.h",
	}
end

if opt_tool(CPUS, "HT1130") then
	table.insert(disasm_files , MAME_DIR .. "src/devices/cpu/ht1130/ht1130d.cpp")
	table.insert(disasm_files , MAME_DIR .. "src/devices/cpu/ht1130/ht1130d.h")
end

--------------------------------------------------
-- Epson C33 STD, C33 ADV, etc.
--@src/devices/cpu/c33/c33common.h,CPUS["C33"] = true
--------------------------------------------------

if CPUS["C33"] then
	files {
		MAME_DIR .. "src/devices/cpu/c33/c33common.h",
		MAME_DIR .. "src/devices/cpu/c33/c33helpers.ipp",
		MAME_DIR .. "src/devices/cpu/c33/c33std.cpp",
		MAME_DIR .. "src/devices/cpu/c33/c33std.h",
		MAME_DIR .. "src/devices/cpu/c33/s1c33209.cpp",
		MAME_DIR .. "src/devices/cpu/c33/s1c33209.h",
	}
end

if opt_tool(CPUS, "C33") then
	table.insert(disasm_files , MAME_DIR .. "src/devices/cpu/c33/c33dasm.cpp")
	table.insert(disasm_files , MAME_DIR .. "src/devices/cpu/c33/c33dasm.h")
end

--------------------------------------------------
-- IBM PALM
--@src/devices/cpu/palm/palm.h,CPUS["PALM"] = true
--------------------------------------------------

if CPUS["PALM"] then
	files {
		MAME_DIR .. "src/devices/cpu/palm/palm.cpp",
		MAME_DIR .. "src/devices/cpu/palm/palm.h",
	}
end

if opt_tool(CPUS, "PALM") then
	table.insert(disasm_files , MAME_DIR .. "src/devices/cpu/palm/palmd.cpp")
	table.insert(disasm_files , MAME_DIR .. "src/devices/cpu/palm/palmd.h")
end<|MERGE_RESOLUTION|>--- conflicted
+++ resolved
@@ -2979,21 +2979,14 @@
 
 	dependency {
 		{ MAME_DIR .. "src/devices/cpu/z80/z80.cpp", GEN_DIR .. "emu/cpu/z80/z80.hxx" },
-<<<<<<< HEAD
-		{ MAME_DIR .. "src/devices/cpu/z80/z80.cpp", GEN_DIR .. "emu/cpu/z80/z80_ncs800.hxx" },
+		{ MAME_DIR .. "src/devices/cpu/z80/z80.cpp", GEN_DIR .. "emu/cpu/z80/ncs800.hxx" },
 		{ MAME_DIR .. "src/devices/cpu/z80/r800.cpp", GEN_DIR .. "emu/cpu/z80/r800.hxx" },
-=======
-		{ MAME_DIR .. "src/devices/cpu/z80/z80.cpp", GEN_DIR .. "emu/cpu/z80/ncs800.hxx" },
->>>>>>> 85624c48
 	}
 
 	custombuildtask {
 		{ MAME_DIR .. "src/devices/cpu/z80/z80.lst", GEN_DIR .. "emu/cpu/z80/z80.hxx", { MAME_DIR .. "src/devices/cpu/z80/z80make.py" }, { "@echo Generating Z80 source file...",   PYTHON .. "  $(1) $(<) $(@)" } },
-<<<<<<< HEAD
-		{ MAME_DIR .. "src/devices/cpu/z80/z80.lst", GEN_DIR .. "emu/cpu/z80/z80_ncs800.hxx", { MAME_DIR .. "src/devices/cpu/z80/z80make.py" }, { "@echo Generating NSC800 source file...",   PYTHON .. " $(1) ncs800 $(<) $(@)" } },
+		{ MAME_DIR .. "src/devices/cpu/z80/z80.lst", GEN_DIR .. "emu/cpu/z80/ncs800.hxx", { MAME_DIR .. "src/devices/cpu/z80/z80make.py" }, { "@echo Generating NSC800 source file...",   PYTHON .. " $(1) ncs800 $(<) $(@)" } },
 		{ MAME_DIR .. "src/devices/cpu/z80/z80.lst", GEN_DIR .. "emu/cpu/z80/r800.hxx", { MAME_DIR .. "src/devices/cpu/z80/z80make.py" }, { "@echo Generating R800 source file...",   PYTHON .. "  $(1) r800 $(<) $(@)" } },
-=======
-		{ MAME_DIR .. "src/devices/cpu/z80/z80.lst", GEN_DIR .. "emu/cpu/z80/ncs800.hxx", { MAME_DIR .. "src/devices/cpu/z80/z80make.py" }, { "@echo Generating NSC800 source file...",   PYTHON .. " $(1) ncs800 $(<) $(@)" } },
 	}
 end
 
@@ -3009,7 +3002,6 @@
 
 	custombuildtask {
 		{ MAME_DIR .. "src/devices/cpu/z80/z80.lst", GEN_DIR .. "emu/cpu/z80/z80n.hxx", { MAME_DIR .. "src/devices/cpu/z80/z80make.py" }, { "@echo Generating Z80N source file...",   PYTHON .. "  $(1) z80n $(<) $(@)" } },
->>>>>>> 85624c48
 	}
 end
 
