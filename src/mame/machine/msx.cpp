--- conflicted
+++ resolved
@@ -46,13 +46,9 @@
 		}
 	}
 
-<<<<<<< HEAD
 	save_item(NAME(m_rtc_latch));
 }
 
-
-=======
->>>>>>> 364e51d6
 void msx_state::driver_start()
 {
 	m_maincpu->set_input_line_vector(0, 0xff); // Z80
