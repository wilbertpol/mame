--- conflicted
+++ resolved
@@ -607,7 +607,6 @@
 }
 
 
-<<<<<<< HEAD
 void sms_state::sms2_ntsc_lle(machine_config &config)
 {
 	sms_ntsc_base_lle(config);
@@ -628,10 +627,7 @@
 }
 
 
-void sms_state::sms1_ntsc(machine_config &config)
-=======
 void sms1_state::sms1_ntsc(machine_config &config)
->>>>>>> dc83375d
 {
 	sms_ntsc_base(config);
 
@@ -1293,12 +1289,7 @@
 CONS( 19??, sms2paln, sms,      0,      sms1_paln, sms1,     sms1_state,     empty_init,    "Tec Toy", "Master System II (PAL-N)",           MACHINE_SUPPORTS_SAVE )
 CONS( 19??, smspaln,  sms,      0,      sms3_paln, sms,      sms_state,      empty_init,    "Tec Toy", "Master System III Compact (PAL-N)",  MACHINE_SUPPORTS_SAVE )
 
-<<<<<<< HEAD
 CONS( 1990, sms_lle,    sms,        0,      sms2_ntsc_lle, sms,    sms_state,      empty_init,      "Sega",     "Master System II (LLE)",             MACHINE_SUPPORTS_SAVE )
 
-CONS( 1991, gamegear, 0,        sms,    gamegear,  gg,       sms_state,      empty_init,    "Sega",    "Game Gear (Europe/America)",         MACHINE_SUPPORTS_SAVE )
-CONS( 1990, gamegeaj, gamegear, 0,      gamegeaj,  gg,       sms_state,      empty_init,    "Sega",    "Game Gear (Japan)",                  MACHINE_SUPPORTS_SAVE )
-=======
 CONS( 1991, gamegear, 0,        sms,    gamegear,  gg,       gamegear_state, empty_init,    "Sega",    "Game Gear (Europe/America)",         MACHINE_SUPPORTS_SAVE )
-CONS( 1990, gamegeaj, gamegear, 0,      gamegeaj,  gg,       gamegear_state, empty_init,    "Sega",    "Game Gear (Japan)",                  MACHINE_SUPPORTS_SAVE )
->>>>>>> dc83375d
+CONS( 1990, gamegeaj, gamegear, 0,      gamegeaj,  gg,       gamegear_state, empty_init,    "Sega",    "Game Gear (Japan)",                  MACHINE_SUPPORTS_SAVE )