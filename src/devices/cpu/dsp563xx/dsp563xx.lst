....00                       -
....26 abs d                 - d:acc(3)
....21 adc s,d               - s:xyr(4) d:acc(3)
....00 add s,d               - s:dao2(4, 3) d:acc(3)
....12 addl s,d              - s:nacc(3) d:acc(3)
....02 addr s,d              - s:nacc(3) d:acc(3)
....46 and s,d               - s:daos(4) d:acc(3)
....32 asl d                 - d:acc(3)
....22 asr d                 - d:acc(3)
....13 clr d                 - d:acc(3)
	$d:w(0);
	m_ccr = (m_ccr & ~(CCR_E|CCR_N|CCR_V)) | (CCR_U|CCR_Z);

....05 cmp s,d               - s:daos3(4, 3) d:acc(3)
....07 cmpm s,d              - s:daos3(4, 3) d:acc(3)
....43 eor s,d               - s:daos(4) d:acc(3)
....33 lsl d                 - d:acc(3)
....23 lsr d                 - d:acc(3)
....82 mac +s1,s2,d          - s1:damo1_a(4) s2:damo1_b(4) d:acc(3) +:sign(2)
....83 maccr +s1,s2,d        - s1:damo1_a(4) s2:damo1_b(4) d:acc(3) +:sign(2)
....1d max a,b               -
....15 maxm a,b              -
....80 mpy +s1,s2,d          - s1:damo1_a(4) s2:damo1_b(4) d:acc(3) +:sign(2)
....81 mpyr +s1,s2,d         - s1:damo1_a(4) s2:damo1_b(4) d:acc(3) +:sign(2)
....36 neg d                 - d:acc(3)
....17 not d                 - d:acc(3)
....42 or s,d                - s:daos(4) d:acc(3)
....11 rnd d                 - d:acc(3)
....37 rol d                 - d:acc(3)
....27 ror d                 - d:acc(3)
....25 sbc s,d               - s:xyr(4) d:acc(3)
....04 sub s,d               - s:dao2(4, 3) d:acc(3)
....16 subl s,d              - s:nacc(3) d:acc(3)
....06 subr s,d              - s:nacc(3) d:acc(3)
....01 tfr s,d               - s:daos3(4, 3) d:acc(3)
....03 tst d                 - d:acc(3)

2000..                       -

2000.. #i,d                  - d:fvbr1(16) i:imm8(8)
	%p
	$d:w($i);

2000.. s,d                   - s:fvbr1(13) d:fvbr1(8)
	m_tmp1 = $s:h;
	%p
	$d:wh(m_tmp1);

2040.. ea                    - ea:eam4(8)
	(void)($ea);

40c0.. x:ea,d                - d:fvbr1s(20, 16) ea:eam1(8)
	m_tmp1 = m_x.read_dword($ea);
	%p
<<<<<<< HEAD
	$d:w(m_tmp1);

4040.. s,x:ea                - s:fvbr1s(20, 16) ea:eam1(8)
	m_tmp1 = $s;
=======
	$d:wh(m_tmp1);

4040.. s,x:ea                - s:fvbr1s(20, 16) ea:eam1(8)
	m_tmp1 = $s:h;
>>>>>>> d09cc57b
	%p
	m_x.write_dword($ea, m_tmp1);

40c0.. x:abs,d               - d:fvbr1s(20, 16) abs:eam1a(8)
<<<<<<< HEAD
40c0.. #i,d                  - d:fvbr1s(20, 16) i:eam1i(8)
	%p
	$d:w($i);

4040.. s,x:abs               - s:fvbr1s(20, 16) abs:eam1a(8)
=======
	m_tmp1 = m_x.read_dword($abs);
	%p
	$d:wh(m_tmp1);

4040.. s,x:abs               - s:fvbr1s(20, 16) abs:eam1a(8)
	m_tmp1 = $s:h;
	%p
	m_x.write_dword($abs, m_tmp1);

40c0.. #i,d                  - d:fvbr1s(20, 16) i:eam1i(8)
	%p
	$d:wh($i);

>>>>>>> d09cc57b
4080.. x:aa,d                - d:fvbr1s(20, 16) aa:asa6(8)
	m_tmp1 = m_x.read_dword($aa);
	%p
	$d:wh(m_tmp1);

4000.. s,x:aa                - s:fvbr1s(20, 16) aa:asa6(8)
	m_tmp1 = $s:h;
	%p
	m_x.write_dword($aa, m_tmp1);

1080.. x:ea,d1 s2,d2         - d1:tbrx(18) s2:acc(17) d2:yreg(16) ea:eam1(8)
	m_tmp1 = m_x.read_dword($ea);
	m_tmp2 = $s2:h;
	%p
	$d1:wh(m_tmp1);
	$d2:wh(m_tmp2);

1000.. s1,x:ea s2,d2         - s1:tbrx(18) s2:acc(17) d2:yreg(16) ea:eam1(8)
	m_tmp1 = $s1:h;
	m_tmp2 = $s2:h;
	%p
	m_x.write_dword($ea, m_tmp1);
	$d2:wh(m_tmp2);

1080.. x:abs,d1 s2,d2        - d1:tbrx(18) s2:acc(17) d2:yreg(16) abs:eam1a(8)
<<<<<<< HEAD
1080.. #i,d1 s2,d2           - d1:tbrx(18) s2:acc(17) d2:yreg(16) i:eam1i(8)
1000.. s1,x:abs s2,d2        - s1:tbrx(18) s2:acc(17) d2:yreg(16) abs:eam1a(8)
=======
	m_tmp1 = m_x.read_dword($abs);
	m_tmp2 = $s2:h;
	%p
	$d1:wh(m_tmp1);
	$d2:wh(m_tmp2);

1000.. s1,x:abs s2,d2        - s1:tbrx(18) s2:acc(17) d2:yreg(16) abs:eam1a(8)
	m_tmp1 = $s1:h;
	m_tmp2 = $s2:h;
	%p
	m_x.write_dword($abs, m_tmp1);
	$d2:wh(m_tmp2);


1080.. #i,d1 s2,d2           - d1:tbrx(18) s2:acc(17) d2:yreg(16) i:eam1i(8)
	m_tmp1 = $s2:h;
	%p
	$d2:wh(m_tmp1);
	$d1:wh($i);

>>>>>>> d09cc57b
0800.. a,x:ea x0,a           - ea:eam1(8)
	m_tmp1 = get_a();
	m_tmp2 = get_x0();
	%p
	m_x.write_dword($ea, m_tmp1);
	set_a(m_tmp2);

0900.. b,x:ea x0,b           - ea:eam1(8)
	m_tmp1 = get_bh();
	m_tmp2 = get_x0();
	%p
	m_x.write_dword($ea, m_tmp1);
	set_bh(m_tmp2);

0800.. a,x:abs x0,a          - abs:eam1a(8)
	m_tmp1 = get_a();
	m_tmp2 = get_x0();
	%p
	m_x.write_dword($abs, m_tmp1);
	set_a(m_tmp2);

0900.. b,x:abs x0,b          - abs:eam1a(8)
	m_tmp1 = get_bh();
	m_tmp2 = get_x0();
	%p
	m_x.write_dword($abs, m_tmp1);
	set_bh(m_tmp2);

48c0.. y:ea,d                - d:fvbr1s(20, 16) ea:eam1(8)
	m_tmp1 = m_y.read_dword($ea);
	%p
	$d:wh(m_tmp1);

4840.. s,y:ea                - s:fvbr1s(20, 16) ea:eam1(8)
<<<<<<< HEAD
48c0.. y:abs,d               - d:fvbr1s(20, 16) abs:eam1a(8)
48c0.. #i,d                  - d:fvbr1s(20, 16) i:eam1i(8)
4840.. s,y:abs               - s:fvbr1s(20, 16) abs:eam1a(8)
=======
	m_tmp1 = $s:h;
	%p
	m_y.write_dword($ea, m_tmp1);

48c0.. y:abs,d               - d:fvbr1s(20, 16) abs:eam1a(8)
	m_tmp1 = m_y.read_dword($abs);
	%p
	$d:wh(m_tmp1);

4840.. s,y:abs               - s:fvbr1s(20, 16) abs:eam1a(8)
	m_tmp1 = $s:h;
	%p
	m_y.write_dword($abs, m_tmp1);

48c0.. #i,d                  - d:fvbr1s(20, 16) i:eam1i(8)
	%p
	$d:wh($i);

>>>>>>> d09cc57b
4880.. y:aa,d                - d:fvbr1s(20, 16) aa:asa6(8)
	m_tmp1 = m_y.read_dword($aa);
	%p
	$d:wh(m_tmp1);

4800.. s,y:aa                - s:fvbr1s(20, 16) aa:asa6(8)
	m_tmp1 = $s:h;
	%p
	m_y.write_dword($aa, m_tmp1);

10c0.. s1,d1 y:ea,d2         - d2:tbry(18) s1:acc(17) d1:xreg(16) ea:eam1(8)
	m_tmp1 = $s1:h;
	m_tmp2 = m_y.read_dword($ea);
	%p
	$d1:wh(m_tmp1);
	$d2:wh(m_tmp2);

1040.. s1,d1 s2,y:ea         - s2:tbry(18) s1:acc(17) d1:xreg(16) ea:eam1(8)
<<<<<<< HEAD
10c0.. s1,d1 y:abs,d2        - d2:tbry(18) s1:acc(17) d1:xreg(16) abs:eam1a(8)
10c0.. s1,d1 #i,d2           - d2:tbry(18) s1:acc(17) d1:xreg(16) i:eam1i(8)
1040.. s1,d1 s2,y:abs        - s2:tbry(18) s1:acc(17) d1:xreg(16) abs:eam1a(8)
=======
	m_tmp1 = $s1:h;
	m_tmp2 = $s2:h;
	%p
	$d1:wh(m_tmp1);
	m_y.write_dword($ea, m_tmp2);

10c0.. s1,d1 y:abs,d2        - d2:tbry(18) s1:acc(17) d1:xreg(16) abs:eam1a(8)
	m_tmp1 = $s1:h;
	m_tmp2 = m_y.read_dword($abs);
	%p
	$d1:wh(m_tmp1);
	$d2:wh(m_tmp2);

1040.. s1,d1 s2,y:abs        - s2:tbry(18) s1:acc(17) d1:xreg(16) abs:eam1a(8)
	m_tmp1 = $s1:h;
	m_tmp2 = $s2:h;
	%p
	$d1:wh(m_tmp1);
	m_y.write_dword($abs, m_tmp2);

10c0.. s1,d1 #i,d2           - d2:tbry(18) s1:acc(17) d1:xreg(16) i:eam1i(8)
	m_tmp1 = $s1:h;
	%p
	$d1:wh(m_tmp1);
	$d2:wh($i);

>>>>>>> d09cc57b
0880.. a,y:ea y0,a           - ea:eam1(8)
	m_tmp1 = get_ah();
	m_tmp2 = get_y0();
	%p
	m_y.write_dword($ea, m_tmp1);
	set_ah(m_tmp2);

0980.. b,y:ea y0,b           - ea:eam1(8)
	m_tmp1 = get_bh();
	m_tmp2 = get_y0();
	%p
	m_y.write_dword($ea, m_tmp1);
	set_bh(m_tmp2);

0880.. a,y:abs y0,a          - abs:eam1a(8)
	m_tmp1 = get_ah();
	m_tmp2 = get_y0();
	%p
	m_y.write_dword($abs, m_tmp1);
	set_ah(m_tmp2);

0980.. b,y:abs y0,b          - abs:eam1a(8)
	m_tmp1 = get_bh();
	m_tmp2 = get_y0();
	%p
	m_y.write_dword($abs, m_tmp1);
	set_bh(m_tmp2);

40c0.. l:ea,d                - d:lmr(19, 16) ea:eam1(8)
40c0.. l:abs,d               - d:lmr(19, 16) abs:eam1a(8)
4080.. l:aa,d                - d:lmr(19, 16) aa:asa6(8)
4040.. s,l:ea                - s:lmr(19, 16) ea:eam1(8)
4040.. s,l:abs               - s:lmr(19, 16) abs:eam1a(8)
4000.. s,l:aa                - s:lmr(19, 16) aa:asa6(8)
c080.. x:eax,d1 y:eay,d2     - eax:xyeax(8) eay:xyeay(20, 13, 10) d1:tbrx(18) d2:tbry(16)
8080.. x:eax,d1 s2,y:eay     - eax:xyeax(8) eay:xyeay(20, 13, 10) d1:tbrx(18) s2:tbry(16)
c000.. s1,x:eax y:eay,d2     - eax:xyeax(8) eay:xyeay(20, 13, 10) s1:tbrx(18) d2:tbry(16)
8000.. s1,x:eax s2,y:eay     - eax:xyeax(8) eay:xyeay(20, 13, 10) s1:tbrx(18) s2:tbry(16)
2020.. ifcc                  - cc:cc(8)
2030.. ifcc.u                - cc:cc(8)

000000                       -
0a70c0 move x:(r+o),d        - r:ar(8) d:sbr(0) o:exoff()
0a7080 move s,x:(r+o)        - r:ar(8) s:sbr(0) o:exoff()
020090 move x:(r+o),d        - o:sda7(11, 6) r:ar(8) d:fobr(0)
020080 move s,x:(r+o)        - o:sda7(11, 6) r:ar(8) s:fobr(0)
0b70c0 move y:(r+o),d        - r:ar(8) d:sbr(0) o:exoff()
0b7080 move s,y:(r+o)        - r:ar(8) s:sbr(0) o:exoff()
0200b0 move y:(r+o),d        - o:sda7(11, 6) r:ar(8) d:fobr(0)
0200a0 move s,y:(r+o)        - o:sda7(11, 6) r:ar(8) s:fobr(0)
014080 add #i,d              - i:imm6(8) d:acc(3)
0140c0 add #i,d              - d:acc(3) i:eximm()
014086 and #i,d              - i:imm6(8) d:acc(3)
	u64 r = $d:1 & $i;
	m_ccr = m_ccr & ~(CCR_V|CCR_Z|CCR_N);
	if(!r) {
		m_ccr = m_ccr | CCR_Z;
    } else if(BIT(m_ccr, 23)) {
		m_ccr = m_ccr | CCR_N;
	}
	$d:w1(r);

0140c6 and #i,d              - d:acc(3) i:eximm()
	u64 r = $d:1 & $i;
	m_ccr = m_ccr & ~(CCR_V|CCR_Z|CCR_N);
	if(!r) {
		m_ccr = m_ccr | CCR_Z;
    } else if(BIT(m_ccr, 23)) {
		m_ccr = m_ccr | CCR_N;
	}
	$d:w1(r);

0000b8 andi #i,ctrl          - i:imm8(8) ctrl:ctrl(0)
	$ctrl:w($ctrl & $i);

0c1d00 asl #i,s2,d           - i:shift6(1) s2:acc(7) d:acc(0)
0c1e40 asl s1,s2,d           - s2:acc(4) s1:actrl(1) d:acc(0)
0c1c00 asr #i,s2,d           - i:shift6(1) s2:acc(7) d:acc(0)
<<<<<<< HEAD
	u64 s = $s2;
	u8 n = $i;
	m_ccr = (m_ccr & ~(CCR_V|CCR_C)) | (n != 0 && BIT(s, n) ? CCR_C : 0);
	$d:w(util::sext(s, BIT(m_emr, 1) ? 40 : 56) >> n);

=======
>>>>>>> d09cc57b
0c1e60 asr s1,s2,d           - s2:acc(4) s1:actrl(1) d:acc(0)
0d1040 bcc x                 - cc:cc(0) x:expcrel() cond
	if($cc) {
		m_npc = $x;
	}

050400 bcc x                 - cc:cc(12) x:pcrel(6, 0) cond
	if($cc) {
		m_npc = $x;
	}

0d1840 bcc r                 - r:ar(8) cc:cc(0) cond
	if($cc) {
 		m_npc = m_pc + $r;
	}

0b4000 bchg #n,xy:ea         - ea:eam1(8) xy:xyc(6) n:bit5(0)
0b4000 bchg #n,xy:abs        - abs:eam1a(8) xy:xyc(6) n:bit5(0)
0b0000 bchg #n,xy:aa         - aa:asa6(8) xy:xyc(6) n:bit5(0)
0b8000 bchg #n,xy:pp         - pp:asa6p(8) xy:xyc(6) n:bit5(0)
014000 bchg #n,xy:qq         - qq:asa6q(8) xy:xyc(6) n:bit5(0)
0bc040 bchg #n,d             - d:sbr(8) n:bit5(0)
0a4000 bclr #n,xy:ea         - ea:eam1(8) xy:xyc(6) n:bit5(0)
	u32 t = $xy:m.read_dword($ea);
	u32 m = 1 << $n;
	if(t & m) {
		m_ccr |= CCR_C;
		$xy:m.write_dword($ea, t & ~m);
	} else {
		m_ccr &= ~CCR_C;
    }

0a4000 bclr #n,xy:abs        - abs:eam1a(8) xy:xyc(6) n:bit5(0)
	u32 t = $xy:m.read_dword($abs);
	u32 m = 1 << $n;
	if(t & m) {
		m_ccr |= CCR_C;
		$xy:m.write_dword($abs, t & ~m);
	} else {
		m_ccr &= ~CCR_C;
    }

0a0000 bclr #n,xy:aa         - aa:asa6(8) xy:xyc(6) n:bit5(0)
0a8000 bclr #n,xy:pp         - pp:asa6p(8) xy:xyc(6) n:bit5(0)
	u32 t = $xy:m.read_dword($pp);
	u32 m = 1 << $n;
	if(t & m) {
		m_ccr |= CCR_C;
		$xy:m.write_dword($pp, t & ~m);
	} else {
		m_ccr &= ~CCR_C;
    }

010000 bclr #n,xy:qq         - qq:asa6q(8) xy:xyc(6) n:bit5(0)
	u32 t = $xy:m.read_dword($qq);
	u32 m = 1 << $n;
	if(t & m) {
		m_ccr |= CCR_C;
		$xy:m.write_dword($qq, t & ~m);
	} else {
		m_ccr &= ~CCR_C;
    }

0ac040 bclr #n,d             - d:sbr(8) n:bit5(0)
	u32 t = $d;
	u32 m = 1 << $n;
	if(t & m) {
		m_ccr |= CCR_C;
		$d:w(t & ~m);
	} else {
		m_ccr &= ~CCR_C;
	}

0d10c0 bra x                 - x:expcrel()
	m_npc = $x;

050c00 bra x                 - x:pcrel(6, 0)
	m_npc = $x;

0d18c0 bra r                 - r:ar(8)
<<<<<<< HEAD
	m_npc = $r;

0c8000 brclr #n,xy:ea,x      - ea:eam1(8) xy:xyc(6) n:bit5(0) x:expcrel()
0c8000 brclr #n,xy:abs,x     - abs:eam1a(8) xy:xyc(6) n:bit5(0) x:expcrel()
0c8080 brclr #n,xy:aa,x      - aa:asa6(8) xy:xyc(6) n:bit5(0) x:expcrel()
0cc000 brclr #n,xy:pp,x      - pp:asa6p(8) xy:xyc(6) n:bit5(0) x:expcrel()
048000 brclr #n,xy:qq,x      - qq:asa6q(8) xy:xyc(6) n:bit5(0) x:expcrel()
0cc080 brclr #n,s,x          - s:sbr(8) n:bit5(0) x:expcrel()
000210 brkcc                 - cc:cc(0)
0c8020 brset #n,xy:ea,x      - ea:eam1(8) xy:xyc(6) n:bit5(0) x:expcrel()
0c8020 brset #n,xy:abs,x     - abs:eam1a(8) xy:xyc(6) n:bit5(0) x:expcrel()
0c80a0 brset #n,xy:aa,x      - aa:asa6(8) xy:xyc(6) n:bit5(0) x:expcrel()
0cc020 brset #n,xy:pp,x      - pp:asa6p(8) xy:xyc(6) n:bit5(0) x:expcrel()
048020 brset #n,xy:qq,x      - qq:asa6q(8) xy:xyc(6) n:bit5(0) x:expcrel()
0cc0a0 brset #n,s,x          - s:sbr(8) n:bit5(0) x:expcrel()
0d1000 bscc x                - cc:cc(0) x:expcrel()
050000 bscc x                - cc:cc(12) x:pcrel(6, 0)
0d1800 bscc r                - r:ar(8) cc:cc(0)
0d8000 bsclr #n,xy:ea,x      - ea:eam1(8) xy:xyc(6) n:bit5(0) x:expcrel()
0d8000 bsclr #n,xy:abs,x     - abs:eam1a(8) xy:xyc(6) n:bit5(0) x:expcrel()
0d8080 bsclr #n,xy:aa,x      - aa:asa6(8) xy:xyc(6) n:bit5(0) x:expcrel()
0dc000 bsclr #n,xy:pp,x      - pp:asa6p(8) xy:xyc(6) n:bit5(0) x:expcrel()
048080 bsclr #n,xy:qq,x      - qq:asa6q(8) xy:xyc(6) n:bit5(0) x:expcrel()
0dc080 bsclr #n,s,x          - s:sbr(8) n:bit5(0) x:expcrel()
=======
	m_npc = m_pc + $r;

0c8000 brclr #n,xy:ea,x      - ea:eam1(8) xy:xyc(6) n:bit5(0) x:expcrel() cond
0c8000 brclr #n,xy:abs,x     - abs:eam1a(8) xy:xyc(6) n:bit5(0) x:expcrel() cond
0c8080 brclr #n,xy:aa,x      - aa:asa6(8) xy:xyc(6) n:bit5(0) x:expcrel() cond
0cc000 brclr #n,xy:pp,x      - pp:asa6p(8) xy:xyc(6) n:bit5(0) x:expcrel() cond
048000 brclr #n,xy:qq,x      - qq:asa6q(8) xy:xyc(6) n:bit5(0) x:expcrel() cond
0cc080 brclr #n,s,x          - s:sbr(8) n:bit5(0) cond
000210 brkcc                 - cc:cc(0) cond
0c8020 brset #n,xy:ea,x      - ea:eam1(8) xy:xyc(6) n:bit5(0) x:expcrel() cond
0c8020 brset #n,xy:abs,x     - abs:eam1a(8) xy:xyc(6) n:bit5(0) x:expcrel() cond
0c80a0 brset #n,xy:aa,x      - aa:asa6(8) xy:xyc(6) n:bit5(0) x:expcrel() cond
0cc020 brset #n,xy:pp,x      - pp:asa6p(8) xy:xyc(6) n:bit5(0) x:expcrel() cond
048020 brset #n,xy:qq,x      - qq:asa6q(8) xy:xyc(6) n:bit5(0) x:expcrel() cond
0cc0a0 brset #n,s,x          - s:sbr(8) n:bit5(0) x:expcrel() cond
0d1000 bscc x                - cc:cc(0) x:expcrel() cond over
050000 bscc x                - cc:cc(12) x:pcrel(6, 0) cond over
0d1800 bscc r                - r:ar(8) cc:cc(0) cond over
0d8000 bsclr #n,xy:ea,x      - ea:eam1(8) xy:xyc(6) n:bit5(0) x:expcrel() cond over
0d8000 bsclr #n,xy:abs,x     - abs:eam1a(8) xy:xyc(6) n:bit5(0) x:expcrel() cond over
0d8080 bsclr #n,xy:aa,x      - aa:asa6(8) xy:xyc(6) n:bit5(0) x:expcrel() cond over
0dc000 bsclr #n,xy:pp,x      - pp:asa6p(8) xy:xyc(6) n:bit5(0) x:expcrel() cond over
048080 bsclr #n,xy:qq,x      - qq:asa6q(8) xy:xyc(6) n:bit5(0) x:expcrel() cond over
0dc080 bsclr #n,s,x          - s:sbr(8) n:bit5(0) x:expcrel() cond over
>>>>>>> d09cc57b
0a4020 bset #n,xy:ea         - ea:eam1(8) xy:xyc(6) n:bit5(0)
	u32 t = $xy:m.read_dword($ea);
	u32 m = 1 << $n;
	if(t & m) {
		m_ccr |= CCR_C;
	} else {
		m_ccr &= ~CCR_C;
		$xy:m.write_dword($ea, t | m);
    }

0a4020 bset #n,xy:abs        - abs:eam1a(8) xy:xyc(6) n:bit5(0)
	u32 t = $xy:m.read_dword($abs);
	u32 m = 1 << $n;
	if(t & m) {
		m_ccr |= CCR_C;
	} else {
		m_ccr &= ~CCR_C;
		$xy:m.write_dword($abs, t | m);
    }

0a0020 bset #n,xy:aa         - aa:asa6(8) xy:xyc(6) n:bit5(0)
0a8020 bset #n,xy:pp         - pp:asa6p(8) xy:xyc(6) n:bit5(0)
	u32 t = $xy:m.read_dword($pp);
	u32 m = 1 << $n;
	if(t & m) {
		m_ccr |= CCR_C;
	} else {
		m_ccr &= ~CCR_C;
		$xy:m.write_dword($pp, t | m);
	}

010020 bset #n,xy:qq         - qq:asa6q(8) xy:xyc(6) n:bit5(0)
	u32 t = $xy:m.read_dword($qq);
	u32 m = 1 << $n;
	if(t & m) {
		m_ccr |= CCR_C;
	} else {
		m_ccr &= ~CCR_C;
		$xy:m.write_dword($qq, t | m);
    }

0ac060 bset #n,d             - d:sbr(8) n:bit5(0)
<<<<<<< HEAD
	u32 t = $d;
	u32 m = 1 << $n;
	if(t & m) {
		m_ccr |= CCR_C;
	} else {
		m_ccr &= ~CCR_C;
		$d:w(t | m);
	}

0d1080 bsr x                 - x:expcrel()
=======
0d1080 bsr x                 - x:expcrel() over
>>>>>>> d09cc57b
	inc_sp();
	set_ssh(m_pc+2);
	set_ssl(get_sr());
	m_npc = $x;

<<<<<<< HEAD
050800 bsr x                 - x:pcrel(6, 0)
=======
050800 bsr x                 - x:pcrel(6, 0) over
>>>>>>> d09cc57b
	inc_sp();
	set_ssh(m_pc+1);
	set_ssl(get_sr());
	m_npc = $x;

<<<<<<< HEAD
0d1880 bsr r                 - r:ar(8)
	inc_sp();
	set_ssh(m_pc+1);
	set_ssl(get_sr());
	m_npc = $r;

0d8020 bsset #n,xy:ea,x      - ea:eam1(8) xy:xyc(6) n:bit5(0) x:expcrel()
0d8020 bsset #n,xy:abs,x     - abs:eam1a(8) xy:xyc(6) n:bit5(0) x:expcrel()
0d80a0 bsset #n,xy:aa,x      - aa:asa6(8) xy:xyc(6) n:bit5(0) x:expcrel()
0dc020 bsset #n,xy:pp,x      - pp:asa6p(8) xy:xyc(6) n:bit5(0) x:expcrel()
0480a0 bsset #n,xy:qq,x      - qq:asa6q(8) xy:xyc(6) n:bit5(0) x:expcrel()
0dc0a0 bsset #n,s,x          - s:sbr(8) n:bit5(0) x:expcrel()
=======
0d1880 bsr r                 - r:ar(8) over
	inc_sp();
	set_ssh(m_pc+1);
	set_ssl(get_sr());
	m_npc = m_pc + $r;

0d8020 bsset #n,xy:ea,x      - ea:eam1(8) xy:xyc(6) n:bit5(0) x:expcrel() cond over
0d8020 bsset #n,xy:abs,x     - abs:eam1a(8) xy:xyc(6) n:bit5(0) x:expcrel() cond over
0d80a0 bsset #n,xy:aa,x      - aa:asa6(8) xy:xyc(6) n:bit5(0) x:expcrel() cond over
0dc020 bsset #n,xy:pp,x      - pp:asa6p(8) xy:xyc(6) n:bit5(0) x:expcrel() cond over
0480a0 bsset #n,xy:qq,x      - qq:asa6q(8) xy:xyc(6) n:bit5(0) x:expcrel() cond over
0dc0a0 bsset #n,s,x          - s:sbr(8) n:bit5(0) x:expcrel() cond over
>>>>>>> d09cc57b
0b4020 btst #n,xy:ea         - ea:eam1(8) xy:xyc(6) n:bit5(0)
	u32 t = $xy:m.read_dword($ea);
	u32 m = 1 << $n;
	if(t & m) {
		m_ccr |= CCR_C;
	} else {
		m_ccr &= ~CCR_C;
    }

0b4020 btst #n,xy:abs        - abs:eam1a(8) xy:xyc(6) n:bit5(0)
	u32 t = $xy:m.read_dword($abs);
	u32 m = 1 << $n;
	if(t & m) {
		m_ccr |= CCR_C;
	} else {
		m_ccr &= ~CCR_C;
    }

0b0020 btst #n,xy:aa         - aa:asa6(8) xy:xyc(6) n:bit5(0)
0b8020 btst #n,xy:pp         - pp:asa6p(8) xy:xyc(6) n:bit5(0)
	u32 t = $xy:m.read_dword($pp);
	u32 m = 1 << $n;
	if(t & m) {
		m_ccr |= CCR_C;
	} else {
		m_ccr &= ~CCR_C;
    }

014020 btst #n,xy:qq         - qq:asa6q(8) xy:xyc(6) n:bit5(0)
	u32 t = $xy:m.read_dword($qq);
	u32 m = 1 << $n;
	if(t & m) {
		m_ccr |= CCR_C;
	} else {
		m_ccr &= ~CCR_C;
    }

0bc060 btst #n,d             - d:sbr(8) n:bit5(0)
	u32 t = $d;
	u32 m = 1 << $n;
	if(t & m) {
		m_ccr |= CCR_C;
	} else {
		m_ccr &= ~CCR_C;
    }

00c3c0 clb s,d               - s:acc(1) d:acc(0)
014085 cmp #i,d              - i:imm6(8) d:acc(3)
0140c5 cmp #i,d              - d:acc(3) i:eximm()
0c1ff0 cmpu s1,s2            - s1:daos3(1, 0) s2:acc(0)
000200 debug                 -
000300 debugcc               - cc:cc(0)
00000a dec d                 - d:acc(0)
018040 div s,d               - s:daos(4) d:acc(3)
012480 dmacss +s1,s2,d       - ss:ss(8, 6) d:acc(5) +:sign(4) s1:damo4_a(0) s2:damo4_b(0)
064000 do xy:ea,expr         - ea:eam1(8) xy:xyc(6) expr:exabs()
060000 do xy:aa,expr         - aa:asa6(8) xy:xyc(6) expr:exabs()
060080 do #i,expr            - i:imm12(0, 8) expr:exabs()
	inc_sp();
	set_ssh(get_la());
	set_ssl(get_lc());
	set_lc($i);
	inc_sp();
	set_ssh(m_pc+2);
	set_ssl(get_sr());
	set_la($expr);
	m_mr |= MR_LF;

06c000 do s,expr             - s:sbr_nos(8) expr:exabs()
	inc_sp();
	set_ssh(get_la());
	set_ssl(get_lc());
	set_lc($s);
	inc_sp();
	set_ssh(m_pc+2);
	set_ssl(get_sr());
	set_la($expr);
	m_mr |= MR_LF;

000203 do forever,expr       - expr:exabs()
	inc_sp();
	set_ssh(get_la());
	set_ssl(get_lc());
	inc_sp();
	set_ssh(m_pc+2);
	set_ssl(get_sr());
	set_la($expr);
	m_mr |= MR_LF;
	m_emr |= EMR_FV;

064010 dor xy:ea,expr        - ea:eam1(8) xy:xyc(6) expr:expcrel()
060010 dor xy:aa,expr        - aa:asa6(8) xy:xyc(6) expr:expcrel()
060090 dor #i,expr           - i:imm12(0, 8) expr:expcrel()
	inc_sp();
	set_ssh(get_la());
	set_ssl(get_lc());
	set_lc($i);
	inc_sp();
	set_ssh(m_pc+2);
	set_ssl(get_sr());
	set_la($expr);
	m_mr |= MR_LF;

06c010 dor s,expr            - s:sbr_nos(8) expr:expcrel()
	inc_sp();
	set_ssh(get_la());
	set_ssl(get_lc());
	set_lc($s);
	inc_sp();
	set_ssh(m_pc+2);
	set_ssl(get_sr());
	set_la($expr);
	m_mr |= MR_LF;

000202 dor forever,expr      - expr:expcrel()
	inc_sp();
	set_ssh(get_la());
	set_ssl(get_lc());
	inc_sp();
	set_ssh(m_pc+2);
	set_ssl(get_sr());
	set_la($expr);
	m_mr |= MR_LF;
	m_emr |= EMR_FV;

00008c enddo                 -
014083 eor #i,d              - i:imm6(8) d:acc(3)
0140c3 eor #i,d              - d:acc(3) i:eximm()
0c1a00 extract s1,s2,d       - s1:actrl(1) s2:acc(4)
0c1800 extract #co,s2,d      - s2:acc(4) d:acc(0) co:exco()
0c1a80 extractu s1,s2,d      - s1:actrl(1) s2:acc(4)
0c1880 extractu #co,s2,d     - s2:acc(4) d:acc(0) co:exco()
000005 illegal               -
000008 inc d                 - d:acc(0)
0c1b00 insert s1,s2,d        - s1:actrl(1) s2:dao3b(4)
0c1900 insert #co,s2,d       - s2:dao3b(4) d:acc(0) co:exco()
0e0000 jcc x                 - cc:cc(12) x:abs12(0) cond
0ac0a0 jcc ea                - ea:eam1(8) cc:cc(0) cond
0ac0a0 jcc abs               - abs:eam1a(8) cc:cc(0) cond
0a4080 jclr #n,xy:ea,x       - ea:eam1(8) xy:xyc(6) n:bit5(0) x:exabs() cond
	if(!BIT($xy:m.read_dword($ea), $n))
		m_npc = $x;

0a0080 jclr #n,xy:aa,x       - aa:asa6(8) xy:xyc(6) n:bit5(0) x:exabs() cond
0a8080 jclr #n,xy:pp,x       - pp:asa6p(8) xy:xyc(6) n:bit5(0) x:exabs() cond
	if(!BIT($xy:m.read_dword($pp), $n))
		m_npc = $x;

018080 jclr #n,xy:qq,x       - qq:asa6q(8) xy:xyc(6) n:bit5(0) x:exabs() cond
	if(!BIT($xy:m.read_dword($qq), $n))
		m_npc = $x;

0ac000 jclr #n,s,x           - s:sbr(8) n:bit5(0) x:exabs() cond
	if(!BIT($s, $n))
		m_npc = $x;

0ac080 jmp ea                - ea:eam1(8)
	m_npc = $ea;

0ac080 jmp abs               - abs:eam1a(8)
	m_npc = $abs;

0c0000 jmp x                 - x:abs12(0)
	m_npc = $x;

0f0000 jscc x                - cc:cc(12) x:abs12(0) cond over
0bc0a0 jscc ea               - ea:eam1(8) cc:cc(0) cond over
0bc0a0 jscc abs              - abs:eam1a(8) cc:cc(0) cond over
0b4080 jsclr #n,xy:ea,x      - ea:eam1(8) xy:xyc(6) n:bit5(0) x:exabs() cond over
0b0080 jsclr #n,xy:aa,x      - aa:asa6(8) xy:xyc(6) n:bit5(0) x:exabs() cond over
0b8080 jsclr #n,xy:pp,x      - pp:asa6p(8) xy:xyc(6) n:bit5(0) x:exabs() cond over
01c080 jsclr #n,xy:qq,x      - qq:asa6q(8) xy:xyc(6) n:bit5(0) x:exabs() cond over
0bc000 jsclr #n,s,x          - s:sbr(8) n:bit5(0) x:exabs() cond over
0a40a0 jset #n,xy:ea,x       - ea:eam1(8) xy:xyc(6) n:bit5(0) x:exabs() cond
0a00a0 jset #n,xy:aa,x       - aa:asa6(8) xy:xyc(6) n:bit5(0) x:exabs() cond
0a80a0 jset #n,xy:pp,x       - pp:asa6p(8) xy:xyc(6) n:bit5(0) x:exabs() cond
	if(BIT($xy:m.read_dword($pp), $n))
		m_npc = $x;

0180a0 jset #n,xy:qq,x       - qq:asa6q(8) xy:xyc(6) n:bit5(0) x:exabs() cond
	if(BIT($xy:m.read_dword($qq), $n))
		m_npc = $x;

0ac020 jset #n,s,x           - s:sbr(8) n:bit5(0) x:exabs() cond
	if(BIT($s, $n))
		m_npc = $x;

<<<<<<< HEAD
0bc080 jsr ea                - ea:eam1(8)
	inc_sp();
	set_ssh(m_pc+1);
	set_ssl(get_sr());
	m_npc = $ea;

0bc080 jsr abs               - abs:eam1a(8)
	inc_sp();
	set_ssh(m_pc+2);
	set_ssl(get_sr());
	m_npc = $abs;

0d0000 jsr x                 - x:abs12(0)
	inc_sp();
	set_ssh(m_pc+1);
	set_ssl(get_sr());
	m_npc = $x;

0b40a0 jsset #n,xy:ea,x      - ea:eam1(8) xy:xyc(6) n:bit5(0) x:exabs()
0b00a0 jsset #n,xy:aa,x      - aa:asa6(8) xy:xyc(6) n:bit5(0) x:exabs()
0b80a0 jsset #n,xy:pp,x      - pp:asa6p(8) xy:xyc(6) n:bit5(0) x:exabs()
01c0a0 jsset #n,xy:qq,x      - qq:asa6q(8) xy:xyc(6) n:bit5(0) x:exabs()
0bc020 jsset #n,s,x          - s:sbr(8) n:bit5(0) x:exabs()
=======
0bc080 jsr ea                - ea:eam1(8) over
0bc080 jsr abs               - abs:eam1a(8) over
0d0000 jsr x                 - x:abs12(0) over
0b40a0 jsset #n,xy:ea,x      - ea:eam1(8) xy:xyc(6) n:bit5(0) x:exabs() cond over
0b00a0 jsset #n,xy:aa,x      - aa:asa6(8) xy:xyc(6) n:bit5(0) x:exabs() cond over
0b80a0 jsset #n,xy:pp,x      - pp:asa6p(8) xy:xyc(6) n:bit5(0) x:exabs() cond over
01c0a0 jsset #n,xy:qq,x      - qq:asa6q(8) xy:xyc(6) n:bit5(0) x:exabs() cond over
0bc020 jsset #n,s,x          - s:sbr(8) n:bit5(0) x:exabs() cond over
>>>>>>> d09cc57b
04c000 lra r,d               - r:ar(8) d:fvbr1(0)
	$d:w(m_pc + $r);

044040 lra #i,d              - d:fvbr1(0) i:expcrel()
	$d:w($i);

0c1e80 lsl #i,d              - i:shift5(1) d:acc(0)
	u32 r = ($d:h) << $i;
	m_ccr &= ~(CCR_N|CCR_Z|CCR_V|CCR_C);
	if(BIT(r, 24)) {
		m_ccr |= CCR_C;
	}
	if(BIT(r, 23)) {
		m_ccr |= CCR_N;
	}
	r &= 0xffffff;
	if(!r) {
		m_ccr |= CCR_Z;
	}
	$d:wh(r);

0c1e10 lsl s,d               - s:actrl(1) d:acc(0)
	u32 r = ($d:h) << $s;
	m_ccr &= ~(CCR_N|CCR_Z|CCR_V|CCR_C);
	if(BIT(r, 24)) {
		m_ccr |= CCR_C;
	}
	if(BIT(r, 23)) {
		m_ccr |= CCR_N;
	}
	r &= 0xffffff;
	if(!r) {
		m_ccr |= CCR_Z;
	}
	$d:wh(r);

0c1ec0 lsr #i,d              - i:shift5(1) d:acc(0)
0c1e30 lsr s,d               - s:actrl(1) d:acc(0)
044000 lua ea,d              - ea:eam4(8) d:fvbr1(0)
040000 lua (r+o),d           - r:ar(8) o:sda7b(11, 4) d:agu(0)
0100c2 mac +s,#i,d           - i:imm5m(8) s:damo2(4) d:acc(3) +:sign(2)
0141c2 maci +#i,s,d          - s:damo2(4) d:acc(3) +:sign(2) i:eximm()
012680 macss +s1,s2,d        - ss:ss1(6) d:acc(5) +:sign(4) s1:damo4_a(0) s2:damo4_b(0)
0100c3 maccr +s,#i,d         - i:imm5m(8) s:damo2(4) d:acc(3) +:sign(2)
0141c3 macri +#i,s,d         - s:damo2(4) d:acc(3) +:sign(2) i:eximm()
0c1b80 merge s,d             - s:dao3(1) d:acc(0)
05c020 movec xy:ea,d1        - ea:eam1(8) xy:xyc(6) d1:fvbr2(0)
<<<<<<< HEAD
	$d1:w($xy:m.read_dword($ea));

054020 movec s1,xy:ea        - ea:eam1(8) xy:xyc(6) s1:fvbr2(0)
	$xy:m.write_dword($ea, $s1);
=======
	$d1:wh($xy:m.read_dword($ea));

054020 movec s1,xy:ea        - ea:eam1(8) xy:xyc(6) s1:fvbr2(0)
	$xy:m.write_dword($ea, $s1:h);
>>>>>>> d09cc57b

05c020 movec xy:abs,d1       - abs:eam1a(8) xy:xyc(6) d1:fvbr2(0)
	$d1:wh($xy:m.read_dword($abs));

05c020 movec #i,d1           - i:eam1i(8) d1:fvbr2(0)
<<<<<<< HEAD
	$d1:w($i);

054020 movec s1,xy:abs       - abs:eam1a(8) xy:xyc(6) s1:fvbr2(0)
=======
	$d1:wh($i);

>>>>>>> d09cc57b
058020 movec xy:aa,d1        - aa:asa6(8) xy:xyc(6) d1:fvbr2(0)
	$d1:wh($xy:m.read_dword($aa));

050020 movec s1,xy:aa        - aa:asa6(8) xy:xyc(6) s1:fvbr2(0)
	$xy:m.write_dword($aa, $s1:h);

04c0a0 movec s2,d1           - s2:sbr(8) d1:fvbr2(0)
	$d1:w($s2);

0440a0 movec s1,d2           - d2:sbr(8) s1:fvbr2(0)
	$d2:w($s1);

0500a0 movec #i,d1           - i:imm8(8) d1:fvbr2(0)
	$d1:w($i);

07c080 movem p:ea,d          - ea:eam1(8) d:sbr(0)
<<<<<<< HEAD
	$d:w(m_p.read_dword($ea));

074080 movem s,p:ea          - ea:eam1(8) s:sbr(0)
	m_p.write_dword($ea, $s);

07c080 movem p:abs,d         - abs:eam1a(8) d:sbr(0)
	$d:w(m_p.read_dword($abs));

074080 movem s,p:abs         - abs:eam1a(8) s:sbr(0)
	m_p.write_dword($abs, $s);
=======
	$d:wh(m_p.read_dword($ea));

074080 movem s,p:ea          - ea:eam1(8) s:sbr(0)
	m_p.write_dword($ea, $s:h);

07c080 movem p:abs,d         - abs:eam1a(8) d:sbr(0)
	$d:wh(m_p.read_dword($abs));

074080 movem s,p:abs         - abs:eam1a(8) s:sbr(0)
	m_p.write_dword($abs, $s:h);
>>>>>>> d09cc57b

078000 movem p:aa,d          - aa:asa6(8) d:sbr(0)
	$d:wh(m_p.read_dword($aa));

070000 movem s,p:aa          - aa:asa6(8) s:sbr(0)
	m_p.write_dword($aa, $s:h);

08c080 movep xym:ea,xyp:pp   - xyp:xyc(16) ea:eam1(8) xym:xyc(6) pp:asa6p(0)
	$xyp:m.write_dword($pp, $xym:m.read_dword($ea));

084080 movep xyp:pp,xym:ea   - xyp:xyc(16) ea:eam1(8) xym:xyc(6) pp:asa6p(0)
	$xym:m.write_dword($ea, $xyp:m.read_dword($pp));

08c080 movep xym:abs,xyp:pp  - xyp:xyc(16) abs:eam1a(8) xym:xyc(6) pp:asa6p(0)
<<<<<<< HEAD
084080 movep xyp:pp,xym:abs  - xyp:xyc(16) abs:eam1a(8) xym:xyc(6) pp:asa6p(0)
=======
	$xyp:m.write_dword($pp, $xym:m.read_dword($abs));

>>>>>>> d09cc57b
08c080 movep #i,xyp:pp       - xyp:xyc(16) i:eam1i(8) pp:asa6p(0)
	$xyp:m.write_dword($pp, $i);

07c000 movep xym:ea,x:qq     - ea:eam1(8) xym:xyc(6) qq:asa6q(0)
	m_x.write_dword($qq, $xym:m.read_dword($ea));

074000 movep x:qq,xym:ea     - ea:eam1(8) xym:xyc(6) qq:asa6q(0)
	$xym:m.write_dword($ea, m_x.read_dword($qq));

07c000 movep xym:abs,x:qq    - abs:eam1a(8) xym:xyc(6) qq:asa6q(0)
<<<<<<< HEAD
074000 movep x:qq,xym:abs    - abs:eam1a(8) xym:xyc(6) qq:asa6q(0)
=======
	m_x.write_dword($qq, $xym:m.read_dword($abs));

>>>>>>> d09cc57b
07c000 movep #i,x:qq         - i:eam1i(8) qq:asa6q(0)
	m_x.write_dword($qq, $i);

078080 movep xym:ea,y:qq     - ea:eam1(8) xym:xyc(6) qq:asa6q(0)
	m_y.write_dword($qq, $xym:m.read_dword($ea));

070080 movep y:qq,xym:ea     - ea:eam1(8) xym:xyc(6) qq:asa6q(0)
	$xym:m.write_dword($ea, m_y.read_dword($qq));

078080 movep xym:abs,y:qq    - abs:eam1a(8) xym:xyc(6) qq:asa6q(0)
	m_y.write_dword($qq, $xym:m.read_dword($abs));

078080 movep #i,y:qq         - i:eam1i(8) qq:asa6q(0)
<<<<<<< HEAD
070080 movep y:qq,xym:abs    - abs:eam1a(8) xym:xyc(6) qq:asa6q(0)
=======
	m_y.write_dword($qq, $i);

>>>>>>> d09cc57b
08c040 movep p:ea,xyp:pp     - xyp:xyc(16) ea:eam1(8) pp:asa6p(0)
	$xyp:m.write_dword($pp, m_p.read_dword($ea));

084040 movep xyp:pp,p:ea     - xyp:xyc(16) ea:eam1(8) pp:asa6p(0)
	m_p.write_dword($ea, $xyp:m.read_dword($pp));

08c040 movep p:abs,xyp:pp    - xyp:xyc(16) abs:eam1a(8) pp:asa6p(0)
<<<<<<< HEAD
084040 movep xyp:pp,p:abs    - xyp:xyc(16) abs:eam1a(8) pp:asa6p(0)
=======
	$xyp:m.write_dword($pp, m_p.read_dword($abs));

>>>>>>> d09cc57b
00c000 movep p:ea,xyp:qq     - xyp:xyc(6) ea:eam1(8) qq:asa6q(0)
	$xyp:m.write_dword($qq, m_p.read_dword($ea));

008000 movep xyp:qq,p:ea     - xyp:xyc(6) ea:eam1(8) qq:asa6q(0)
	m_p.write_dword($ea, $xyp:m.read_dword($qq));

00c000 movep p:abs,xyp:qq    - xyp:xyc(6) abs:eam1a(8) qq:asa6q(0)
<<<<<<< HEAD
008000 movep xyp:qq,p:abs    - xyp:xyc(6) abs:eam1a(8) qq:asa6q(0)
=======
	$xyp:m.write_dword($qq, m_p.read_dword($abs));

>>>>>>> d09cc57b
08c000 movep s,xyp:pp        - xyp:xyc(16) s:sbr(8) pp:asa6p(0)
	$xyp:m.write_dword($pp, $s);

084000 movep xyp:pp,d        - xyp:xyc(16) d:sbr(8) pp:asa6p(0)
	$d:wh($xyp:m.read_dword($pp));

04c080 movep s,x:qq          - s:sbr(8) qq:asa6qs(6, 0)
	m_x.write_dword($qq, $s:h);

044080 movep x:qq,d          - d:sbr(8) qq:asa6qs(6, 0)
	$d:wh(m_x.read_dword($qq));

04c020 movep s,y:qq          - s:sbr(8) qq:asa6qs(6, 0)
	m_y.write_dword($qq, $s:h);

044020 movep y:qq,d          - d:sbr(8) qq:asa6qs(6, 0)
	$d:wh(m_y.read_dword($qq));

0100c0 mpy +s,#i,d           - i:imm5m(8) s:damo2(4) d:acc(3) +:sign(2)
012780 mpyss +s1,s2,d        - ss:ss1(6) d:acc(5) +:sign(4) s1:damo4_a(0) s2:damo4_b(0)
0141c0 mpyi +#i,s,d          - s:damo2(4) d:acc(3) +:sign(2) i:eximm()
0100c1 mpyr +s,#i,d          - i:imm5m(8) s:damo2(4) d:acc(3) +:sign(2)
0141c1 mpyri +#i,s,d         - s:damo2(4) d:acc(3) +:sign(2) i:eximm()
01d815 norm r,d              - r:ar(8) d:acc(3)
0c1e20 normf s,d             - s:actrl(1) d:acc(0)
014082 or #i,d               - i:imm6(8) d:acc(3)
0140c2 or #i,d               - d:acc(3) i:eximm()
0000f8 ori #i,ctrl           - i:imm8(8) ctrl:ctrl(0)
	$ctrl:w($ctrl | $i);

000003 pflush                -
000001 pflushun              -
000002 pfree                 -
0bc081 plock ea              - ea:eam1(8)
0bc081 plock abs             - abs:eam1a(8)
00000f plockr x              - x:expcrel()
0ac081 punlock ea            - ea:eam1(8)
0ac081 punlock abs           - abs:eam1a(8)
00000e punlockr x            - x:expcrel()
064020 rep xy:ea             - ea:eam1(8) xy:xyc(6)
060020 rep xy:aa             - aa:asa6(8) xy:xyc(6)
0600a0 rep #i                - i:imm12(0, 8)
06c020 rep s                 - s:sbr(8)
000084 reset                 -
<<<<<<< HEAD
000004 rti                   -
=======
	m_icount = 0;
	m_npc --;

000004 rti                   - out
>>>>>>> d09cc57b
	m_npc = get_ssh();
	set_sr(get_ssl());
	dec_sp();

<<<<<<< HEAD
00000c rts                   -
=======
00000c rts                   - out
>>>>>>> d09cc57b
	m_npc = get_ssh();
	dec_sp();

000087 stop                  -
014084 sub #i,d              - i:imm6(8) d:acc(3)
0140c4 sub #i,d              - d:acc(3) i:eximm()
020000 tcc s1,d1             - cc:cc(12) s1:daos3(4, 3) d1:acc(3)
030000 tcc s1,d1 s2,d2       - cc:cc(12) s2:ar(8) s1:daos3(4, 3) d1:acc(3) d2:ar(0)
020800 tcc s2,d2             - cc:cc(12) s2:ar(8) d2:ar(0)
000006 trap                  -
000010 trapcc                - cc:cc(0) cond
0ac0c0 vsl s,i,l:ea          - s:acc(16) ea:eam1(8) i:imm1(4)
0ac0c0 vsl s,i,l:abs         - s:acc(16) abs:eam1a(8) i:imm1(4)
000086 wait                  -<|MERGE_RESOLUTION|>--- conflicted
+++ resolved
@@ -52,28 +52,14 @@
 40c0.. x:ea,d                - d:fvbr1s(20, 16) ea:eam1(8)
 	m_tmp1 = m_x.read_dword($ea);
 	%p
-<<<<<<< HEAD
-	$d:w(m_tmp1);
-
-4040.. s,x:ea                - s:fvbr1s(20, 16) ea:eam1(8)
-	m_tmp1 = $s;
-=======
 	$d:wh(m_tmp1);
 
 4040.. s,x:ea                - s:fvbr1s(20, 16) ea:eam1(8)
 	m_tmp1 = $s:h;
->>>>>>> d09cc57b
 	%p
 	m_x.write_dword($ea, m_tmp1);
 
 40c0.. x:abs,d               - d:fvbr1s(20, 16) abs:eam1a(8)
-<<<<<<< HEAD
-40c0.. #i,d                  - d:fvbr1s(20, 16) i:eam1i(8)
-	%p
-	$d:w($i);
-
-4040.. s,x:abs               - s:fvbr1s(20, 16) abs:eam1a(8)
-=======
 	m_tmp1 = m_x.read_dword($abs);
 	%p
 	$d:wh(m_tmp1);
@@ -87,7 +73,6 @@
 	%p
 	$d:wh($i);
 
->>>>>>> d09cc57b
 4080.. x:aa,d                - d:fvbr1s(20, 16) aa:asa6(8)
 	m_tmp1 = m_x.read_dword($aa);
 	%p
@@ -113,10 +98,6 @@
 	$d2:wh(m_tmp2);
 
 1080.. x:abs,d1 s2,d2        - d1:tbrx(18) s2:acc(17) d2:yreg(16) abs:eam1a(8)
-<<<<<<< HEAD
-1080.. #i,d1 s2,d2           - d1:tbrx(18) s2:acc(17) d2:yreg(16) i:eam1i(8)
-1000.. s1,x:abs s2,d2        - s1:tbrx(18) s2:acc(17) d2:yreg(16) abs:eam1a(8)
-=======
 	m_tmp1 = m_x.read_dword($abs);
 	m_tmp2 = $s2:h;
 	%p
@@ -137,7 +118,6 @@
 	$d2:wh(m_tmp1);
 	$d1:wh($i);
 
->>>>>>> d09cc57b
 0800.. a,x:ea x0,a           - ea:eam1(8)
 	m_tmp1 = get_a();
 	m_tmp2 = get_x0();
@@ -172,11 +152,6 @@
 	$d:wh(m_tmp1);
 
 4840.. s,y:ea                - s:fvbr1s(20, 16) ea:eam1(8)
-<<<<<<< HEAD
-48c0.. y:abs,d               - d:fvbr1s(20, 16) abs:eam1a(8)
-48c0.. #i,d                  - d:fvbr1s(20, 16) i:eam1i(8)
-4840.. s,y:abs               - s:fvbr1s(20, 16) abs:eam1a(8)
-=======
 	m_tmp1 = $s:h;
 	%p
 	m_y.write_dword($ea, m_tmp1);
@@ -195,7 +170,6 @@
 	%p
 	$d:wh($i);
 
->>>>>>> d09cc57b
 4880.. y:aa,d                - d:fvbr1s(20, 16) aa:asa6(8)
 	m_tmp1 = m_y.read_dword($aa);
 	%p
@@ -214,11 +188,6 @@
 	$d2:wh(m_tmp2);
 
 1040.. s1,d1 s2,y:ea         - s2:tbry(18) s1:acc(17) d1:xreg(16) ea:eam1(8)
-<<<<<<< HEAD
-10c0.. s1,d1 y:abs,d2        - d2:tbry(18) s1:acc(17) d1:xreg(16) abs:eam1a(8)
-10c0.. s1,d1 #i,d2           - d2:tbry(18) s1:acc(17) d1:xreg(16) i:eam1i(8)
-1040.. s1,d1 s2,y:abs        - s2:tbry(18) s1:acc(17) d1:xreg(16) abs:eam1a(8)
-=======
 	m_tmp1 = $s1:h;
 	m_tmp2 = $s2:h;
 	%p
@@ -245,7 +214,6 @@
 	$d1:wh(m_tmp1);
 	$d2:wh($i);
 
->>>>>>> d09cc57b
 0880.. a,y:ea y0,a           - ea:eam1(8)
 	m_tmp1 = get_ah();
 	m_tmp2 = get_y0();
@@ -303,7 +271,7 @@
 	m_ccr = m_ccr & ~(CCR_V|CCR_Z|CCR_N);
 	if(!r) {
 		m_ccr = m_ccr | CCR_Z;
-    } else if(BIT(m_ccr, 23)) {
+	} else if(BIT(m_ccr, 23)) {
 		m_ccr = m_ccr | CCR_N;
 	}
 	$d:w1(r);
@@ -313,7 +281,7 @@
 	m_ccr = m_ccr & ~(CCR_V|CCR_Z|CCR_N);
 	if(!r) {
 		m_ccr = m_ccr | CCR_Z;
-    } else if(BIT(m_ccr, 23)) {
+	} else if(BIT(m_ccr, 23)) {
 		m_ccr = m_ccr | CCR_N;
 	}
 	$d:w1(r);
@@ -324,14 +292,11 @@
 0c1d00 asl #i,s2,d           - i:shift6(1) s2:acc(7) d:acc(0)
 0c1e40 asl s1,s2,d           - s2:acc(4) s1:actrl(1) d:acc(0)
 0c1c00 asr #i,s2,d           - i:shift6(1) s2:acc(7) d:acc(0)
-<<<<<<< HEAD
 	u64 s = $s2;
 	u8 n = $i;
 	m_ccr = (m_ccr & ~(CCR_V|CCR_C)) | (n != 0 && BIT(s, n) ? CCR_C : 0);
 	$d:w(util::sext(s, BIT(m_emr, 1) ? 40 : 56) >> n);
 
-=======
->>>>>>> d09cc57b
 0c1e60 asr s1,s2,d           - s2:acc(4) s1:actrl(1) d:acc(0)
 0d1040 bcc x                 - cc:cc(0) x:expcrel() cond
 	if($cc) {
@@ -362,7 +327,7 @@
 		$xy:m.write_dword($ea, t & ~m);
 	} else {
 		m_ccr &= ~CCR_C;
-    }
+	}
 
 0a4000 bclr #n,xy:abs        - abs:eam1a(8) xy:xyc(6) n:bit5(0)
 	u32 t = $xy:m.read_dword($abs);
@@ -372,7 +337,7 @@
 		$xy:m.write_dword($abs, t & ~m);
 	} else {
 		m_ccr &= ~CCR_C;
-    }
+	}
 
 0a0000 bclr #n,xy:aa         - aa:asa6(8) xy:xyc(6) n:bit5(0)
 0a8000 bclr #n,xy:pp         - pp:asa6p(8) xy:xyc(6) n:bit5(0)
@@ -383,7 +348,7 @@
 		$xy:m.write_dword($pp, t & ~m);
 	} else {
 		m_ccr &= ~CCR_C;
-    }
+	}
 
 010000 bclr #n,xy:qq         - qq:asa6q(8) xy:xyc(6) n:bit5(0)
 	u32 t = $xy:m.read_dword($qq);
@@ -393,7 +358,7 @@
 		$xy:m.write_dword($qq, t & ~m);
 	} else {
 		m_ccr &= ~CCR_C;
-    }
+	}
 
 0ac040 bclr #n,d             - d:sbr(8) n:bit5(0)
 	u32 t = $d;
@@ -412,32 +377,6 @@
 	m_npc = $x;
 
 0d18c0 bra r                 - r:ar(8)
-<<<<<<< HEAD
-	m_npc = $r;
-
-0c8000 brclr #n,xy:ea,x      - ea:eam1(8) xy:xyc(6) n:bit5(0) x:expcrel()
-0c8000 brclr #n,xy:abs,x     - abs:eam1a(8) xy:xyc(6) n:bit5(0) x:expcrel()
-0c8080 brclr #n,xy:aa,x      - aa:asa6(8) xy:xyc(6) n:bit5(0) x:expcrel()
-0cc000 brclr #n,xy:pp,x      - pp:asa6p(8) xy:xyc(6) n:bit5(0) x:expcrel()
-048000 brclr #n,xy:qq,x      - qq:asa6q(8) xy:xyc(6) n:bit5(0) x:expcrel()
-0cc080 brclr #n,s,x          - s:sbr(8) n:bit5(0) x:expcrel()
-000210 brkcc                 - cc:cc(0)
-0c8020 brset #n,xy:ea,x      - ea:eam1(8) xy:xyc(6) n:bit5(0) x:expcrel()
-0c8020 brset #n,xy:abs,x     - abs:eam1a(8) xy:xyc(6) n:bit5(0) x:expcrel()
-0c80a0 brset #n,xy:aa,x      - aa:asa6(8) xy:xyc(6) n:bit5(0) x:expcrel()
-0cc020 brset #n,xy:pp,x      - pp:asa6p(8) xy:xyc(6) n:bit5(0) x:expcrel()
-048020 brset #n,xy:qq,x      - qq:asa6q(8) xy:xyc(6) n:bit5(0) x:expcrel()
-0cc0a0 brset #n,s,x          - s:sbr(8) n:bit5(0) x:expcrel()
-0d1000 bscc x                - cc:cc(0) x:expcrel()
-050000 bscc x                - cc:cc(12) x:pcrel(6, 0)
-0d1800 bscc r                - r:ar(8) cc:cc(0)
-0d8000 bsclr #n,xy:ea,x      - ea:eam1(8) xy:xyc(6) n:bit5(0) x:expcrel()
-0d8000 bsclr #n,xy:abs,x     - abs:eam1a(8) xy:xyc(6) n:bit5(0) x:expcrel()
-0d8080 bsclr #n,xy:aa,x      - aa:asa6(8) xy:xyc(6) n:bit5(0) x:expcrel()
-0dc000 bsclr #n,xy:pp,x      - pp:asa6p(8) xy:xyc(6) n:bit5(0) x:expcrel()
-048080 bsclr #n,xy:qq,x      - qq:asa6q(8) xy:xyc(6) n:bit5(0) x:expcrel()
-0dc080 bsclr #n,s,x          - s:sbr(8) n:bit5(0) x:expcrel()
-=======
 	m_npc = m_pc + $r;
 
 0c8000 brclr #n,xy:ea,x      - ea:eam1(8) xy:xyc(6) n:bit5(0) x:expcrel() cond
@@ -462,7 +401,6 @@
 0dc000 bsclr #n,xy:pp,x      - pp:asa6p(8) xy:xyc(6) n:bit5(0) x:expcrel() cond over
 048080 bsclr #n,xy:qq,x      - qq:asa6q(8) xy:xyc(6) n:bit5(0) x:expcrel() cond over
 0dc080 bsclr #n,s,x          - s:sbr(8) n:bit5(0) x:expcrel() cond over
->>>>>>> d09cc57b
 0a4020 bset #n,xy:ea         - ea:eam1(8) xy:xyc(6) n:bit5(0)
 	u32 t = $xy:m.read_dword($ea);
 	u32 m = 1 << $n;
@@ -471,7 +409,7 @@
 	} else {
 		m_ccr &= ~CCR_C;
 		$xy:m.write_dword($ea, t | m);
-    }
+	}
 
 0a4020 bset #n,xy:abs        - abs:eam1a(8) xy:xyc(6) n:bit5(0)
 	u32 t = $xy:m.read_dword($abs);
@@ -481,7 +419,7 @@
 	} else {
 		m_ccr &= ~CCR_C;
 		$xy:m.write_dword($abs, t | m);
-    }
+	}
 
 0a0020 bset #n,xy:aa         - aa:asa6(8) xy:xyc(6) n:bit5(0)
 0a8020 bset #n,xy:pp         - pp:asa6p(8) xy:xyc(6) n:bit5(0)
@@ -502,10 +440,9 @@
 	} else {
 		m_ccr &= ~CCR_C;
 		$xy:m.write_dword($qq, t | m);
-    }
+	}
 
 0ac060 bset #n,d             - d:sbr(8) n:bit5(0)
-<<<<<<< HEAD
 	u32 t = $d;
 	u32 m = 1 << $n;
 	if(t & m) {
@@ -515,39 +452,18 @@
 		$d:w(t | m);
 	}
 
-0d1080 bsr x                 - x:expcrel()
-=======
 0d1080 bsr x                 - x:expcrel() over
->>>>>>> d09cc57b
 	inc_sp();
 	set_ssh(m_pc+2);
 	set_ssl(get_sr());
 	m_npc = $x;
 
-<<<<<<< HEAD
-050800 bsr x                 - x:pcrel(6, 0)
-=======
 050800 bsr x                 - x:pcrel(6, 0) over
->>>>>>> d09cc57b
 	inc_sp();
 	set_ssh(m_pc+1);
 	set_ssl(get_sr());
 	m_npc = $x;
 
-<<<<<<< HEAD
-0d1880 bsr r                 - r:ar(8)
-	inc_sp();
-	set_ssh(m_pc+1);
-	set_ssl(get_sr());
-	m_npc = $r;
-
-0d8020 bsset #n,xy:ea,x      - ea:eam1(8) xy:xyc(6) n:bit5(0) x:expcrel()
-0d8020 bsset #n,xy:abs,x     - abs:eam1a(8) xy:xyc(6) n:bit5(0) x:expcrel()
-0d80a0 bsset #n,xy:aa,x      - aa:asa6(8) xy:xyc(6) n:bit5(0) x:expcrel()
-0dc020 bsset #n,xy:pp,x      - pp:asa6p(8) xy:xyc(6) n:bit5(0) x:expcrel()
-0480a0 bsset #n,xy:qq,x      - qq:asa6q(8) xy:xyc(6) n:bit5(0) x:expcrel()
-0dc0a0 bsset #n,s,x          - s:sbr(8) n:bit5(0) x:expcrel()
-=======
 0d1880 bsr r                 - r:ar(8) over
 	inc_sp();
 	set_ssh(m_pc+1);
@@ -560,7 +476,6 @@
 0dc020 bsset #n,xy:pp,x      - pp:asa6p(8) xy:xyc(6) n:bit5(0) x:expcrel() cond over
 0480a0 bsset #n,xy:qq,x      - qq:asa6q(8) xy:xyc(6) n:bit5(0) x:expcrel() cond over
 0dc0a0 bsset #n,s,x          - s:sbr(8) n:bit5(0) x:expcrel() cond over
->>>>>>> d09cc57b
 0b4020 btst #n,xy:ea         - ea:eam1(8) xy:xyc(6) n:bit5(0)
 	u32 t = $xy:m.read_dword($ea);
 	u32 m = 1 << $n;
@@ -568,7 +483,7 @@
 		m_ccr |= CCR_C;
 	} else {
 		m_ccr &= ~CCR_C;
-    }
+	}
 
 0b4020 btst #n,xy:abs        - abs:eam1a(8) xy:xyc(6) n:bit5(0)
 	u32 t = $xy:m.read_dword($abs);
@@ -577,7 +492,7 @@
 		m_ccr |= CCR_C;
 	} else {
 		m_ccr &= ~CCR_C;
-    }
+	}
 
 0b0020 btst #n,xy:aa         - aa:asa6(8) xy:xyc(6) n:bit5(0)
 0b8020 btst #n,xy:pp         - pp:asa6p(8) xy:xyc(6) n:bit5(0)
@@ -587,7 +502,7 @@
 		m_ccr |= CCR_C;
 	} else {
 		m_ccr &= ~CCR_C;
-    }
+	}
 
 014020 btst #n,xy:qq         - qq:asa6q(8) xy:xyc(6) n:bit5(0)
 	u32 t = $xy:m.read_dword($qq);
@@ -596,7 +511,7 @@
 		m_ccr |= CCR_C;
 	} else {
 		m_ccr &= ~CCR_C;
-    }
+	}
 
 0bc060 btst #n,d             - d:sbr(8) n:bit5(0)
 	u32 t = $d;
@@ -605,7 +520,7 @@
 		m_ccr |= CCR_C;
 	} else {
 		m_ccr &= ~CCR_C;
-    }
+	}
 
 00c3c0 clb s,d               - s:acc(1) d:acc(0)
 014085 cmp #i,d              - i:imm6(8) d:acc(3)
@@ -748,40 +663,29 @@
 	if(BIT($s, $n))
 		m_npc = $x;
 
-<<<<<<< HEAD
-0bc080 jsr ea                - ea:eam1(8)
+0bc080 jsr ea                - ea:eam1(8) over
 	inc_sp();
 	set_ssh(m_pc+1);
 	set_ssl(get_sr());
 	m_npc = $ea;
 
-0bc080 jsr abs               - abs:eam1a(8)
+0bc080 jsr abs               - abs:eam1a(8) over
 	inc_sp();
 	set_ssh(m_pc+2);
 	set_ssl(get_sr());
 	m_npc = $abs;
 
-0d0000 jsr x                 - x:abs12(0)
+0d0000 jsr x                 - x:abs12(0) over
 	inc_sp();
 	set_ssh(m_pc+1);
 	set_ssl(get_sr());
 	m_npc = $x;
 
-0b40a0 jsset #n,xy:ea,x      - ea:eam1(8) xy:xyc(6) n:bit5(0) x:exabs()
-0b00a0 jsset #n,xy:aa,x      - aa:asa6(8) xy:xyc(6) n:bit5(0) x:exabs()
-0b80a0 jsset #n,xy:pp,x      - pp:asa6p(8) xy:xyc(6) n:bit5(0) x:exabs()
-01c0a0 jsset #n,xy:qq,x      - qq:asa6q(8) xy:xyc(6) n:bit5(0) x:exabs()
-0bc020 jsset #n,s,x          - s:sbr(8) n:bit5(0) x:exabs()
-=======
-0bc080 jsr ea                - ea:eam1(8) over
-0bc080 jsr abs               - abs:eam1a(8) over
-0d0000 jsr x                 - x:abs12(0) over
 0b40a0 jsset #n,xy:ea,x      - ea:eam1(8) xy:xyc(6) n:bit5(0) x:exabs() cond over
 0b00a0 jsset #n,xy:aa,x      - aa:asa6(8) xy:xyc(6) n:bit5(0) x:exabs() cond over
 0b80a0 jsset #n,xy:pp,x      - pp:asa6p(8) xy:xyc(6) n:bit5(0) x:exabs() cond over
 01c0a0 jsset #n,xy:qq,x      - qq:asa6q(8) xy:xyc(6) n:bit5(0) x:exabs() cond over
 0bc020 jsset #n,s,x          - s:sbr(8) n:bit5(0) x:exabs() cond over
->>>>>>> d09cc57b
 04c000 lra r,d               - r:ar(8) d:fvbr1(0)
 	$d:w(m_pc + $r);
 
@@ -829,30 +733,18 @@
 0141c3 macri +#i,s,d         - s:damo2(4) d:acc(3) +:sign(2) i:eximm()
 0c1b80 merge s,d             - s:dao3(1) d:acc(0)
 05c020 movec xy:ea,d1        - ea:eam1(8) xy:xyc(6) d1:fvbr2(0)
-<<<<<<< HEAD
-	$d1:w($xy:m.read_dword($ea));
-
-054020 movec s1,xy:ea        - ea:eam1(8) xy:xyc(6) s1:fvbr2(0)
-	$xy:m.write_dword($ea, $s1);
-=======
 	$d1:wh($xy:m.read_dword($ea));
 
 054020 movec s1,xy:ea        - ea:eam1(8) xy:xyc(6) s1:fvbr2(0)
 	$xy:m.write_dword($ea, $s1:h);
->>>>>>> d09cc57b
 
 05c020 movec xy:abs,d1       - abs:eam1a(8) xy:xyc(6) d1:fvbr2(0)
 	$d1:wh($xy:m.read_dword($abs));
 
 05c020 movec #i,d1           - i:eam1i(8) d1:fvbr2(0)
-<<<<<<< HEAD
-	$d1:w($i);
+	$d1:wh($i);
 
 054020 movec s1,xy:abs       - abs:eam1a(8) xy:xyc(6) s1:fvbr2(0)
-=======
-	$d1:wh($i);
-
->>>>>>> d09cc57b
 058020 movec xy:aa,d1        - aa:asa6(8) xy:xyc(6) d1:fvbr2(0)
 	$d1:wh($xy:m.read_dword($aa));
 
@@ -869,18 +761,6 @@
 	$d1:w($i);
 
 07c080 movem p:ea,d          - ea:eam1(8) d:sbr(0)
-<<<<<<< HEAD
-	$d:w(m_p.read_dword($ea));
-
-074080 movem s,p:ea          - ea:eam1(8) s:sbr(0)
-	m_p.write_dword($ea, $s);
-
-07c080 movem p:abs,d         - abs:eam1a(8) d:sbr(0)
-	$d:w(m_p.read_dword($abs));
-
-074080 movem s,p:abs         - abs:eam1a(8) s:sbr(0)
-	m_p.write_dword($abs, $s);
-=======
 	$d:wh(m_p.read_dword($ea));
 
 074080 movem s,p:ea          - ea:eam1(8) s:sbr(0)
@@ -891,7 +771,6 @@
 
 074080 movem s,p:abs         - abs:eam1a(8) s:sbr(0)
 	m_p.write_dword($abs, $s:h);
->>>>>>> d09cc57b
 
 078000 movem p:aa,d          - aa:asa6(8) d:sbr(0)
 	$d:wh(m_p.read_dword($aa));
@@ -906,12 +785,11 @@
 	$xym:m.write_dword($ea, $xyp:m.read_dword($pp));
 
 08c080 movep xym:abs,xyp:pp  - xyp:xyc(16) abs:eam1a(8) xym:xyc(6) pp:asa6p(0)
-<<<<<<< HEAD
+	$xyp:m.write_dword($pp, $xym:m.read_dword($abs));
+
 084080 movep xyp:pp,xym:abs  - xyp:xyc(16) abs:eam1a(8) xym:xyc(6) pp:asa6p(0)
-=======
-	$xyp:m.write_dword($pp, $xym:m.read_dword($abs));
-
->>>>>>> d09cc57b
+	$xym:m.write_dword($abs, $xyp:m.read_dword($pp));
+
 08c080 movep #i,xyp:pp       - xyp:xyc(16) i:eam1i(8) pp:asa6p(0)
 	$xyp:m.write_dword($pp, $i);
 
@@ -922,12 +800,11 @@
 	$xym:m.write_dword($ea, m_x.read_dword($qq));
 
 07c000 movep xym:abs,x:qq    - abs:eam1a(8) xym:xyc(6) qq:asa6q(0)
-<<<<<<< HEAD
+	m_x.write_dword($qq, $xym:m.read_dword($abs));
+
 074000 movep x:qq,xym:abs    - abs:eam1a(8) xym:xyc(6) qq:asa6q(0)
-=======
-	m_x.write_dword($qq, $xym:m.read_dword($abs));
-
->>>>>>> d09cc57b
+	$xym:m.write_dword($abs, m_x.read_dword($qq));
+
 07c000 movep #i,x:qq         - i:eam1i(8) qq:asa6q(0)
 	m_x.write_dword($qq, $i);
 
@@ -941,12 +818,11 @@
 	m_y.write_dword($qq, $xym:m.read_dword($abs));
 
 078080 movep #i,y:qq         - i:eam1i(8) qq:asa6q(0)
-<<<<<<< HEAD
+	m_y.write_dword($qq, $i);
+
 070080 movep y:qq,xym:abs    - abs:eam1a(8) xym:xyc(6) qq:asa6q(0)
-=======
-	m_y.write_dword($qq, $i);
-
->>>>>>> d09cc57b
+	$xym:m.write_dword($abs, m_y.read_dword($qq));
+
 08c040 movep p:ea,xyp:pp     - xyp:xyc(16) ea:eam1(8) pp:asa6p(0)
 	$xyp:m.write_dword($pp, m_p.read_dword($ea));
 
@@ -954,12 +830,11 @@
 	m_p.write_dword($ea, $xyp:m.read_dword($pp));
 
 08c040 movep p:abs,xyp:pp    - xyp:xyc(16) abs:eam1a(8) pp:asa6p(0)
-<<<<<<< HEAD
+	$xyp:m.write_dword($pp, m_p.read_dword($abs));
+
 084040 movep xyp:pp,p:abs    - xyp:xyc(16) abs:eam1a(8) pp:asa6p(0)
-=======
-	$xyp:m.write_dword($pp, m_p.read_dword($abs));
-
->>>>>>> d09cc57b
+	m_p.write_dword($abs, $xyp:m.read_dword($pp));
+
 00c000 movep p:ea,xyp:qq     - xyp:xyc(6) ea:eam1(8) qq:asa6q(0)
 	$xyp:m.write_dword($qq, m_p.read_dword($ea));
 
@@ -967,12 +842,11 @@
 	m_p.write_dword($ea, $xyp:m.read_dword($qq));
 
 00c000 movep p:abs,xyp:qq    - xyp:xyc(6) abs:eam1a(8) qq:asa6q(0)
-<<<<<<< HEAD
+	$xyp:m.write_dword($qq, m_p.read_dword($abs));
+
 008000 movep xyp:qq,p:abs    - xyp:xyc(6) abs:eam1a(8) qq:asa6q(0)
-=======
-	$xyp:m.write_dword($qq, m_p.read_dword($abs));
-
->>>>>>> d09cc57b
+	m_p.write_dword($abs, $xyp:m.read_dword($qq));
+
 08c000 movep s,xyp:pp        - xyp:xyc(16) s:sbr(8) pp:asa6p(0)
 	$xyp:m.write_dword($pp, $s);
 
@@ -1017,23 +891,15 @@
 0600a0 rep #i                - i:imm12(0, 8)
 06c020 rep s                 - s:sbr(8)
 000084 reset                 -
-<<<<<<< HEAD
-000004 rti                   -
-=======
 	m_icount = 0;
 	m_npc --;
 
 000004 rti                   - out
->>>>>>> d09cc57b
 	m_npc = get_ssh();
 	set_sr(get_ssl());
 	dec_sp();
 
-<<<<<<< HEAD
-00000c rts                   -
-=======
 00000c rts                   - out
->>>>>>> d09cc57b
 	m_npc = get_ssh();
 	dec_sp();
 
