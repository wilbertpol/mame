# license:BSD-3-Clause
# copyright-holders:Juergen Buchmueller, Andrei I. Holub
##########################################################
# macros
##########################################################
macro   nomreq_addr
	m_nomreq_cb(TADR, 0x00, 0xff);
	+ 1

macro   nomreq_ir   %cycles
	TADR = (m_i << 8) | (m_r2 & 0x80) | (m_r & 0x7f);
	%cycles * call nomreq_addr

macro   in
	m_iorq_cycles !! TDAT8 = m_io.read_interruptible(TADR);

macro   out
	m_iorq_cycles !! m_io.write_interruptible(TADR, TDAT8);

macro   rm
	m_memrq_cycles !! TDAT8 = data_read(TADR);

macro   rm_reg
	call rm
	call nomreq_addr

macro   rm16
	call rm
	TDAT_H = TDAT_L; TADR++;
	call rm
	using std::swap; std::swap(TDAT_H, TDAT_L);

macro   wm
	m_memrq_cycles !! data_write(TADR, TDAT8);

macro   wm16
	call wm
	TADR++; TDAT8 = TDAT_H;
	call wm

macro   wm16_sp
	SP--;
	m_memrq_cycles !! data_write(SPD, TDAT_H);
	SP--;
	m_memrq_cycles !! data_write(SPD, TDAT_L);

macro   rop
	m_m1_cycles-2 !! TDAT8 = opcode_read();
	m_refresh_cb((I << 8) | (R2 & 0x80) | (R & 0x7f), 0x00, 0xff);
	+ 2
	PC++; R++; Q = QT; QT = YF | XF;

macro   r800:rop
    m_m1_cycles !! TDAT8 = opcode_read();
    PC++; R++; Q = QT; QT = YF | XF;

macro   arg
	m_memrq_cycles !! TDAT8 = arg_read();
	PC++;

macro   arg16
	call arg
	TDAT_H = TDAT_L;
	call arg
	using std::swap; swap(TDAT_H, TDAT_L);

macro   eax
	call arg
	m_ea = (u32)(u16)(IX + (s8)TDAT8); WZ = m_ea;

macro   eay
	call arg
	m_ea = (u32)(u16)(IY + (s8)TDAT8); WZ = m_ea;

macro   pop
	m_memrq_cycles !! TDAT_L = data_read(SPD);
	SP++;
	m_memrq_cycles !! TDAT_H = data_read(SPD);
	SP++;

macro   push
	call nomreq_ir 1
	call wm16_sp

macro   jp
	call arg16
	PCD = TDAT; WZ = PC;

macro   jp_cond
	if (TDAT8) {
		call arg16
		PC = TDAT; WZ = PCD;
	} else {
		// implicit do PC += 2
		call arg16
		WZ = TDAT;
	}

macro   jr
	call arg
	TADR = PCD-1;
	5 * call nomreq_addr
	PC += (s8)TDAT8; WZ = PC;

macro   r800:jr
    call arg
    TADR = PCD-1;
    + 1
    PC += (s8)TDAT8; WZ = PC;

macro   jr_cond
	if (TDAT8) {
		call jr
	} else {
		call arg
	}

macro   arg16_call
	call arg16
	m_ea = TDAT; TADR = PCD-1;
	call nomreq_addr
	WZ = m_ea; TDAT = PC;
	call wm16_sp
	PCD = m_ea;

macro   r800:arg16_call
    call arg16
    m_ea = TDAT; TADR = PCD-1;
    call nomreq_addr
    WZ = m_ea; TDAT = PC;
    call wm16_sp
    PCD = m_ea;

macro   call_cond
	if (TDAT8) {
		call arg16_call
	} else {
		call arg16
		WZ = TDAT;
	}

macro   ret_cond
	call nomreq_ir 1
	if (TDAT8) {
		call pop
		PC = TDAT; WZ = PC;
	}

macro   retn
	call pop
	PC = TDAT; LOGINT("RETN m_iff1:%d m_iff2:%d\n", m_iff1, m_iff2); WZ = PC; m_iff1 = m_iff2;

macro   z80n:retn
	m_out_retn_seen_cb(0);
	call pop
	if (m_stackless) {
		m_pc.b.l = m_in_nextreg_cb(0xc2);
		m_pc.b.h = m_in_nextreg_cb(0xc3);
	} else {
		PC = TDAT;
	}
	LOGINT("RETN m_iff1:%d m_iff2:%d\n", m_iff1, m_iff2); WZ = PC; m_iff1 = m_iff2;

macro   reti
	call pop
	PC = TDAT; WZ = PC; m_iff1 = m_iff2; daisy_call_reti_device();

macro   ld_r_a
	call nomreq_ir 1
	m_r = A; m_r2 = A & 0x80; // keep bit 7 of r

macro   r800:ld_r_a
    m_r = A; m_r2 = A & 0x80; // keep bit 7 of r

macro   ld_a_r
	call nomreq_ir 1
	A = (m_r & 0x7f) | m_r2; set_f((F & CF) | SZ[A] | (m_iff2 << 2)); m_after_ldair = true;

macro   r800:ld_a_r
    A = (m_r & 0x7f) | m_r2; set_f((F & CF) | SZ[A] | (m_iff2 << 2)); m_after_ldair = true;

macro   ld_i_a
	call nomreq_ir 1
	m_i = A;

macro   r800:ld_i_a
    m_i = A;

macro   ld_a_i
	call nomreq_ir 1
	A = m_i; set_f((F & CF) | SZ[A] | (m_iff2 << 2)); m_after_ldair = true;

<<<<<<< HEAD
macro   r800:ld_a_i
    A = m_i; set_f((F & CF) | SZ[A] | (m_iff2 << 2)); m_after_ldair = true;

macro   rst     addr
    TDAT = PC;
    call push
    PC = addr; WZ = PC;
=======
macro   rst	 addr
	TDAT = PC;
	call push
	PC = addr; WZ = PC;
>>>>>>> 85624c48

macro   rrd
	TADR = HL;
	call rm
	WZ = HL+1;
	4 * call nomreq_addr
	TDAT_H = TDAT8; TDAT8 = (TDAT8 >> 4) | (A << 4);
	call wm
	A = (A & 0xf0) | (TDAT_H & 0x0f); set_f((F & CF) | SZP[A]);

macro   rld
	TADR = HL;
	call rm
	WZ = HL+1;
	4 * call nomreq_addr
	TDAT_H = TDAT8; TDAT8 = (TDAT8 << 4) | (A & 0x0f);
	call wm
	A = (A & 0xf0) | (TDAT_H >> 4); set_f((F & CF) | SZP[A]);

macro   ex_sp
	TDAT2 = TDAT;
	call pop
	TADR = SP-1;
	call nomreq_addr
	using std::swap; std::swap(TDAT, TDAT2);
	call wm16_sp
	TADR = SP;
	2 * call nomreq_addr
	using std::swap; std::swap(TDAT, TDAT2); WZ = TDAT;

macro   add16
	call nomreq_ir 7
	{ u32 res = TDAT + TDAT2; WZ = TDAT + 1; set_f((F & (SF | ZF | VF)) | (((TDAT ^ res ^ TDAT2) >> 8) & HF) | ((res >> 16) & CF) | ((res >> 8) & (YF | XF))); TDAT = (u16)res; }

macro   r800:add16
    { u32 res = TDAT + TDAT2; WZ = TDAT + 1; set_f((F & (SF | ZF | VF)) | (((TDAT ^ res ^ TDAT2) >> 8) & HF) | ((res >> 16) & CF) | ((res >> 8) & (YF | XF))); TDAT = (u16)res; }

macro   adc_hl
	call nomreq_ir 7
	{ u32 res = HLD + TDAT + (F & CF); WZ = HL + 1; set_f((((HLD ^ res ^ TDAT) >> 8) & HF) | ((res >> 16) & CF) | ((res >> 8) & (SF | YF | XF)) | ((res & 0xffff) ? 0 : ZF) | (((TDAT ^ HLD ^ 0x8000) & (TDAT ^ res) & 0x8000) >> 13)); HL = (u16)res; }

macro   r800:adc_hl
    { u32 res = HLD + TDAT + (F & CF); WZ = HL + 1; set_f((((HLD ^ res ^ TDAT) >> 8) & HF) | ((res >> 16) & CF) | ((res >> 8) & (SF | YF | XF)) | ((res & 0xffff) ? 0 : ZF) | (((TDAT ^ HLD ^ 0x8000) & (TDAT ^ res) & 0x8000) >> 13)); HL = (u16)res; }

macro   sbc_hl
	call nomreq_ir 7
	{ u32 res = HLD - TDAT - (F & CF); WZ = HL + 1; set_f((((HLD ^ res ^ TDAT) >> 8) & HF) | NF | ((res >> 16) & CF) | ((res >> 8) & (SF | YF | XF)) | ((res & 0xffff) ? 0 : ZF) | (((TDAT ^ HLD) & (HLD ^ res) &0x8000) >> 13)); HL = (u16)res; }

macro   r800:sbc_hl
    { u32 res = HLD - TDAT - (F & CF); WZ = HL + 1; set_f((((HLD ^ res ^ TDAT) >> 8) & HF) | NF | ((res >> 16) & CF) | ((res >> 8) & (SF | YF | XF)) | ((res & 0xffff) ? 0 : ZF) | (((TDAT ^ HLD) & (HLD ^ res) &0x8000) >> 13)); HL = (u16)res; }

macro   ldi
	TADR = HL;
	call rm
	TADR = DE;
	call wm
	2 * call nomreq_addr
	set_f(F & (SF | ZF | CF)); if ((A + TDAT8) & 0x02) F |= YF;  if ((A + TDAT8) & 0x08) F |= XF; HL++; DE++; BC--; if(BC) F |= VF;

macro   r800:ldi
    TADR = HL;
    call rm
    TADR = DE;
    call wm
    call nomreq_addr
    set_f(F & (SF | ZF | CF)); if ((A + TDAT8) & 0x02) F |= YF;  if ((A + TDAT8) & 0x08) F |= XF; HL++; DE++; BC--; if(BC) F |= VF;

macro   cpi
	TADR = HL;
	call rm
	5 * call nomreq_addr
	{ u8 res = A - TDAT8; WZ++; HL++; BC--; set_f((F & CF) | (SZ[res]&~(YF|XF)) | ((A^TDAT8^res)&HF) | NF); if (F & HF) res -= 1; if (res & 0x02) F |= YF; if (res & 0x08) F |= XF; if (BC) F |= VF; }

macro   r800:cpi
    TADR = HL;
    call rm
    call nomreq_addr
    { u8 res = A - TDAT8; WZ++; HL++; BC--; set_f((F & CF) | (SZ[res]&~(YF|XF)) | ((A^TDAT8^res)&HF) | NF); if (F & HF) res -= 1; if (res & 0x02) F |= YF; if (res & 0x08) F |= XF; if (BC) F |= VF; }

macro   ini
	call nomreq_ir 1
	TADR = BC;
	call in
	WZ = BC + 1; B--; TADR = HL;
	call wm
	{ HL++; set_f(SZ[B]); unsigned t = (unsigned)((C + 1) & 0xff) + (unsigned)TDAT8; if (TDAT8 & SF) F |= NF; if (t & 0x100) F |= HF | CF; F |= SZP[(u8)(t & 0x07) ^ B] & PF; }

macro   r800:ini
    TADR = BC;
    call in
    WZ = BC + 1; B--; TADR = HL;
    call wm
    { HL++; set_f(SZ[B]); unsigned t = (unsigned)((C + 1) & 0xff) + (unsigned)TDAT8; if (TDAT8 & SF) F |= NF; if (t & 0x100) F |= HF | CF; F |= SZP[(u8)(t & 0x07) ^ B] & PF; }

macro   outi
	call nomreq_ir 1
	TADR = HL;
	call rm
	B--; WZ = BC + 1; TADR = BC;
	call out
	{ HL++; set_f(SZ[B]); unsigned t = (unsigned)L + (unsigned)TDAT8; if (TDAT8 & SF) F |= NF; if (t & 0x100) F |= HF | CF; F |= SZP[(u8)(t & 0x07) ^ B] & PF; }

macro   r800:outi
    TADR = HL;
    call rm
    B--; WZ = BC + 1; TADR = BC;
    call out
    { HL++; set_f(SZ[B]); unsigned t = (unsigned)L + (unsigned)TDAT8; if (TDAT8 & SF) F |= NF; if (t & 0x100) F |= HF | CF; F |= SZP[(u8)(t & 0x07) ^ B] & PF; }

macro   ldd
	TADR = HL;
	call rm
	TADR = DE;
	call wm
	2 * call nomreq_addr
	{ set_f(F & (SF | ZF | CF)); if ((A + TDAT8) & 0x02) F |= YF;  if ((A + TDAT8) & 0x08) F |= XF; HL--; DE--; BC--; if (BC) F |= VF; }

macro   r800:ldd
    TADR = HL;
    call rm
    TADR = DE;
    call wm
    call nomreq_addr
    { set_f(F & (SF | ZF | CF)); if ((A + TDAT8) & 0x02) F |= YF;  if ((A + TDAT8) & 0x08) F |= XF; HL--; DE--; BC--; if (BC) F |= VF; }

macro   cpd
	TADR = HL;
	call rm
	TADR = HL;
	5 * call nomreq_addr
	{ u8 res = A - TDAT8; WZ--; HL--; BC--; set_f((F & CF) | (SZ[res]&~(YF|XF)) | ((A^TDAT8^res)&HF) | NF); if (F & HF) res -= 1; if (res & 0x02) F |= YF; if (res & 0x08) F |= XF; if (BC) F |= VF; }

macro   r800:cpd
    TADR = HL;
    call rm
    TADR = HL;
    call nomreq_addr
    { u8 res = A - TDAT8; WZ--; HL--; BC--; set_f((F & CF) | (SZ[res]&~(YF|XF)) | ((A^TDAT8^res)&HF) | NF); if (F & HF) res -= 1; if (res & 0x02) F |= YF; if (res & 0x08) F |= XF; if (BC) F |= VF; }

macro   ind
	call nomreq_ir 1
	TADR = BC;
	call in
	WZ = BC - 1; B--; TADR = HL;
	call wm
	{ HL--; set_f(SZ[B]); unsigned t = ((unsigned)(C - 1) & 0xff) + (unsigned)TDAT8; if (TDAT8 & SF) F |= NF; if (t & 0x100) F |= HF | CF; F |= SZP[(u8)(t & 0x07) ^ B] & PF; }

macro   r800:ind
    TADR = BC;
    call in
    WZ = BC - 1; B--; TADR = HL;
    call wm
    { HL--; set_f(SZ[B]); unsigned t = ((unsigned)(C - 1) & 0xff) + (unsigned)TDAT8; if (TDAT8 & SF) F |= NF; if (t & 0x100) F |= HF | CF; F |= SZP[(u8)(t & 0x07) ^ B] & PF; }

macro   outd
	call nomreq_ir 1
	TADR = HL;
	call rm
	B--; WZ = BC - 1; TADR = BC;
	call out
	{ HL--; set_f(SZ[B]); unsigned t = (unsigned)L + (unsigned)TDAT8; if (TDAT8 & SF) F |= NF; if (t & 0x100) F |= HF | CF; F |= SZP[(u8)(t & 0x07) ^ B] & PF; }

macro   r800:outd
    TADR = HL;
    call rm
    B--; WZ = BC - 1; TADR = BC;
    call out
    { HL--; set_f(SZ[B]); unsigned t = (unsigned)L + (unsigned)TDAT8; if (TDAT8 & SF) F |= NF; if (t & 0x100) F |= HF | CF; F |= SZP[(u8)(t & 0x07) ^ B] & PF; }

macro   ldir
	call ldi
	if (BC != 0) {
		TADR = DE;
		5 * call nomreq_addr
		PC -= 2; WZ = PC + 1; F &= ~(YF | XF); F |= (PC >> 8) & (YF | XF);
	}

macro   r800:ldir
    call ldi
    if (BC != 0) {
        TADR = DE;
        call nomreq_addr
        PC -= 2; WZ = PC + 1; F &= ~(YF | XF); F |= (PC >> 8) & (YF | XF);
    }

macro   cpir
	call cpi
	if (BC != 0 && !(F & ZF)) {
		TADR = HL;
		5 * call nomreq_addr
		PC -= 2; WZ = PC + 1; F &= ~(YF | XF); F |= (PC >> 8) & (YF | XF);
	}

macro   r800:cpir
    call cpi
    call nomreq_addr
    if (BC != 0 && !(F & ZF)) {
        TADR = HL;
        PC -= 2; WZ = PC + 1; F &= ~(YF | XF); F |= (PC >> 8) & (YF | XF);
    }

macro   inir
	call ini
	if (B != 0) {
		TADR = HL;
		5 * call nomreq_addr
		PC -= 2; block_io_interrupted_flags();
	}

macro   r800:inir
    if (B == 1)
        T(1);
    call ini
    if (B != 0) {
        TADR = HL;
        PC -= 2; block_io_interrupted_flags();
    }

macro   otir
	call outi
	if (B != 0) {
		TADR = BC;
		5 * call nomreq_addr
		PC -= 2; block_io_interrupted_flags();
	}

macro   r800:otir
    if (B == 1)
        T(1);
    call outi
    if (B != 0) {
        TADR = BC;
        5 * call nomreq_addr
        PC -= 2; block_io_interrupted_flags();
    }

macro   lddr
	call ldd
	if (BC != 0) {
		TADR = DE;
		5 * call nomreq_addr
		PC -= 2; WZ = PC + 1; F &= ~(YF | XF); F |= (PC >> 8) & (YF | XF);
	}

macro   r800:lddr
    call ldd
    if (BC != 0) {
        TADR = DE;
        call nomreq_addr
        PC -= 2; WZ = PC + 1; F &= ~(YF | XF); F |= (PC >> 8) & (YF | XF);
    }

macro   cpdr
	call cpd
	if (BC != 0 && !(F & ZF)) {
		TADR = HL;
		5 * call nomreq_addr
		PC -= 2; WZ = PC + 1; F &= ~(YF | XF); F |= (PC >> 8) & (YF | XF);
	}

macro   r800:cpdr
    call cpd
    call nomreq_addr
    if (BC != 0 && !(F & ZF)) {
        TADR = HL;
        PC -= 2; WZ = PC + 1; F &= ~(YF | XF); F |= (PC >> 8) & (YF | XF);
    }

macro   indr
	call ind
	if (B != 0) {
		TADR = HL;
		5 * call nomreq_addr
		PC -= 2; block_io_interrupted_flags();
	}

macro   r800:indr
    if (B == 1)
        T(1);
    call ind
    if (B != 0) {
        TADR = HL;
        PC -= 2; block_io_interrupted_flags();
    }

macro   otdr
	call outd
	if (B != 0) {
		TADR = BC;
		5 * call nomreq_addr
		PC -= 2; block_io_interrupted_flags();
	}

<<<<<<< HEAD
macro   r800:otdr
    if (B == 1)
        T(1);
    call outd
    if (B != 0) {
        TADR = BC;
        PC -= 2; block_io_interrupted_flags();
    }

macro   jump    %opcode
    m_ref = 0x%opcode00;
    if (true) return;
=======
macro   jump	%opcode
	m_ref = 0x%opcode00;
	if (true) return;
>>>>>>> 85624c48

macro   jump_prefixed   %prefix
	m_ref = (%prefix << 16) | (TDAT8 << 8);
	if (true) return;

macro   take_nmi
	// Check if processor was halted
	leave_halt();
	#if HAS_LDAIR_QUIRK
		// reset parity flag after LD A,I or LD A,R
		if (m_after_ldair) F &= ~PF;
	#endif
	m_iff1 = 0;
	m_r++;
	+ 5
	TDAT = PC;
	call wm16_sp
	PCD = 0x0066;
	WZ = PCD;
	m_nmi_pending = false;

macro   take_interrupt
	// check if processor was halted
	leave_halt();
	// clear both interrupt flip flops
	m_iff1 = m_iff2 = 0;
	// say hi
	// Not precise in all cases. z80 must finish current instruction (NOP) to reach this state - in such case frame timings are shifter from cb event if calculated based on it.
	m_irqack_cb(true);
	m_r++;
	{
		// fetch the IRQ vector
		device_z80daisy_interface *intf = daisy_get_irq_device();
		m_tmp_irq_vector = (intf != nullptr) ? intf->z80daisy_irq_ack() : standard_irq_callback(0, m_pc.w.l);
		LOGINT("single INT m_tmp_irq_vector $%02x\n", m_tmp_irq_vector);
	}
	// 'interrupt latency' cycles
	+ 2
	// Interrupt mode 2. Call [i:databyte]
	if (m_im == 2) {
		// Zilog's datasheet claims that "the least-significant bit must be a zero."
		// However, experiments have confirmed that IM 2 vectors do not have to be
		// even, and all 8 bits will be used; even $FF is handled normally.
		// CALL opcode timing
		+ 5
		TDAT = PC;
		call wm16_sp
		m_tmp_irq_vector = (m_tmp_irq_vector & 0xff) | (m_i << 8);
		TADR = m_tmp_irq_vector;
		call rm16
		PCD = TDAT;
		LOGINT("IM2 [$%04x] = $%04x\n", m_tmp_irq_vector, PCD);
	} else if (m_im == 1) {
		// Interrupt mode 1. RST 38h
		LOGINT("'%s' IM1 $0038\n", tag());
		// RST $38
		+ 5
		TDAT = PC;
		call wm16_sp
		PCD = 0x0038;
	} else {
		/* Interrupt mode 0. We check for CALL and JP instructions,
		   if neither of these were found we assume a 1 byte opcode
		   was placed on the databus								*/
		LOGINT("IM0 $%04x\n", m_tmp_irq_vector);

		// check for nop
		if (m_tmp_irq_vector != 0x00) {
			if ((m_tmp_irq_vector & 0xff0000) == 0xcd0000) {
				// CALL $xxxx cycles
				+ 11
				TDAT = PC;
				call wm16_sp
				PCD = m_tmp_irq_vector & 0xffff;
			} else if ((m_tmp_irq_vector & 0xff0000) == 0xc30000) {
				// JP $xxxx cycles
				+ 10
				PCD = m_tmp_irq_vector & 0xffff;
			} else if (m_tmp_irq_vector == 0xfb) {
				// rst (or other opcodes?)
				+ 4
				ei();
			} else if ((m_tmp_irq_vector & 0xc7) == 0xc7) {
				// RST $xx cycles
				+ 5
				TDAT = PC;
				call wm16_sp
				PCD = m_tmp_irq_vector & 0x0038;
			} else {
				logerror("take_interrupt: unexpected opcode in im0 mode: 0x%02x\n", m_tmp_irq_vector);
			}
		}
	}
	WZ = PCD;
	#if HAS_LDAIR_QUIRK
		// reset parity flag after LD A,I or LD A,R
		if (m_after_ldair) F &= ~PF;
	#endif

macro   check_interrupts
	if (m_nmi_pending) {
		call take_nmi
	} else if (m_irq_state != CLEAR_LINE && m_iff1 && !m_after_ei) {
		call take_interrupt
	}

macro   z80n:check_interrupts
	if (m_nmi_pending) {
		if (m_stackless) {
			// on take_nmi
			m_out_nextreg_cb(0xc2, m_pc.b.l);
			m_out_nextreg_cb(0xc3, m_pc.b.h);
		}
		call take_nmi
	} else if (m_irq_state != CLEAR_LINE && m_iff1 && !m_after_ei) {
		call take_interrupt
	}

macro   nsc800_take_interrupt
	// Check if processor was halted
	leave_halt();
	// Clear both interrupt flip flops
	m_iff1 = m_iff2 = 0;
	// 'interrupt latency' cycles
	+ 7
	if (m_nsc800_irq_state[NSC800_RSTA]) {
		TDAT = PC;
		call wm16_sp
		PCD = 0x003c;
	} else if (m_nsc800_irq_state[NSC800_RSTB]) {
		TDAT = PC;
		call wm16_sp
		PCD = 0x0034;
	} else if (m_nsc800_irq_state[NSC800_RSTC]) {
		TDAT = PC;
		call wm16_sp
		PCD = 0x002c;
	} else {
		+ 2 * m_memrq_cycles
		;
	}
	WZ = PCD;
	#if HAS_LDAIR_QUIRK
		// reset parity flag after LD A,I or LD A,R
		if (m_after_ldair) F &= ~PF;
	#endif

macro   ncs800:check_interrupts
	if (m_nmi_pending) {
		call take_nmi
	} else if ((m_nsc800_irq_state[NSC800_RSTA] != CLEAR_LINE || m_nsc800_irq_state[NSC800_RSTB] != CLEAR_LINE || m_nsc800_irq_state[NSC800_RSTC] != CLEAR_LINE) && m_iff1 && !m_after_ei) {
		call nsc800_take_interrupt
	} else if (m_irq_state != CLEAR_LINE && m_iff1 && !m_after_ei) {
		call take_interrupt
	}


##########################################################
# ROP
##########################################################
ffff
	if (m_busrq_state) {
		if (!m_busack_state) {
			m_busack_state = 1;
			m_busack_cb(1);
		}
		if (m_icount > 0)
			m_icount = 0;
		return;
	} else if (m_busack_state) {
		m_busack_state = 0;
		m_busack_cb(0);
	}
	call check_interrupts
	m_after_ei = false;
	m_after_ldair = false;
	PRVPC = PCD;
	debugger_instruction_hook(PCD);
	call rop
	if (m_halt) {
		PC--;
		m_ref = 0xffff00;
		return;
	} else {
		m_ref = (0x00 << 16) | (TDAT8 << 8);
		return;
	}


##########################################################
# opcodes with CB prefix
# rotate, shift and bit operations
##########################################################
cb00	# RLC  B
	B = rlc(B);

cb01	# RLC  C
	C = rlc(C);

cb02	# RLC  D
	D = rlc(D);

cb03	# RLC  E
	E = rlc(E);

cb04	# RLC  H
	H = rlc(H);

cb05	# RLC  L
	L = rlc(L);

cb06	# RLC  (HL)
	TADR = HL;
	call rm_reg
	TDAT8 = rlc(TDAT8);
	call wm

cb07	# RLC  A
	A = rlc(A);

cb08	# RRC  B
	B = rrc(B);

cb09	# RRC  C
	C = rrc(C);

cb0a	# RRC  D
	D = rrc(D);

cb0b	# RRC  E
	E = rrc(E);

cb0c	# RRC  H
	H = rrc(H);

cb0d	# RRC  L
	L = rrc(L);

cb0e	# RRC  (HL)
	TADR = HL;
	call rm_reg
	TDAT8 = rrc(TDAT8);
	call wm

cb0f	# RRC  A
	A = rrc(A);

cb10	# RL   B
	B = rl(B);

cb11	# RL   C
	C = rl(C);

cb12	# RL   D
	D = rl(D);

cb13	# RL   E
	E = rl(E);

cb14	# RL   H
	H = rl(H);

cb15	# RL   L
	L = rl(L);

cb16	# RL   (HL)
	TADR = HL;
	call rm_reg
	TDAT8 = rl(TDAT8);
	call wm

cb17	# RL   A
	A = rl(A);

cb18	# RR   B
	B = rr(B);

cb19	# RR   C
	C = rr(C);

cb1a	# RR   D
	D = rr(D);

cb1b	# RR   E
	E = rr(E);

cb1c	# RR   H
	H = rr(H);

cb1d	# RR   L
	L = rr(L);

cb1e	# RR   (HL)
	TADR = HL;
	call rm_reg
	TDAT8 = rr(TDAT8);
	call wm

cb1f	# RR   A
	A = rr(A);

cb20	# SLA  B
	B = sla(B);

cb21	# SLA  C
	C = sla(C);

cb22	# SLA  D
	D = sla(D);

cb23	# SLA  E
	E = sla(E);

cb24	# SLA  H
	H = sla(H);

cb25	# SLA  L
	L = sla(L);

cb26	# SLA  (HL)
	TADR = HL;
	call rm_reg
	TDAT8 = sla(TDAT8);
	call wm

cb27	# SLA  A
	A = sla(A);

cb28	# SRA  B
	B = sra(B);

cb29	# SRA  C
	C = sra(C);

cb2a	# SRA  D
	D = sra(D);

cb2b	# SRA  E
	E = sra(E);

cb2c	# SRA  H
	H = sra(H);

cb2d	# SRA  L
	L = sra(L);

cb2e	# SRA  (HL)
	TADR = HL;
	call rm_reg
	TDAT8 = sra(TDAT8);
	call wm

cb2f	# SRA  A
	A = sra(A);

cb30	# SLL  B
	B = sll(B);

cb31	# SLL  C
	C = sll(C);

cb32	# SLL  D
	D = sll(D);

cb33	# SLL  E
	E = sll(E);

cb34	# SLL  H
	H = sll(H);

cb35	# SLL  L
	L = sll(L);

cb36	# SLL  (HL)
	TADR = HL;
	call rm_reg
	TDAT8 = sll(TDAT8);
	call wm

cb37	# SLL  A
	A = sll(A);

cb38	# SRL  B
	B = srl(B);

cb39	# SRL  C
	C = srl(C);

cb3a	# SRL  D
	D = srl(D);

cb3b	# SRL  E
	E = srl(E);

cb3c	# SRL  H
	H = srl(H);

cb3d	# SRL  L
	L = srl(L);

cb3e	# SRL  (HL)
	TADR = HL;
	call rm_reg
	TDAT8 = srl(TDAT8);
	call wm

cb3f	# SRL  A
	A = srl(A);

cb40	# BIT  0,B
	bit(0, B);

cb41	# BIT  0,C
	bit(0, C);

cb42	# BIT  0,D
	bit(0, D);

cb43	# BIT  0,E
	bit(0, E);

cb44	# BIT  0,H
	bit(0, H);

cb45	# BIT  0,L
	bit(0, L);

cb46	# BIT  0,(HL)
	TADR = HL;
	call rm_reg
	bit_hl(0, TDAT8);

cb47	# BIT  0,A
	bit(0, A);

cb48	# BIT  1,B
	bit(1, B);

cb49	# BIT  1,C
	bit(1, C);

cb4a	# BIT  1,D
	bit(1, D);

cb4b	# BIT  1,E
	bit(1, E);

cb4c	# BIT  1,H
	bit(1, H);

cb4d	# BIT  1,L
	bit(1, L);

cb4e	# BIT  1,(HL)
	TADR = HL;
	call rm_reg
	bit_hl(1, TDAT8);

cb4f	# BIT  1,A
	bit(1, A);

cb50	# BIT  2,B
	bit(2, B);

cb51	# BIT  2,C
	bit(2, C);

cb52	# BIT  2,D
	bit(2, D);

cb53	# BIT  2,E
	bit(2, E);

cb54	# BIT  2,H
	bit(2, H);

cb55	# BIT  2,L
	bit(2, L);

cb56	# BIT  2,(HL)
	TADR = HL;
	call rm_reg
	bit_hl(2, TDAT8);

cb57	# BIT  2,A
	bit(2, A);

cb58	# BIT  3,B
	bit(3, B);

cb59	# BIT  3,C
	bit(3, C);

cb5a	# BIT  3,D
	bit(3, D);

cb5b	# BIT  3,E
	bit(3, E);

cb5c	# BIT  3,H
	bit(3, H);

cb5d	# BIT  3,L
	bit(3, L);

cb5e	# BIT  3,(HL)
	TADR = HL;
	call rm_reg
	bit_hl(3, TDAT8);

cb5f	# BIT  3,A
	bit(3, A);

cb60	# BIT  4,B
	bit(4, B);

cb61	# BIT  4,C
	bit(4, C);

cb62	# BIT  4,D
	bit(4, D);

cb63	# BIT  4,E
	bit(4, E);

cb64	# BIT  4,H
	bit(4, H);

cb65	# BIT  4,L
	bit(4, L);

cb66	# BIT  4,(HL)
	TADR = HL;
	call rm_reg
	bit_hl(4, TDAT8);

cb67	# BIT  4,A
	bit(4, A);

cb68	# BIT  5,B
	bit(5, B);

cb69	# BIT  5,C
	bit(5, C);

cb6a	# BIT  5,D
	bit(5, D);

cb6b	# BIT  5,E
	bit(5, E);

cb6c	# BIT  5,H
	bit(5, H);

cb6d	# BIT  5,L
	bit(5, L);

cb6e	# BIT  5,(HL)
	TADR = HL;
	call rm_reg
	bit_hl(5, TDAT8);

cb6f	# BIT  5,A
	bit(5, A);

cb70	# BIT  6,B
	bit(6, B);

cb71	# BIT  6,C
	bit(6, C);

cb72	# BIT  6,D
	bit(6, D);

cb73	# BIT  6,E
	bit(6, E);

cb74	# BIT  6,H
	bit(6, H);

cb75	# BIT  6,L
	bit(6, L);

cb76	# BIT  6,(HL)
	TADR = HL;
	call rm_reg
	bit_hl(6, TDAT8);

cb77	# BIT  6,A
	bit(6, A);

cb78	# BIT  7,B
	bit(7, B);

cb79	# BIT  7,C
	bit(7, C);

cb7a	# BIT  7,D
	bit(7, D);

cb7b	# BIT  7,E
	bit(7, E);

cb7c	# BIT  7,H
	bit(7, H);

cb7d	# BIT  7,L
	bit(7, L);

cb7e	# BIT  7,(HL)
	TADR = HL;
	call rm_reg
	bit_hl(7, TDAT8);

cb7f	# BIT  7,A
	bit(7, A);

cb80	# RES  0,B
	B = res(0, B);

cb81	# RES  0,C
	C = res(0, C);

cb82	# RES  0,D
	D = res(0, D);

cb83	# RES  0,E
	E = res(0, E);

cb84	# RES  0,H
	H = res(0, H);

cb85	# RES  0,L
	L = res(0, L);

cb86	# RES  0,(HL)
	TADR = HL;
	call rm_reg
	TDAT8 = res(0, TDAT8);
	call wm

cb87	# RES  0,A
	A = res(0, A);

cb88	# RES  1,B
	B = res(1, B);

cb89	# RES  1,C
	C = res(1, C);

cb8a	# RES  1,D
	D = res(1, D);

cb8b	# RES  1,E
	E = res(1, E);

cb8c	# RES  1,H
	H = res(1, H);

cb8d	# RES  1,L
	L = res(1, L);

cb8e	# RES  1,(HL)
	TADR = HL;
	call rm_reg
	TDAT8 = res(1, TDAT8);
	call wm

cb8f	# RES  1,A
	A = res(1, A);

cb90	# RES  2,B
	B = res(2, B);

cb91	# RES  2,C
	C = res(2, C);

cb92	# RES  2,D
	D = res(2, D);

cb93	# RES  2,E
	E = res(2, E);

cb94	# RES  2,H
	H = res(2, H);

cb95	# RES  2,L
	L = res(2, L);

cb96	# RES  2,(HL)
	TADR = HL;
	call rm_reg
	TDAT8 = res(2, TDAT8);
	call wm

cb97	# RES  2,A
	A = res(2, A);

cb98	# RES  3,B
	B = res(3, B);

cb99	# RES  3,C
	C = res(3, C);

cb9a	# RES  3,D
	D = res(3, D);

cb9b	# RES  3,E
	E = res(3, E);

cb9c	# RES  3,H
	H = res(3, H);

cb9d	# RES  3,L
	L = res(3, L);

cb9e	# RES  3,(HL)
	TADR = HL;
	call rm_reg
	TDAT8 = res(3, TDAT8);
	call wm

cb9f	# RES  3,A
	A = res(3, A);

cba0	# RES  4,B
	B = res(4, B);

cba1	# RES  4,C
	C = res(4, C);

cba2	# RES  4,D
	D = res(4, D);

cba3	# RES  4,E
	E = res(4, E);

cba4	# RES  4,H
	H = res(4, H);

cba5	# RES  4,L
	L = res(4, L);

cba6	# RES  4,(HL)
	TADR = HL;
	call rm_reg
	TDAT8 = res(4, TDAT8);
	call wm

cba7	# RES  4,A
	A = res(4, A);

cba8	# RES  5,B
	B = res(5, B);

cba9	# RES  5,C
	C = res(5, C);

cbaa	# RES  5,D
	D = res(5, D);

cbab	# RES  5,E
	E = res(5, E);

cbac	# RES  5,H
	H = res(5, H);

cbad	# RES  5,L
	L = res(5, L);

cbae	# RES  5,(HL)
	TADR = HL;
	call rm_reg
	TDAT8 = res(5, TDAT8);
	call wm

cbaf	# RES  5,A
	A = res(5, A);

cbb0	# RES  6,B
	B = res(6, B);

cbb1	# RES  6,C
	C = res(6, C);

cbb2	# RES  6,D
	D = res(6, D);

cbb3	# RES  6,E
	E = res(6, E);

cbb4	# RES  6,H
	H = res(6, H);

cbb5	# RES  6,L
	L = res(6, L);

cbb6	# RES  6,(HL)
	TADR = HL;
	call rm_reg
	TDAT8 = res(6, TDAT8);
	call wm

cbb7	# RES  6,A
	A = res(6, A);

cbb8	# RES  7,B
	B = res(7, B);

cbb9	# RES  7,C
	C = res(7, C);

cbba	# RES  7,D
	D = res(7, D);

cbbb	# RES  7,E
	E = res(7, E);

cbbc	# RES  7,H
	H = res(7, H);

cbbd	# RES  7,L
	L = res(7, L);

cbbe	# RES  7,(HL)
	TADR = HL;
	call rm_reg
	TDAT8 = res(7, TDAT8);
	call wm

cbbf	# RES  7,A
	A = res(7, A);

cbc0	# SET  0,B
	B = set(0, B);

cbc1	# SET  0,C
	C = set(0, C);

cbc2	# SET  0,D
	D = set(0, D);

cbc3	# SET  0,E
	E = set(0, E);

cbc4	# SET  0,H
	H = set(0, H);

cbc5	# SET  0,L
	L = set(0, L);

cbc6	# SET  0,(HL)
	TADR = HL;
	call rm_reg
	TDAT8 = set(0, TDAT8);
	call wm

cbc7	# SET  0,A
	A = set(0, A);

cbc8	# SET  1,B
	B = set(1, B);

cbc9	# SET  1,C
	C = set(1, C);

cbca	# SET  1,D
	D = set(1, D);

cbcb	# SET  1,E
	E = set(1, E);

cbcc	# SET  1,H
	H = set(1, H);

cbcd	# SET  1,L
	L = set(1, L);

cbce	# SET  1,(HL)
	TADR = HL;
	call rm_reg
	TDAT8 = set(1, TDAT8);
	call wm

cbcf	# SET  1,A
	A = set(1, A);

cbd0	# SET  2,B
	B = set(2, B);

cbd1	# SET  2,C
	C = set(2, C);

cbd2	# SET  2,D
	D = set(2, D);

cbd3	# SET  2,E
	E = set(2, E);

cbd4	# SET  2,H
	H = set(2, H);

cbd5	# SET  2,L
	L = set(2, L);

cbd6	# SET  2,(HL)
	TADR = HL;
	call rm_reg
	TDAT8 = set(2, TDAT8);
	call wm

cbd7	# SET  2,A
	A = set(2, A);

cbd8	# SET  3,B
	B = set(3, B);

cbd9	# SET  3,C
	C = set(3, C);

cbda	# SET  3,D
	D = set(3, D);

cbdb	# SET  3,E
	E = set(3, E);

cbdc	# SET  3,H
	H = set(3, H);

cbdd	# SET  3,L
	L = set(3, L);

cbde	# SET  3,(HL)
	TADR = HL;
	call rm_reg
	TDAT8 = set(3, TDAT8);
	call wm

cbdf	# SET  3,A
	A = set(3, A);

cbe0	# SET  4,B
	B = set(4, B);

cbe1	# SET  4,C
	C = set(4, C);

cbe2	# SET  4,D
	D = set(4, D);

cbe3	# SET  4,E
	E = set(4, E);

cbe4	# SET  4,H
	H = set(4, H);

cbe5	# SET  4,L
	L = set(4, L);

cbe6	# SET  4,(HL)
	TADR = HL;
	call rm_reg
	TDAT8 = set(4, TDAT8);
	call wm

cbe7	# SET  4,A
	A = set(4, A);

cbe8	# SET  5,B
	B = set(5, B);

cbe9	# SET  5,C
	C = set(5, C);

cbea	# SET  5,D
	D = set(5, D);

cbeb	# SET  5,E
	E = set(5, E);

cbec	# SET  5,H
	H = set(5, H);

cbed	# SET  5,L
	L = set(5, L);

cbee	# SET  5,(HL)
	TADR = HL;
	call rm_reg
	TDAT8 = set(5, TDAT8);
	call wm

cbef	# SET  5,A
	A = set(5, A);

cbf0	# SET  6,B
	B = set(6, B);

cbf1	# SET  6,C
	C = set(6, C);

cbf2	# SET  6,D
	D = set(6, D);

cbf3	# SET  6,E
	E = set(6, E);

cbf4	# SET  6,H
	H = set(6, H);

cbf5	# SET  6,L
	L = set(6, L);

cbf6	# SET  6,(HL)
	TADR = HL;
	call rm_reg
	TDAT8 = set(6, TDAT8);
	call wm

cbf7	# SET  6,A
	A = set(6, A);

cbf8	# SET  7,B
	B = set(7, B);

cbf9	# SET  7,C
	C = set(7, C);

cbfa	# SET  7,D
	D = set(7, D);

cbfb	# SET  7,E
	E = set(7, E);

cbfc	# SET  7,H
	H = set(7, H);

cbfd	# SET  7,L
	L = set(7, L);

cbfe	# SET  7,(HL)
	TADR = HL;
	call rm_reg
	TDAT8 = set(7, TDAT8);
	call wm

cbff	# SET  7,A
	A = set(7, A);


##########################################################
# opcodes with DD/FD CB prefix
# rotate, shift and bit operations with (IX+o)
##########################################################
fe00	# RLC  B = (XY+o)
	TADR = m_ea;
	call rm_reg
	B = rlc(TDAT8); TDAT8 = B;
	call wm

fe01	# RLC  C = (XY+o)
	TADR = m_ea;
	call rm_reg
	C = rlc(TDAT8); TDAT8 = C;
	call wm

fe02	# RLC  D = (XY+o)
	TADR = m_ea;
	call rm_reg
	D = rlc(TDAT8); TDAT8 = D;
	call wm

fe03	# RLC  E = (XY+o)
	TADR = m_ea;
	call rm_reg
	E = rlc(TDAT8); TDAT8 = E;
	call wm

fe04	# RLC  H = (XY+o)
	TADR = m_ea;
	call rm_reg
	H = rlc(TDAT8); TDAT8 = H;
	call wm

fe05	# RLC  L = (XY+o)
	TADR = m_ea;
	call rm_reg
	L = rlc(TDAT8); TDAT8 = L;
	call wm

fe06	# RLC  (XY+o)
	TADR = m_ea;
	call rm_reg
	TDAT8 = rlc(TDAT8);
	call wm

fe07	# RLC  A = (XY+o)
	TADR = m_ea;
	call rm_reg
	A = rlc(TDAT8); TDAT8 = A;
	call wm

fe08	# RRC  B = (XY+o)
	TADR = m_ea;
	call rm_reg
	B = rrc(TDAT8); TDAT8 = B;
	call wm

fe09	# RRC  C = (XY+o)
	TADR = m_ea;
	call rm_reg
	C = rrc(TDAT8); TDAT8 = C;
	call wm

fe0a	# RRC  D = (XY+o)
	TADR = m_ea;
	call rm_reg
	D = rrc(TDAT8); TDAT8 = D;
	call wm

fe0b	# RRC  E = (XY+o)
	TADR = m_ea;
	call rm_reg
	E = rrc(TDAT8); TDAT8 = E;
	call wm

fe0c	# RRC  H = (XY+o)
	TADR = m_ea;
	call rm_reg
	H = rrc(TDAT8); TDAT8 = H;
	call wm

fe0d	# RRC  L = (XY+o)
	TADR = m_ea;
	call rm_reg
	L = rrc(TDAT8); TDAT8 = L;
	call wm

fe0e	# RRC  (XY+o)
	TADR = m_ea;
	call rm_reg
	TDAT8 = rrc(TDAT8);
	call wm

fe0f	# RRC  A = (XY+o)
	TADR = m_ea;
	call rm_reg
	A = rrc(TDAT8); TDAT8 = A;
	call wm

fe10	# RL   B = (XY+o)
	TADR = m_ea;
	call rm_reg
	B = rl(TDAT8); TDAT8 = B;
	call wm

fe11	# RL   C = (XY+o)
	TADR = m_ea;
	call rm_reg
	C = rl(TDAT8); TDAT8 = C;
	call wm

fe12	# RL   D = (XY+o)
	TADR = m_ea;
	call rm_reg
	D = rl(TDAT8); TDAT8 = D;
	call wm

fe13	# RL   E = (XY+o)
	TADR = m_ea;
	call rm_reg
	E = rl(TDAT8); TDAT8 = E;
	call wm

fe14	# RL   H = (XY+o)
	TADR = m_ea;
	call rm_reg
	H = rl(TDAT8); TDAT8 = H;
	call wm

fe15	# RL   L = (XY+o)
	TADR = m_ea;
	call rm_reg
	L = rl(TDAT8); TDAT8 = L;
	call wm

fe16	# RL   (XY+o)
	TADR = m_ea;
	call rm_reg
	TDAT8 = rl(TDAT8);
	call wm

fe17	# RL   A = (XY+o)
	TADR = m_ea;
	call rm_reg
	A = rl(TDAT8); TDAT8 = A;
	call wm

fe18	# RR   B = (XY+o)
	TADR = m_ea;
	call rm_reg
	B = rr(TDAT8); TDAT8 = B;
	call wm

fe19	# RR   C = (XY+o)
	TADR = m_ea;
	call rm_reg
	C = rr(TDAT8); TDAT8 = C;
	call wm

fe1a	# RR   D = (XY+o)
	TADR = m_ea;
	call rm_reg
	D = rr(TDAT8); TDAT8 = D;
	call wm

fe1b	# RR   E = (XY+o)
	TADR = m_ea;
	call rm_reg
	E = rr(TDAT8); TDAT8 = E;
	call wm

fe1c	# RR   H = (XY+o)
	TADR = m_ea;
	call rm_reg
	H = rr(TDAT8); TDAT8 = H;
	call wm

fe1d	# RR   L = (XY+o)
	TADR = m_ea;
	call rm_reg
	L = rr(TDAT8); TDAT8 = L;
	call wm

fe1e	# RR   (XY+o)
	TADR = m_ea;
	call rm_reg
	TDAT8 = rr(TDAT8);
	call wm

fe1f	# RR   A = (XY+o)
	TADR = m_ea;
	call rm_reg
	A = rr(TDAT8); TDAT8 = A;
	call wm

fe20	# SLA  B = (XY+o)
	TADR = m_ea;
	call rm_reg
	B = sla(TDAT8); TDAT8 = B;
	call wm

fe21	# SLA  C = (XY+o)
	TADR = m_ea;
	call rm_reg
	C = sla(TDAT8); TDAT8 = C;
	call wm

fe22	# SLA  D = (XY+o)
	TADR = m_ea;
	call rm_reg
	D = sla(TDAT8); TDAT8 = D;
	call wm

fe23	# SLA  E = (XY+o)
	TADR = m_ea;
	call rm_reg
	E = sla(TDAT8); TDAT8 = E;
	call wm

fe24	# SLA  H = (XY+o)
	TADR = m_ea;
	call rm_reg
	H = sla(TDAT8); TDAT8 = H;
	call wm

fe25	# SLA  L = (XY+o)
	TADR = m_ea;
	call rm_reg
	L = sla(TDAT8); TDAT8 = L;
	call wm

fe26	# SLA  (XY+o)
	TADR = m_ea;
	call rm_reg
	TDAT8 = sla(TDAT8);
	call wm

fe27	# SLA  A = (XY+o)
	TADR = m_ea;
	call rm_reg
	A = sla(TDAT8); TDAT8 = A;
	call wm

fe28	# SRA  B = (XY+o)
	TADR = m_ea;
	call rm_reg
	B = sra(TDAT8); TDAT8 = B;
	call wm

fe29	# SRA  C = (XY+o)
	TADR = m_ea;
	call rm_reg
	C = sra(TDAT8); TDAT8 = C;
	call wm

fe2a	# SRA  D = (XY+o)
	TADR = m_ea;
	call rm_reg
	D = sra(TDAT8); TDAT8 = D;
	call wm

fe2b	# SRA  E = (XY+o)
	TADR = m_ea;
	call rm_reg
	E = sra(TDAT8); TDAT8 = E;
	call wm

fe2c	# SRA  H = (XY+o)
	TADR = m_ea;
	call rm_reg
	H = sra(TDAT8); TDAT8 = H;
	call wm

fe2d	# SRA  L = (XY+o)
	TADR = m_ea;
	call rm_reg
	L = sra(TDAT8); TDAT8 = L;
	call wm

fe2e	# SRA  (XY+o)
	TADR = m_ea;
	call rm_reg
	TDAT8 = sra(TDAT8);
	call wm

fe2f	# SRA  A = (XY+o)
	TADR = m_ea;
	call rm_reg
	A = sra(TDAT8); TDAT8 = A;
	call wm

fe30	# SLL  B = (XY+o)
	TADR = m_ea;
	call rm_reg
	B = sll(TDAT8); TDAT8 = B;
	call wm

fe31	# SLL  C = (XY+o)
	TADR = m_ea;
	call rm_reg
	C = sll(TDAT8); TDAT8 = C;
	call wm

fe32	# SLL  D = (XY+o)
	TADR = m_ea;
	call rm_reg
	D = sll(TDAT8); TDAT8 = D;
	call wm

fe33	# SLL  E = (XY+o)
	TADR = m_ea;
	call rm_reg
	E = sll(TDAT8); TDAT8 = E;
	call wm

fe34	# SLL  H = (XY+o)
	TADR = m_ea;
	call rm_reg
	H = sll(TDAT8); TDAT8 = H;
	call wm

fe35	# SLL  L = (XY+o)
	TADR = m_ea;
	call rm_reg
	L = sll(TDAT8); TDAT8 = L;
	call wm

fe36	# SLL  (XY+o)
	TADR = m_ea;
	call rm_reg
	TDAT8 = sll(TDAT8);
	call wm

fe37	# SLL  A = (XY+o)
	TADR = m_ea;
	call rm_reg
	A = sll(TDAT8); TDAT8 = A;
	call wm

fe38	# SRL  B = (XY+o)
	TADR = m_ea;
	call rm_reg
	B = srl(TDAT8); TDAT8 = B;
	call wm

fe39	# SRL  C = (XY+o)
	TADR = m_ea;
	call rm_reg
	C = srl(TDAT8); TDAT8 = C;
	call wm

fe3a	# SRL  D = (XY+o)
	TADR = m_ea;
	call rm_reg
	D = srl(TDAT8); TDAT8 = D;
	call wm

fe3b	# SRL  E = (XY+o)
	TADR = m_ea;
	call rm_reg
	E = srl(TDAT8); TDAT8 = E;
	call wm

fe3c	# SRL  H = (XY+o)
	TADR = m_ea;
	call rm_reg
	H = srl(TDAT8); TDAT8 = H;
	call wm

fe3d	# SRL  L = (XY+o)
	TADR = m_ea;
	call rm_reg
	L = srl(TDAT8); TDAT8 = L;
	call wm

fe3e	# SRL  (XY+o)
	TADR = m_ea;
	call rm_reg
	TDAT8 = srl(TDAT8);
	call wm

fe3f	# SRL  A = (XY+o)
	TADR = m_ea;
	call rm_reg
	A = srl(TDAT8); TDAT8 = A;
	call wm

fe40	# BIT  0,(XY+o)
	call jump fe46

fe41	# BIT  0,(XY+o)
	call jump fe46

fe42	# BIT  0,(XY+o)
	call jump fe46

fe43	# BIT  0,(XY+o)
	call jump fe46

fe44	# BIT  0,(XY+o)
	call jump fe46

fe45	# BIT  0,(XY+o)
	call jump fe46

fe46	# BIT  0,(XY+o)
	TADR = m_ea;
	call rm_reg
	bit_xy(0, TDAT8);

fe47	# BIT  0,(XY+o)
	call jump fe46

fe48	# BIT  1,(XY+o)
	call jump fe4e

fe49	# BIT  1,(XY+o)
	call jump fe4e

fe4a	# BIT  1,(XY+o)
	call jump fe4e

fe4b	# BIT  1,(XY+o)
	call jump fe4e

fe4c	# BIT  1,(XY+o)
	call jump fe4e

fe4d	# BIT  1,(XY+o)
	call jump fe4e

fe4e	# BIT  1,(XY+o)
	TADR = m_ea;
	call rm_reg
	bit_xy(1, TDAT8);

fe4f	# BIT  1,(XY+o)
	call jump fe4e

fe50	# BIT  2,(XY+o)
	call jump fe56

fe51	# BIT  2,(XY+o)
	call jump fe56

fe52	# BIT  2,(XY+o)
	call jump fe56

fe53	# BIT  2,(XY+o)
	call jump fe56

fe54	# BIT  2,(XY+o)
	call jump fe56

fe55	# BIT  2,(XY+o)
	call jump fe56

fe56	# BIT  2,(XY+o)
	TADR = m_ea;
	call rm_reg
	bit_xy(2, TDAT8);

fe57	# BIT  2,(XY+o)
	call jump fe56

fe58	# BIT  3,(XY+o)
	call jump fe5e

fe59	# BIT  3,(XY+o)
	call jump fe5e

fe5a	# BIT  3,(XY+o)
	call jump fe5e

fe5b	# BIT  3,(XY+o)
	call jump fe5e

fe5c	# BIT  3,(XY+o)
	call jump fe5e

fe5d	# BIT  3,(XY+o)
	call jump fe5e

fe5e	# BIT  3,(XY+o)
	TADR = m_ea;
	call rm_reg
	bit_xy(3, TDAT8);

fe5f	# BIT  3,(XY+o)
	call jump fe5e

fe60	# BIT  4,(XY+o)
	call jump fe66

fe61	# BIT  4,(XY+o)
	call jump fe66

fe62	# BIT  4,(XY+o)
	call jump fe66

fe63	# BIT  4,(XY+o)
	call jump fe66

fe64	# BIT  4,(XY+o)
	call jump fe66

fe65	# BIT  4,(XY+o)
	call jump fe66

fe66	# BIT  4,(XY+o)
	TADR = m_ea;
	call rm_reg
	bit_xy(4, TDAT8);

fe67	# BIT  4,(XY+o)
	call jump fe66

fe68	# BIT  5,(XY+o)
	call jump fe6e

fe69	# BIT  5,(XY+o)
	call jump fe6e

fe6a	# BIT  5,(XY+o)
	call jump fe6e

fe6b	# BIT  5,(XY+o)
	call jump fe6e

fe6c	# BIT  5,(XY+o)
	call jump fe6e

fe6d	# BIT  5,(XY+o)
	call jump fe6e

fe6e	# BIT  5,(XY+o)
	TADR = m_ea;
	call rm_reg
	bit_xy(5, TDAT8);

fe6f	# BIT  5,(XY+o)
	call jump fe6e

fe70	# BIT  6,(XY+o)
	call jump fe76

fe71	# BIT  6,(XY+o)
	call jump fe76

fe72	# BIT  6,(XY+o)
	call jump fe76

fe73	# BIT  6,(XY+o)
	call jump fe76

fe74	# BIT  6,(XY+o)
	call jump fe76

fe75	# BIT  6,(XY+o)
	call jump fe76

fe76	# BIT  6,(XY+o)
	TADR = m_ea;
	call rm_reg
	bit_xy(6, TDAT8);

fe77	# BIT  6,(XY+o)
	call jump fe76

fe78	# BIT  7,(XY+o)
	call jump fe7e

fe79	# BIT  7,(XY+o)
	call jump fe7e

fe7a	# BIT  7,(XY+o)
	call jump fe7e

fe7b	# BIT  7,(XY+o)
	call jump fe7e

fe7c	# BIT  7,(XY+o)
	call jump fe7e

fe7d	# BIT  7,(XY+o)
	call jump fe7e

fe7e	# BIT  7,(XY+o)
	TADR = m_ea;
	call rm_reg
	bit_xy(7, TDAT8);

fe7f	# BIT  7,(XY+o)
	call jump fe7e

fe80	# RES  0,B = (XY+o)
	TADR = m_ea;
	call rm_reg
	B = res(0, TDAT8); TDAT8 = B;
	call wm

fe81	# RES  0,C = (XY+o)
	TADR = m_ea;
	call rm_reg
	C = res(0, TDAT8); TDAT8 = C;
	call wm

fe82	# RES  0,D = (XY+o)
	TADR = m_ea;
	call rm_reg
	D = res(0, TDAT8); TDAT8 = D;
	call wm

fe83	# RES  0,E = (XY+o)
	TADR = m_ea;
	call rm_reg
	E = res(0, TDAT8); TDAT8 = E;
	call wm

fe84	# RES  0,H = (XY+o)
	TADR = m_ea;
	call rm_reg
	H = res(0, TDAT8); TDAT8 = H;
	call wm

fe85	# RES  0,L = (XY+o)
	TADR = m_ea;
	call rm_reg
	L = res(0, TDAT8); TDAT8 = L;
	call wm

fe86	# RES  0,(XY+o)
	TADR = m_ea;
	call rm_reg
	TDAT8 = res(0, TDAT8);
	call wm

fe87	# RES  0,A = (XY+o)
	TADR = m_ea;
	call rm_reg
	A = res(0, TDAT8); TDAT8 = A;
	call wm

fe88	# RES  1,B = (XY+o)
	TADR = m_ea;
	call rm_reg
	B = res(1, TDAT8); TDAT8 = B;
	call wm

fe89	# RES  1,C = (XY+o)
	TADR = m_ea;
	call rm_reg
	C = res(1, TDAT8); TDAT8 = C;
	call wm

fe8a	# RES  1,D = (XY+o)
	TADR = m_ea;
	call rm_reg
	D = res(1, TDAT8); TDAT8 = D;
	call wm

fe8b	# RES  1,E = (XY+o)
	TADR = m_ea;
	call rm_reg
	E = res(1, TDAT8); TDAT8 = E;
	call wm

fe8c	# RES  1,H = (XY+o)
	TADR = m_ea;
	call rm_reg
	H = res(1, TDAT8); TDAT8 = H;
	call wm

fe8d	# RES  1,L = (XY+o)
	TADR = m_ea;
	call rm_reg
	L = res(1, TDAT8); TDAT8 = L;
	call wm

fe8e	# RES  1,(XY+o)
	TADR = m_ea;
	call rm_reg
	TDAT8 = res(1, TDAT8);
	call wm

fe8f	# RES  1,A = (XY+o)
	TADR = m_ea;
	call rm_reg
	A = res(1, TDAT8); TDAT8 = A;
	call wm

fe90	# RES  2,B = (XY+o)
	TADR = m_ea;
	call rm_reg
	B = res(2, TDAT8); TDAT8 = B;
	call wm

fe91	# RES  2,C = (XY+o)
	TADR = m_ea;
	call rm_reg
	C = res(2, TDAT8); TDAT8 = C;
	call wm

fe92	# RES  2,D = (XY+o)
	TADR = m_ea;
	call rm_reg
	D = res(2, TDAT8); TDAT8 = D;
	call wm

fe93	# RES  2,E = (XY+o)
	TADR = m_ea;
	call rm_reg
	E = res(2, TDAT8); TDAT8 = E;
	call wm

fe94	# RES  2,H = (XY+o)
	TADR = m_ea;
	call rm_reg
	H = res(2, TDAT8); TDAT8 = H;
	call wm

fe95	# RES  2,L = (XY+o)
	TADR = m_ea;
	call rm_reg
	L = res(2, TDAT8); TDAT8 = L;
	call wm

fe96	# RES  2,(XY+o)
	TADR = m_ea;
	call rm_reg
	TDAT8 = res(2, TDAT8);
	call wm

fe97	# RES  2,A = (XY+o)
	TADR = m_ea;
	call rm_reg
	A = res(2, TDAT8); TDAT8 = A;
	call wm

fe98	# RES  3,B = (XY+o)
	TADR = m_ea;
	call rm_reg
	B = res(3, TDAT8); TDAT8 = B;
	call wm

fe99	# RES  3,C = (XY+o)
	TADR = m_ea;
	call rm_reg
	C = res(3, TDAT8); TDAT8 = C;
	call wm

fe9a	# RES  3,D = (XY+o)
	TADR = m_ea;
	call rm_reg
	D = res(3, TDAT8); TDAT8 = D;
	call wm

fe9b	# RES  3,E = (XY+o)
	TADR = m_ea;
	call rm_reg
	E = res(3, TDAT8); TDAT8 = E;
	call wm

fe9c	# RES  3,H = (XY+o)
	TADR = m_ea;
	call rm_reg
	H = res(3, TDAT8); TDAT8 = H;
	call wm

fe9d	# RES  3,L = (XY+o)
	TADR = m_ea;
	call rm_reg
	L = res(3, TDAT8); TDAT8 = L;
	call wm

fe9e	# RES  3,(XY+o)
	TADR = m_ea;
	call rm_reg
	TDAT8 = res(3, TDAT8);
	call wm

fe9f	# RES  3,A = (XY+o)
	TADR = m_ea;
	call rm_reg
	A = res(3, TDAT8); TDAT8 = A;
	call wm

fea0	# RES  4,B = (XY+o)
	TADR = m_ea;
	call rm_reg
	B = res(4, TDAT8); TDAT8 = B;
	call wm

fea1	# RES  4,C = (XY+o)
	TADR = m_ea;
	call rm_reg
	C = res(4, TDAT8); TDAT8 = C;
	call wm

fea2	# RES  4,D = (XY+o)
	TADR = m_ea;
	call rm_reg
	D = res(4, TDAT8); TDAT8 = D;
	call wm

fea3	# RES  4,E = (XY+o)
	TADR = m_ea;
	call rm_reg
	E = res(4, TDAT8); TDAT8 = E;
	call wm

fea4	# RES  4,H = (XY+o)
	TADR = m_ea;
	call rm_reg
	H = res(4, TDAT8); TDAT8 = H;
	call wm

fea5	# RES  4,L = (XY+o)
	TADR = m_ea;
	call rm_reg
	L = res(4, TDAT8); TDAT8 = L;
	call wm

fea6	# RES  4,(XY+o)
	TADR = m_ea;
	call rm_reg
	TDAT8 = res(4, TDAT8);
	call wm

fea7	# RES  4,A = (XY+o)
	TADR = m_ea;
	call rm_reg
	A = res(4, TDAT8); TDAT8 = A;
	call wm

fea8	# RES  5,B = (XY+o)
	TADR = m_ea;
	call rm_reg
	B = res(5, TDAT8); TDAT8 = B;
	call wm

fea9	# RES  5,C = (XY+o)
	TADR = m_ea;
	call rm_reg
	C = res(5, TDAT8); TDAT8 = C;
	call wm

feaa	# RES  5,D = (XY+o)
	TADR = m_ea;
	call rm_reg
	D = res(5, TDAT8); TDAT8 = D;
	call wm

feab	# RES  5,E = (XY+o)
	TADR = m_ea;
	call rm_reg
	E = res(5, TDAT8); TDAT8 = E;
	call wm

feac	# RES  5,H = (XY+o)
	TADR = m_ea;
	call rm_reg
	H = res(5, TDAT8); TDAT8 = H;
	call wm

fead	# RES  5,L = (XY+o)
	TADR = m_ea;
	call rm_reg
	L = res(5, TDAT8); TDAT8 = L;
	call wm

feae	# RES  5,(XY+o)
	TADR = m_ea;
	call rm_reg
	TDAT8 = res(5, TDAT8);
	call wm

feaf	# RES  5,A = (XY+o)
	TADR = m_ea;
	call rm_reg
	A = res(5, TDAT8); TDAT8 = A;
	call wm

feb0	# RES  6,B = (XY+o)
	TADR = m_ea;
	call rm_reg
	B = res(6, TDAT8); TDAT8 = B;
	call wm

feb1	# RES  6,C = (XY+o)
	TADR = m_ea;
	call rm_reg
	C = res(6, TDAT8); TDAT8 = C;
	call wm

feb2	# RES  6,D = (XY+o)
	TADR = m_ea;
	call rm_reg
	D = res(6, TDAT8); TDAT8 = D;
	call wm

feb3	# RES  6,E = (XY+o)
	TADR = m_ea;
	call rm_reg
	E = res(6, TDAT8); TDAT8 = E;
	call wm

feb4	# RES  6,H = (XY+o)
	TADR = m_ea;
	call rm_reg
	H = res(6, TDAT8); TDAT8 = H;
	call wm

feb5	# RES  6,L = (XY+o)
	TADR = m_ea;
	call rm_reg
	L = res(6, TDAT8); TDAT8 = L;
	call wm

feb6	# RES  6,(XY+o)
	TADR = m_ea;
	call rm_reg
	TDAT8 = res(6, TDAT8);
	call wm

feb7	# RES  6,A = (XY+o)
	TADR = m_ea;
	call rm_reg
	A = res(6, TDAT8); TDAT8 = A;
	call wm

feb8	# RES  7,B = (XY+o)
	TADR = m_ea;
	call rm_reg
	B = res(7, TDAT8); TDAT8 = B;
	call wm

feb9	# RES  7,C = (XY+o)
	TADR = m_ea;
	call rm_reg
	C = res(7, TDAT8); TDAT8 = C;
	call wm

feba	# RES  7,D = (XY+o)
	TADR = m_ea;
	call rm_reg
	D = res(7, TDAT8); TDAT8 = D;
	call wm

febb	# RES  7,E = (XY+o)
	TADR = m_ea;
	call rm_reg
	E = res(7, TDAT8); TDAT8 = E;
	call wm

febc	# RES  7,H = (XY+o)
	TADR = m_ea;
	call rm_reg
	H = res(7, TDAT8); TDAT8 = H;
	call wm

febd	# RES  7,L = (XY+o)
	TADR = m_ea;
	call rm_reg
	L = res(7, TDAT8); TDAT8 = L;
	call wm

febe	# RES  7,(XY+o)
	TADR = m_ea;
	call rm_reg
	TDAT8 = res(7, TDAT8);
	call wm

febf	# RES  7,A = (XY+o)
	TADR = m_ea;
	call rm_reg
	A = res(7, TDAT8); TDAT8 = A;
	call wm

fec0	# SET  0,B = (XY+o)
	TADR = m_ea;
	call rm_reg
	B = set(0, TDAT8); TDAT8 = B;
	call wm

fec1	# SET  0,C = (XY+o)
	TADR = m_ea;
	call rm_reg
	C = set(0, TDAT8); TDAT8 = C;
	call wm

fec2	# SET  0,D = (XY+o)
	TADR = m_ea;
	call rm_reg
	D = set(0, TDAT8); TDAT8 = D;
	call wm

fec3	# SET  0,E = (XY+o)
	TADR = m_ea;
	call rm_reg
	E = set(0, TDAT8); TDAT8 = E;
	call wm

fec4	# SET  0,H = (XY+o)
	TADR = m_ea;
	call rm_reg
	H = set(0, TDAT8); TDAT8 = H;
	call wm

fec5	# SET  0,L = (XY+o)
	TADR = m_ea;
	call rm_reg
	L = set(0, TDAT8); TDAT8 = L;
	call wm

fec6	# SET  0,(XY+o)
	TADR = m_ea;
	call rm_reg
	TDAT8 = set(0, TDAT8);
	call wm

fec7	# SET  0,A = (XY+o)
	TADR = m_ea;
	call rm_reg
	A = set(0, TDAT8); TDAT8 = A;
	call wm

fec8	# SET  1,B = (XY+o)
	TADR = m_ea;
	call rm_reg
	B = set(1, TDAT8); TDAT8 = B;
	call wm

fec9	# SET  1,C = (XY+o)
	TADR = m_ea;
	call rm_reg
	C = set(1, TDAT8); TDAT8 = C;
	call wm

feca	# SET  1,D = (XY+o)
	TADR = m_ea;
	call rm_reg
	D = set(1, TDAT8); TDAT8 = D;
	call wm

fecb	# SET  1,E = (XY+o)
	TADR = m_ea;
	call rm_reg
	E = set(1, TDAT8); TDAT8 = E;
	call wm

fecc	# SET  1,H = (XY+o)
	TADR = m_ea;
	call rm_reg
	H = set(1, TDAT8); TDAT8 = H;
	call wm

fecd	# SET  1,L = (XY+o)
	TADR = m_ea;
	call rm_reg
	L = set(1, TDAT8); TDAT8 = L;
	call wm

fece	# SET  1,(XY+o)
	TADR = m_ea;
	call rm_reg
	TDAT8 = set(1, TDAT8);
	call wm

fecf	# SET  1,A = (XY+o)
	TADR = m_ea;
	call rm_reg
	A = set(1, TDAT8); TDAT8 = A;
	call wm

fed0	# SET  2,B = (XY+o)
	TADR = m_ea;
	call rm_reg
	B = set(2, TDAT8); TDAT8 = B;
	call wm

fed1	# SET  2,C = (XY+o)
	TADR = m_ea;
	call rm_reg
	C = set(2, TDAT8); TDAT8 = C;
	call wm

fed2	# SET  2,D = (XY+o)
	TADR = m_ea;
	call rm_reg
	D = set(2, TDAT8); TDAT8 = D;
	call wm

fed3	# SET  2,E = (XY+o)
	TADR = m_ea;
	call rm_reg
	E = set(2, TDAT8); TDAT8 = E;
	call wm

fed4	# SET  2,H = (XY+o)
	TADR = m_ea;
	call rm_reg
	H = set(2, TDAT8); TDAT8 = H;
	call wm

fed5	# SET  2,L = (XY+o)
	TADR = m_ea;
	call rm_reg
	L = set(2, TDAT8); TDAT8 = L;
	call wm

fed6	# SET  2,(XY+o)
	TADR = m_ea;
	call rm_reg
	TDAT8 = set(2, TDAT8);
	call wm

fed7	# SET  2,A = (XY+o)
	TADR = m_ea;
	call rm_reg
	A = set(2, TDAT8); TDAT8 = A;
	call wm

fed8	# SET  3,B = (XY+o)
	TADR = m_ea;
	call rm_reg
	B = set(3, TDAT8); TDAT8 = B;
	call wm

fed9	# SET  3,C = (XY+o)
	TADR = m_ea;
	call rm_reg
	C = set(3, TDAT8); TDAT8 = C;
	call wm

feda	# SET  3,D = (XY+o)
	TADR = m_ea;
	call rm_reg
	D = set(3, TDAT8); TDAT8 = D;
	call wm

fedb	# SET  3,E = (XY+o)
	TADR = m_ea;
	call rm_reg
	E = set(3, TDAT8); TDAT8 = E;
	call wm

fedc	# SET  3,H = (XY+o)
	TADR = m_ea;
	call rm_reg
	H = set(3, TDAT8); TDAT8 = H;
	call wm

fedd	# SET  3,L = (XY+o)
	TADR = m_ea;
	call rm_reg
	L = set(3, TDAT8); TDAT8 = L;
	call wm

fede	# SET  3,(XY+o)
	TADR = m_ea;
	call rm_reg
	TDAT8 = set(3, TDAT8);
	call wm

fedf	# SET  3,A = (XY+o)
	TADR = m_ea;
	call rm_reg
	A = set(3, TDAT8); TDAT8 = A;
	call wm

fee0	# SET  4,B = (XY+o)
	TADR = m_ea;
	call rm_reg
	B = set(4, TDAT8); TDAT8 = B;
	call wm

fee1	# SET  4,C = (XY+o)
	TADR = m_ea;
	call rm_reg
	C = set(4, TDAT8); TDAT8 = C;
	call wm

fee2	# SET  4,D = (XY+o)
	TADR = m_ea;
	call rm_reg
	D = set(4, TDAT8); TDAT8 = D;
	call wm

fee3	# SET  4,E = (XY+o)
	TADR = m_ea;
	call rm_reg
	E = set(4, TDAT8); TDAT8 = E;
	call wm

fee4	# SET  4,H = (XY+o)
	TADR = m_ea;
	call rm_reg
	H = set(4, TDAT8); TDAT8 = H;
	call wm

fee5	# SET  4,L = (XY+o)
	TADR = m_ea;
	call rm_reg
	L = set(4, TDAT8); TDAT8 = L;
	call wm

fee6	# SET  4,(XY+o)
	TADR = m_ea;
	call rm_reg
	TDAT8 = set(4, TDAT8);
	call wm

fee7	# SET  4,A = (XY+o)
	TADR = m_ea;
	call rm_reg
	A = set(4, TDAT8); TDAT8 = A;
	call wm

fee8	# SET  5,B = (XY+o)
	TADR = m_ea;
	call rm_reg
	B = set(5, TDAT8); TDAT8 = B;
	call wm

fee9	# SET  5,C = (XY+o)
	TADR = m_ea;
	call rm_reg
	C = set(5, TDAT8); TDAT8 = C;
	call wm

feea	# SET  5,D = (XY+o)
	TADR = m_ea;
	call rm_reg
	D = set(5, TDAT8); TDAT8 = D;
	call wm

feeb	# SET  5,E = (XY+o)
	TADR = m_ea;
	call rm_reg
	E = set(5, TDAT8); TDAT8 = E;
	call wm

feec	# SET  5,H = (XY+o)
	TADR = m_ea;
	call rm_reg
	H = set(5, TDAT8); TDAT8 = H;
	call wm

feed	# SET  5,L = (XY+o)
	TADR = m_ea;
	call rm_reg
	L = set(5, TDAT8); TDAT8 = L;
	call wm

feee	# SET  5,(XY+o)
	TADR = m_ea;
	call rm_reg
	TDAT8 = set(5, TDAT8);
	call wm

feef	# SET  5,A = (XY+o)
	TADR = m_ea;
	call rm_reg
	A = set(5, TDAT8); TDAT8 = A;
	call wm

fef0	# SET  6,B = (XY+o)
	TADR = m_ea;
	call rm_reg
	B = set(6, TDAT8); TDAT8 = B;
	call wm

fef1	# SET  6,C = (XY+o)
	TADR = m_ea;
	call rm_reg
	C = set(6, TDAT8); TDAT8 = C;
	call wm

fef2	# SET  6,D = (XY+o)
	TADR = m_ea;
	call rm_reg
	D = set(6, TDAT8); TDAT8 = D;
	call wm

fef3	# SET  6,E = (XY+o)
	TADR = m_ea;
	call rm_reg
	E = set(6, TDAT8); TDAT8 = E;
	call wm

fef4	# SET  6,H = (XY+o)
	TADR = m_ea;
	call rm_reg
	H = set(6, TDAT8); TDAT8 = H;
	call wm

fef5	# SET  6,L = (XY+o)
	TADR = m_ea;
	call rm_reg
	L = set(6, TDAT8); TDAT8 = L;
	call wm

fef6	# SET  6,(XY+o)
	TADR = m_ea;
	call rm_reg
	TDAT8 = set(6, TDAT8);
	call wm

fef7	# SET  6,A = (XY+o)
	TADR = m_ea;
	call rm_reg
	A = set(6, TDAT8); TDAT8 = A;
	call wm

fef8	# SET  7,B = (XY+o)
	TADR = m_ea;
	call rm_reg
	B = set(7, TDAT8); TDAT8 = B;
	call wm

fef9	# SET  7,C = (XY+o)
	TADR = m_ea;
	call rm_reg
	C = set(7, TDAT8); TDAT8 = C;
	call wm

fefa	# SET  7,D = (XY+o)
	TADR = m_ea;
	call rm_reg
	D = set(7, TDAT8); TDAT8 = D;
	call wm

fefb	# SET  7,E = (XY+o)
	TADR = m_ea;
	call rm_reg
	E = set(7, TDAT8); TDAT8 = E;
	call wm

fefc	# SET  7,H = (XY+o)
	TADR = m_ea;
	call rm_reg
	H = set(7, TDAT8); TDAT8 = H;
	call wm

fefd	# SET  7,L = (XY+o)
	TADR = m_ea;
	call rm_reg
	L = set(7, TDAT8); TDAT8 = L;
	call wm

fefe	# SET  7,(XY+o)
	TADR = m_ea;
	call rm_reg
	TDAT8 = set(7, TDAT8);
	call wm

feff	# SET  7,A = (XY+o)
	TADR = m_ea;
	call rm_reg
	A = set(7, TDAT8); TDAT8 = A;
	call wm


##########################################################
# IX register related opcodes (DD prefix)
##########################################################
dd00	# DB   DD
	illegal_1();
	call jump 0000

dd01	# DB   DD
	illegal_1();
	call jump 0001

dd02	# DB   DD
	illegal_1();
	call jump 0002

dd03	# DB   DD
	illegal_1();
	call jump 0003

dd04	# DB   DD
	illegal_1();
	call jump 0004

dd05	# DB   DD
	illegal_1();
	call jump 0005

dd06	# DB   DD
	illegal_1();
	call jump 0006

dd07	# DB   DD
	illegal_1();
	call jump 0007

dd08	# DB   DD
	illegal_1();
	call jump 0008

dd09	# ADD  IX,BC
	TDAT = IX; TDAT2 = BC;
	call add16
	IX = TDAT;

dd0a	# DB   DD
	illegal_1();
	call jump 000a

dd0b	# DB   DD
	illegal_1();
	call jump 000b

dd0c	# DB   DD
	illegal_1();
	call jump 000c

dd0d	# DB   DD
	illegal_1();
	call jump 000d

dd0e	# DB   DD
	illegal_1();
	call jump 000e

dd0f	# DB   DD
	illegal_1();
	call jump 000f

dd10	# DB   DD
	illegal_1();
	call jump 0010

dd11	# DB   DD
	illegal_1();
	call jump 0011

dd12	# DB   DD
	illegal_1();
	call jump 0012

dd13	# DB   DD
	illegal_1();
	call jump 0013

dd14	# DB   DD
	illegal_1();
	call jump 0014

dd15	# DB   DD
	illegal_1();
	call jump 0015

dd16	# DB   DD
	illegal_1();
	call jump 0016

dd17	# DB   DD
	illegal_1();
	call jump 0017

dd18	# DB   DD
	illegal_1();
	call jump 0018

dd19	# ADD  IX,DE
	TDAT = IX; TDAT2 = DE;
	call add16
	IX = TDAT;

dd1a	# DB   DD
	illegal_1();
	call jump 001a

dd1b	# DB   DD
	illegal_1();
	call jump 001b

dd1c	# DB   DD
	illegal_1();
	call jump 001c

dd1d	# DB   DD
	illegal_1();
	call jump 001d

dd1e	# DB   DD
	illegal_1();
	call jump 001e

dd1f	# DB   DD
	illegal_1();
	call jump 001f

dd20	# DB   DD
	illegal_1();
	call jump 0020

dd21	# LD   IX,w
	call arg16
	IX = TDAT;

dd22	# LD   (w),IX
	call arg16
	m_ea = TDAT; TADR = m_ea; TDAT = IX;
	call wm16
	WZ = m_ea + 1;

dd23	# INC  IX
	call nomreq_ir 2
	IX++;

dd24	# INC  HX
	inc(HX);

dd25	# DEC  HX
	dec(HX);

dd26	# LD   HX,n
	call arg
	HX = TDAT8;

dd27	# DB   DD
	illegal_1();
	call jump 0027

dd28	# DB   DD
	illegal_1();
	call jump 0028

dd29	# ADD  IX,IX
	TDAT = IX; TDAT2 = IX;
	call add16
	IX = TDAT;

dd2a	# LD   IX,(w)
	call arg16
	m_ea = TDAT; TADR = m_ea;
	call rm16
	IX = TDAT; WZ = m_ea + 1;

dd2b	# DEC  IX
	call nomreq_ir 2
	IX--;

dd2c	# INC  LX
	inc(LX);

dd2d	# DEC  LX
	dec(LX);

dd2e	# LD   LX,n
	call arg
	LX = TDAT8;

dd2f	# DB   DD
	illegal_1();
	call jump 002f

dd30	# DB   DD
	illegal_1();
	call jump 0030

dd31	# DB   DD
	illegal_1();
	call jump 0031

dd32	# DB   DD
	illegal_1();
	call jump 0032

dd33	# DB   DD
	illegal_1();
	call jump 0033

dd34	# INC  (IX+o)
	call eax
	TADR = PCD-1;
	5 * call nomreq_addr
	TADR = m_ea;
	call rm_reg
	inc(TDAT8);
	call wm

dd35	# DEC  (IX+o)
	call eax
	TADR = PCD-1;
	5 * call nomreq_addr
	TADR = m_ea;
	call rm_reg
	dec(TDAT8);
	call wm

dd36	# LD   (IX+o),n
	call eax
	call arg
	TADR = PCD-1;
	2 * call nomreq_addr
	TADR = m_ea;
	call wm

dd37	# DB   DD
	illegal_1();
	call jump 0037

dd38	# DB   DD
	illegal_1();
	call jump 0038

dd39	# ADD  IX,SP
	TDAT = IX; TDAT2 = SP;
	call add16
	IX = TDAT;

dd3a	# DB   DD
	illegal_1();
	call jump 003a

dd3b	# DB   DD
	illegal_1();
	call jump 003b

dd3c	# DB   DD
	illegal_1();
	call jump 003c

dd3d	# DB   DD
	illegal_1();
	call jump 003d

dd3e	# DB   DD
	illegal_1();
	call jump 003e

dd3f	# DB   DD
	illegal_1();
	call jump 003f

dd40	# DB   DD
	illegal_1();
	call jump 0040

dd41	# DB   DD
	illegal_1();
	call jump 0041

dd42	# DB   DD
	illegal_1();
	call jump 0042

dd43	# DB   DD
	illegal_1();
	call jump 0043

dd44	# LD   B,HX
	B = HX;

dd45	# LD   B,LX
	B = LX;

dd46	# LD   B,(IX+o)
	call eax
	TADR = PCD-1;
	5 * call nomreq_addr
	TADR = m_ea;
	call rm
	B = TDAT8;

dd47	# DB   DD
	illegal_1();
	call jump 0047

dd48	# DB   DD
	illegal_1();
	call jump 0048

dd49	# DB   DD
	illegal_1();
	call jump 0049

dd4a	# DB   DD
	illegal_1();
	call jump 004a

dd4b	# DB   DD
	illegal_1();
	call jump 004b

dd4c	# LD   C,HX
	C = HX;

dd4d	# LD   C,LX
	C = LX;

dd4e	# LD   C,(IX+o)
	call eax
	TADR = PCD-1;
	5 * call nomreq_addr
	TADR = m_ea;
	call rm
	C = TDAT8;

dd4f	# DB   DD
	illegal_1();
	call jump 004f

dd50	# DB   DD
	illegal_1();
	call jump 0050

dd51	# DB   DD
	illegal_1();
	call jump 0051

dd52	# DB   DD
	illegal_1();
	call jump 0052

dd53	# DB   DD
	illegal_1();
	call jump 0053

dd54	# LD   D,HX
	D = HX;

dd55	# LD   D,LX
	D = LX;

dd56	# LD   D,(IX+o)
	call eax
	TADR = PCD-1;
	5 * call nomreq_addr
	TADR = m_ea;
	call rm
	D = TDAT8;

dd57	# DB   DD
	illegal_1();
	call jump 0057

dd58	# DB   DD
	illegal_1();
	call jump 0058

dd59	# DB   DD
	illegal_1();
	call jump 0059

dd5a	# DB   DD
	illegal_1();
	call jump 005a

dd5b	# DB   DD
	illegal_1();
	call jump 005b

dd5c	# LD   E,HX
	E = HX;

dd5d	# LD   E,LX
	E = LX;

dd5e	# LD   E,(IX+o)
	call eax
	TADR = PCD-1;
	5 * call nomreq_addr
	TADR = m_ea;
	call rm
	E = TDAT8;

dd5f	# DB   DD
	illegal_1();
	call jump 005f

dd60	# LD   HX,B
	HX = B;

dd61	# LD   HX,C
	HX = C;

dd62	# LD   HX,D
	HX = D;

dd63	# LD   HX,E
	HX = E;

dd64	# LD   HX,HX

dd65	# LD   HX,LX
	HX = LX;

dd66	# LD   H,(IX+o)
	call eax
	TADR = PCD-1;
	5 * call nomreq_addr
	TADR = m_ea;
	call rm
	H = TDAT8;

dd67	# LD   HX,A
	HX = A;

dd68	# LD   LX,B
	LX = B;

dd69	# LD   LX,C
	LX = C;

dd6a	# LD   LX,D
	LX = D;

dd6b	# LD   LX,E
	LX = E;

dd6c	# LD   LX,HX
	LX = HX;

dd6d	# LD   LX,LX

dd6e	# LD   L,(IX+o)
	call eax
	TADR = PCD-1;
	5 * call nomreq_addr
	TADR = m_ea;
	call rm
	L = TDAT8;

dd6f	# LD   LX,A
	LX = A;

dd70	# LD   (IX+o),B
	call eax
	TADR = PCD-1;
	5 * call nomreq_addr
	TADR = m_ea; TDAT8 = B;
	call wm

dd71	# LD   (IX+o),C
	call eax
	TADR = PCD-1;
	5 * call nomreq_addr
	TADR = m_ea; TDAT8 = C;
	call wm

dd72	# LD   (IX+o),D
	call eax
	TADR = PCD-1;
	5 * call nomreq_addr
	TADR = m_ea; TDAT8 = D;
	call wm

dd73	# LD   (IX+o),E
	call eax
	TADR = PCD-1;
	5 * call nomreq_addr
	TADR = m_ea; TDAT8 = E;
	call wm

dd74	# LD   (IX+o),H
	call eax
	TADR = PCD-1;
	5 * call nomreq_addr
	TADR = m_ea; TDAT8 = H;
	call wm

dd75	# LD   (IX+o),L
	call eax
	TADR = PCD-1;
	5 * call nomreq_addr
	TADR = m_ea; TDAT8 = L;
	call wm

dd76	# DB   DD
	illegal_1();
	call jump 0076

dd77	# LD   (IX+o),A
	call eax
	TADR = PCD-1;
	5 * call nomreq_addr
	TADR = m_ea; TDAT8 = A;
	call wm

dd78	# DB   DD
	illegal_1();
	call jump 0078

dd79	# DB   DD
	illegal_1();
	call jump 0079

dd7a	# DB   DD
	illegal_1();
	call jump 007a

dd7b	# DB   DD
	illegal_1();
	call jump 007b

dd7c	# LD   A,HX
	A = HX;

dd7d	# LD   A,LX
	A = LX;

dd7e	# LD   A,(IX+o)
	call eax
	TADR = PCD-1;
	5 * call nomreq_addr
	TADR = m_ea;
	call rm
	A = TDAT8;

dd7f	# DB   DD
	illegal_1();
	call jump 007f

dd80	# DB   DD
	illegal_1();
	call jump 0080

dd81	# DB   DD
	illegal_1();
	call jump 0081

dd82	# DB   DD
	illegal_1();
	call jump 0082

dd83	# DB   DD
	illegal_1();
	call jump 0083

dd84	# ADD  A,HX
	add_a(HX);

dd85	# ADD  A,LX
	add_a(LX);

dd86	# ADD  A,(IX+o)
	call eax
	TADR = PCD-1;
	5 * call nomreq_addr
	TADR = m_ea;
	call rm
	add_a(TDAT8);

dd87	# DB   DD
	illegal_1();
	call jump 0087

dd88	# DB   DD
	illegal_1();
	call jump 0088

dd89	# DB   DD
	illegal_1();
	call jump 0089

dd8a	# DB   DD
	illegal_1();
	call jump 008a

dd8b	# DB   DD
	illegal_1();
	call jump 008b

dd8c	# ADC  A,HX
	adc_a(HX);

dd8d	# ADC  A,LX
	adc_a(LX);

dd8e	# ADC  A,(IX+o)
	call eax
	TADR = PCD-1;
	5 * call nomreq_addr
	TADR = m_ea;
	call rm
	adc_a(TDAT8);

dd8f	# DB   DD
	illegal_1();
	call jump 008f

dd90	# DB   DD
	illegal_1();
	call jump 0090

dd91	# DB   DD
	illegal_1();
	call jump 0091

dd92	# DB   DD
	illegal_1();
	call jump 0092

dd93	# DB   DD
	illegal_1();
	call jump 0093

dd94	# SUB  HX
	sub(HX);

dd95	# SUB  LX
	sub(LX);

dd96	# SUB  (IX+o)
	call eax
	TADR = PCD-1;
	5 * call nomreq_addr
	TADR = m_ea;
	call rm
	sub(TDAT8);

dd97	# DB   DD
	illegal_1();
	call jump 0097

dd98	# DB   DD
	illegal_1();
	call jump 0098

dd99	# DB   DD
	illegal_1();
	call jump 0099

dd9a	# DB   DD
	illegal_1();
	call jump 009a

dd9b	# DB   DD
	illegal_1();
	call jump 009b

dd9c	# SBC  A,HX
	sbc_a(HX);

dd9d	# SBC  A,LX
	sbc_a(LX);

dd9e	# SBC  A,(IX+o)
	call eax
	TADR = PCD-1;
	5 * call nomreq_addr
	TADR = m_ea;
	call rm
	sbc_a(TDAT8);

dd9f	# DB   DD
	illegal_1();
	call jump 009f

dda0	# DB   DD
	illegal_1();
	call jump 00a0

dda1	# DB   DD
	illegal_1();
	call jump 00a1

dda2	# DB   DD
	illegal_1();
	call jump 00a2

dda3	# DB   DD
	illegal_1();
	call jump 00a3

dda4	# AND  HX
	and_a(HX);

dda5	# AND  LX
	and_a(LX);

dda6	# AND  (IX+o)
	call eax
	TADR = PCD-1;
	5 * call nomreq_addr
	TADR = m_ea;
	call rm
	and_a(TDAT8);

dda7	# DB   DD
	illegal_1();
	call jump 00a7

dda8	# DB   DD
	illegal_1();
	call jump 00a8

dda9	# DB   DD
	illegal_1();
	call jump 00a9

ddaa	# DB   DD
	illegal_1();
	call jump 00aa

ddab	# DB   DD
	illegal_1();
	call jump 00ab

ddac	# XOR  HX
	xor_a(HX);

ddad	# XOR  LX
	xor_a(LX);

ddae	# XOR  (IX+o)
	call eax
	TADR = PCD-1;
	5 * call nomreq_addr
	TADR = m_ea;
	call rm
	xor_a(TDAT8);

ddaf	# DB   DD
	illegal_1();
	call jump 00af

ddb0	# DB   DD
	illegal_1();
	call jump 00b0

ddb1	# DB   DD
	illegal_1();
	call jump 00b1

ddb2	# DB   DD
	illegal_1();
	call jump 00b2

ddb3	# DB   DD
	illegal_1();
	call jump 00b3

ddb4	# OR   HX
	or_a(HX);

ddb5	# OR   LX
	or_a(LX);

ddb6	# OR   (IX+o)
	call eax
	TADR = PCD-1;
	5 * call nomreq_addr
	TADR = m_ea;
	call rm
	or_a(TDAT8);

ddb7	# DB   DD
	illegal_1();
	call jump 00b7

ddb8	# DB   DD
	illegal_1();
	call jump 00b8

ddb9	# DB   DD
	illegal_1();
	call jump 00b9

ddba	# DB   DD
	illegal_1();
	call jump 00ba

ddbb	# DB   DD
	illegal_1();
	call jump 00bb

ddbc	# CP   HX
	cp(HX);

ddbd	# CP   LX
	cp(LX);

ddbe	# CP   (IX+o)
	call eax
	TADR = PCD-1;
	5 * call nomreq_addr
	TADR = m_ea;
	call rm
	cp(TDAT8);

ddbf	# DB   DD
	illegal_1();
	call jump 00bf

ddc0	# DB   DD
	illegal_1();
	call jump 00c0

ddc1	# DB   DD
	illegal_1();
	call jump 00c1

ddc2	# DB   DD
	illegal_1();
	call jump 00c2

ddc3	# DB   DD
	illegal_1();
	call jump 00c3

ddc4	# DB   DD
	illegal_1();
	call jump 00c4

ddc5	# DB   DD
	illegal_1();
	call jump 00c5

ddc6	# DB   DD
	illegal_1();
	call jump 00c6

ddc7	# DB   DD
	illegal_1();
	call jump 00c7

ddc8	# DB   DD
	illegal_1();
	call jump 00c8

ddc9	# DB   DD
	illegal_1();
	call jump 00c9

ddca	# DB   DD
	illegal_1();
	call jump 00ca

ddcb	# **   DD CB xx
	call eax
	call arg
	TADR = PCD-1;
	2 * call nomreq_addr
	call jump_prefixed 0xfe

ddcc	# DB   DD
	illegal_1();
	call jump 00cc

ddcd	# DB   DD
	illegal_1();
	call jump 00cd

ddce	# DB   DD
	illegal_1();
	call jump 00ce

ddcf	# DB   DD
	illegal_1();
	call jump 00cf

ddd0	# DB   DD
	illegal_1();
	call jump 00d0

ddd1	# DB   DD
	illegal_1();
	call jump 00d1

ddd2	# DB   DD
	illegal_1();
	call jump 00d2

ddd3	# DB   DD
	illegal_1();
	call jump 00d3

ddd4	# DB   DD
	illegal_1();
	call jump 00d4

ddd5	# DB   DD
	illegal_1();
	call jump 00d5

ddd6	# DB   DD
	illegal_1();
	call jump 00d6

ddd7	# DB   DD
	illegal_1();
	call jump 00d7

ddd8	# DB   DD
	illegal_1();
	call jump 00d8

ddd9	# DB   DD
	illegal_1();
	call jump 00d9

ddda	# DB   DD
	illegal_1();
	call jump 00da

dddb	# DB   DD
	illegal_1();
	call jump 00db

dddc	# DB   DD
	illegal_1();
	call jump 00dc

dddd	# DB   DD
	illegal_1();
	call jump 00dd

ddde	# DB   DD
	illegal_1();
	call jump 00de

dddf	# DB   DD
	illegal_1();
	call jump 00df

dde0	# DB   DD
	illegal_1();
	call jump 00e0

dde1	# POP  IX
	call pop
	IX = TDAT;

dde2	# DB   DD
	illegal_1();
	call jump 00e2

dde3	# EX   (SP),IX
	TDAT = IX;
	call ex_sp
	IX = TDAT;

dde4	# DB   DD
	illegal_1();
	call jump 00e4

dde5	# PUSH IX
	TDAT = IX;
	call push

dde6	# DB   DD
	illegal_1();
	call jump 00e6

dde7	# DB   DD
	illegal_1();
	call jump 00e7

dde8	# DB   DD
	illegal_1();
	call jump 00e8

dde9	# JP   (IX)
	PC = IX;

ddea	# DB   DD
	illegal_1();
	call jump 00ea

ddeb	# DB   DD
	illegal_1();
	call jump 00eb

ddec	# DB   DD
	illegal_1();
	call jump 00ec

dded	# DB   DD
	illegal_1();
	call jump 00ed

ddee	# DB   DD
	illegal_1();
	call jump 00ee

ddef	# DB   DD
	illegal_1();
	call jump 00ef

ddf0	# DB   DD
	illegal_1();
	call jump 00f0

ddf1	# DB   DD
	illegal_1();
	call jump 00f1

ddf2	# DB   DD
	illegal_1();
	call jump 00f2

ddf3	# DB   DD
	illegal_1();
	call jump 00f3

ddf4	# DB   DD
	illegal_1();
	call jump 00f4

ddf5	# DB   DD
	illegal_1();
	call jump 00f5

ddf6	# DB   DD
	illegal_1();
	call jump 00f6

ddf7	# DB   DD
	illegal_1();
	call jump 00f7

ddf8	# DB   DD
	illegal_1();
	call jump 00f8

ddf9	# LD   SP,IX
	call nomreq_ir 2
	SP = IX;

ddfa	# DB   DD
	illegal_1();
	call jump 00fa

ddfb	# DB   DD
	illegal_1();
	call jump 00fb

ddfc	# DB   DD
	illegal_1();
	call jump 00fc

ddfd	# DB   DD
	illegal_1();
	call jump 00fd

ddfe	# DB   DD
	illegal_1();
	call jump 00fe

ddff	# DB   DD
	illegal_1();
	call jump 00ff


##########################################################
# IY register related opcodes (FD prefix)
##########################################################
fd00	# DB   FD
	illegal_1();
	call jump 0000

fd01	# DB   FD
	illegal_1();
	call jump 0001

fd02	# DB   FD
	illegal_1();
	call jump 0002

fd03	# DB   FD
	illegal_1();
	call jump 0003

fd04	# DB   FD
	illegal_1();
	call jump 0004

fd05	# DB   FD
	illegal_1();
	call jump 0005

fd06	# DB   FD
	illegal_1();
	call jump 0006

fd07	# DB   FD
	illegal_1();
	call jump 0007

fd08	# DB   FD
	illegal_1();
	call jump 0008

fd09	# ADD  IY,BC
	TDAT = IY; TDAT2 = BC;
	call add16
	IY = TDAT;

fd0a	# DB   FD
	illegal_1();
	call jump 000a

fd0b	# DB   FD
	illegal_1();
	call jump 000b

fd0c	# DB   FD
	illegal_1();
	call jump 000c

fd0d	# DB   FD
	illegal_1();
	call jump 000d

fd0e	# DB   FD
	illegal_1();
	call jump 000e

fd0f	# DB   FD
	illegal_1();
	call jump 000f

fd10	# DB   FD
	illegal_1();
	call jump 0010

fd11	# DB   FD
	illegal_1();
	call jump 0011

fd12	# DB   FD
	illegal_1();
	call jump 0012

fd13	# DB   FD
	illegal_1();
	call jump 0013

fd14	# DB   FD
	illegal_1();
	call jump 0014

fd15	# DB   FD
	illegal_1();
	call jump 0015

fd16	# DB   FD
	illegal_1();
	call jump 0016

fd17	# DB   FD
	illegal_1();
	call jump 0017

fd18	# DB   FD
	illegal_1();
	call jump 0018

fd19	# ADD  IY,DE
	TDAT = IY; TDAT2 = DE;
	call add16
	IY = TDAT;

fd1a	# DB   FD
	illegal_1();
	call jump 001a

fd1b	# DB   FD
	illegal_1();
	call jump 001b

fd1c	# DB   FD
	illegal_1();
	call jump 001c

fd1d	# DB   FD
	illegal_1();
	call jump 001d

fd1e	# DB   FD
	illegal_1();
	call jump 001e

fd1f	# DB   FD
	illegal_1();
	call jump 001f

fd20	# DB   FD
	illegal_1();
	call jump 0020

fd21	# LD   IY,w
	call arg16
	IY = TDAT;

fd22	# LD   (w),IY
	call arg16
	m_ea = TDAT; TADR = m_ea; TDAT = IY;
	call wm16
	WZ = m_ea + 1;

fd23	# INC  IY
	call nomreq_ir 2
	IY++;

fd24	# INC  HY
	inc(HY);

fd25	# DEC  HY
	dec(HY);

fd26	# LD   HY,n
	call arg
	HY = TDAT8;

fd27	# DB   FD
	illegal_1();
	call jump 0027

fd28	# DB   FD
	illegal_1();
	call jump 0028

fd29	# ADD  IY,IY
	TDAT = IY; TDAT2 = IY;
	call add16
	IY = TDAT;

fd2a	# LD   IY,(w)
	call arg16
	m_ea = TDAT; TADR = m_ea;
	call rm16
	IY = TDAT; WZ = m_ea + 1;

fd2b	# DEC  IY
	call nomreq_ir 2
	IY--;

fd2c	# INC  LY
	inc(LY);

fd2d	# DEC  LY
	dec(LY);

fd2e	# LD   LY,n
	call arg
	LY = TDAT8;

fd2f	# DB   FD
	illegal_1();
	call jump 002f

fd30	# DB   FD
	illegal_1();
	call jump 0030

fd31	# DB   FD
	illegal_1();
	call jump 0031

fd32	# DB   FD
	illegal_1();
	call jump 0032

fd33	# DB   FD
	illegal_1();
	call jump 0033

fd34	# INC  (IY+o)
	call eay
	TADR = PCD-1;
	5 * call nomreq_addr
	TADR = m_ea;
	call rm_reg
	inc(TDAT8);
	call wm

fd35	# DEC  (IY+o)
	call eay
	TADR = PCD-1;
	5 * call nomreq_addr
	TADR = m_ea;
	call rm_reg
	dec(TDAT8);
	call wm

fd36	# LD   (IY+o),n
	call eay
	call arg
	TADR = PCD-1;
	2 * call nomreq_addr
	TADR = m_ea;
	call wm

fd37	# DB   FD
	illegal_1();
	call jump 0037

fd38	# DB   FD
	illegal_1();
	call jump 0038

fd39	# ADD  IY,SP
	TDAT = IY; TDAT2 = SP;
	call add16
	IY = TDAT;

fd3a	# DB   FD
	illegal_1();
	call jump 003a

fd3b	# DB   FD
	illegal_1();
	call jump 003b

fd3c	# DB   FD
	illegal_1();
	call jump 003c

fd3d	# DB   FD
	illegal_1();
	call jump 003d

fd3e	# DB   FD
	illegal_1();
	call jump 003e

fd3f	# DB   FD
	illegal_1();
	call jump 003f

fd40	# DB   FD
	illegal_1();
	call jump 0040

fd41	# DB   FD
	illegal_1();
	call jump 0041

fd42	# DB   FD
	illegal_1();
	call jump 0042

fd43	# DB   FD
	illegal_1();
	call jump 0043

fd44	# LD   B,HY
	B = HY;

fd45	# LD   B,LY
	B = LY;

fd46	# LD   B,(IY+o)
	call eay
	TADR = PCD-1;
	5 * call nomreq_addr
	TADR = m_ea;
	call rm
	B = TDAT8;

fd47	# DB   FD
	illegal_1();
	call jump 0047

fd48	# DB   FD
	illegal_1();
	call jump 0048

fd49	# DB   FD
	illegal_1();
	call jump 0049

fd4a	# DB   FD
	illegal_1();
	call jump 004a

fd4b	# DB   FD
	illegal_1();
	call jump 004b

fd4c	# LD   C,HY
	C = HY;

fd4d	# LD   C,LY
	C = LY;

fd4e	# LD   C,(IY+o)
	call eay
	TADR = PCD-1;
	5 * call nomreq_addr
	TADR = m_ea;
	call rm
	C = TDAT8;

fd4f	# DB   FD
	illegal_1();
	call jump 004f

fd50	# DB   FD
	illegal_1();
	call jump 0050

fd51	# DB   FD
	illegal_1();
	call jump 0051

fd52	# DB   FD
	illegal_1();
	call jump 0052

fd53	# DB   FD
	illegal_1();
	call jump 0053

fd54	# LD   D,HY
	D = HY;

fd55	# LD   D,LY
	D = LY;

fd56	# LD   D,(IY+o)
	call eay
	TADR = PCD-1;
	5 * call nomreq_addr
	TADR = m_ea;
	call rm
	D = TDAT8;

fd57	# DB   FD
	illegal_1();
	call jump 0057

fd58	# DB   FD
	illegal_1();
	call jump 0058

fd59	# DB   FD
	illegal_1();
	call jump 0059

fd5a	# DB   FD
	illegal_1();
	call jump 005a

fd5b	# DB   FD
	illegal_1();
	call jump 005b

fd5c	# LD   E,HY
	E = HY;

fd5d	# LD   E,LY
	E = LY;

fd5e	# LD   E,(IY+o)
	call eay
	TADR = PCD-1;
	5 * call nomreq_addr
	TADR = m_ea;
	call rm
	E = TDAT8;

fd5f	# DB   FD
	illegal_1();
	call jump 005f

fd60	# LD   HY,B
	HY = B;

fd61	# LD   HY,C
	HY = C;

fd62	# LD   HY,D
	HY = D;

fd63	# LD   HY,E
	HY = E;

fd64	# LD   HY,HY

fd65	# LD   HY,LY
	HY = LY;

fd66	# LD   H,(IY+o)
	call eay
	TADR = PCD-1;
	5 * call nomreq_addr
	TADR = m_ea;
	call rm
	H = TDAT8;

fd67	# LD   HY,A
	HY = A;

fd68	# LD   LY,B
	LY = B;

fd69	# LD   LY,C
	LY = C;

fd6a	# LD   LY,D
	LY = D;

fd6b	# LD   LY,E
	LY = E;

fd6c	# LD   LY,HY
	LY = HY;

fd6d	# LD   LY,LY

fd6e	# LD   L,(IY+o)
	call eay
	TADR = PCD-1;
	5 * call nomreq_addr
	TADR = m_ea;
	call rm
	L = TDAT8;

fd6f	# LD   LY,A
	LY = A;

fd70	# LD   (IY+o),B
	call eay
	TADR = PCD-1;
	5 * call nomreq_addr
	TADR = m_ea; TDAT8 = B;
	call wm

fd71	# LD   (IY+o),C
	call eay
	TADR = PCD-1;
	5 * call nomreq_addr
	TADR = m_ea; TDAT8 = C;
	call wm

fd72	# LD   (IY+o),D
	call eay
	TADR = PCD-1;
	5 * call nomreq_addr
	TADR = m_ea; TDAT8 = D;
	call wm

fd73	# LD   (IY+o),E
	call eay
	TADR = PCD-1;
	5 * call nomreq_addr
	TADR = m_ea; TDAT8 = E;
	call wm

fd74	# LD   (IY+o),H
	call eay
	TADR = PCD-1;
	5 * call nomreq_addr
	TADR = m_ea; TDAT8 = H;
	call wm

fd75	# LD   (IY+o),L
	call eay
	TADR = PCD-1;
	5 * call nomreq_addr
	TADR = m_ea; TDAT8 = L;
	call wm

fd76	# DB   FD
	illegal_1();
	call jump 0076

fd77	# LD   (IY+o),A
	call eay
	TADR = PCD-1;
	5 * call nomreq_addr
	TADR = m_ea; TDAT8 = A;
	call wm

fd78	# DB   FD
	illegal_1();
	call jump 0078

fd79	# DB   FD
	illegal_1();
	call jump 0079

fd7a	# DB   FD
	illegal_1();
	call jump 007a

fd7b	# DB   FD
	illegal_1();
	call jump 007b

fd7c	# LD   A,HY
	A = HY;

fd7d	# LD   A,LY
	A = LY;

fd7e	# LD   A,(IY+o)
	call eay
	TADR = PCD-1;
	5 * call nomreq_addr
	TADR = m_ea;
	call rm
	A = TDAT8;

fd7f	# DB   FD
	illegal_1();
	call jump 007f

fd80	# DB   FD
	illegal_1();
	call jump 0080

fd81	# DB   FD
	illegal_1();
	call jump 0081

fd82	# DB   FD
	illegal_1();
	call jump 0082

fd83	# DB   FD
	illegal_1();
	call jump 0083

fd84	# ADD  A,HY
	add_a(HY);

fd85	# ADD  A,LY
	add_a(LY);

fd86	# ADD  A,(IY+o)
	call eay
	TADR = PCD-1;
	5 * call nomreq_addr
	TADR = m_ea;
	call rm
	add_a(TDAT8);

fd87	# DB   FD
	illegal_1();
	call jump 0087

fd88	# DB   FD
	illegal_1();
	call jump 0088

fd89	# DB   FD
	illegal_1();
	call jump 0089

fd8a	# DB   FD
	illegal_1();
	call jump 008a

fd8b	# DB   FD
	illegal_1();
	call jump 008b

fd8c	# ADC  A,HY
	adc_a(HY);

fd8d	# ADC  A,LY
	adc_a(LY);

fd8e	# ADC  A,(IY+o)
	call eay
	TADR = PCD-1;
	5 * call nomreq_addr
	TADR = m_ea;
	call rm
	adc_a(TDAT8);

fd8f	# DB   FD
	illegal_1();
	call jump 008f

fd90	# DB   FD
	illegal_1();
	call jump 0090

fd91	# DB   FD
	illegal_1();
	call jump 0091

fd92	# DB   FD
	illegal_1();
	call jump 0092

fd93	# DB   FD
	illegal_1();
	call jump 0093

fd94	# SUB  HY
	sub(HY);

fd95	# SUB  LY
	sub(LY);

fd96	# SUB  (IY+o)
	call eay
	TADR = PCD-1;
	5 * call nomreq_addr
	TADR = m_ea;
	call rm
	sub(TDAT8);

fd97	# DB   FD
	illegal_1();
	call jump 0097

fd98	# DB   FD
	illegal_1();
	call jump 0098

fd99	# DB   FD
	illegal_1();
	call jump 0099

fd9a	# DB   FD
	illegal_1();
	call jump 009a

fd9b	# DB   FD
	illegal_1();
	call jump 009b

fd9c	# SBC  A,HY
	sbc_a(HY);

fd9d	# SBC  A,LY
	sbc_a(LY);

fd9e	# SBC  A,(IY+o)
	call eay
	TADR = PCD-1;
	5 * call nomreq_addr
	TADR = m_ea;
	call rm
	sbc_a(TDAT8);

fd9f	# DB   FD
	illegal_1();
	call jump 009f

fda0	# DB   FD
	illegal_1();
	call jump 00a0

fda1	# DB   FD
	illegal_1();
	call jump 00a1

fda2	# DB   FD
	illegal_1();
	call jump 00a2

fda3	# DB   FD
	illegal_1();
	call jump 00a3

fda4	# AND  HY
	and_a(HY);

fda5	# AND  LY
	and_a(LY);

fda6	# AND  (IY+o)
	call eay
	TADR = PCD-1;
	5 * call nomreq_addr
	TADR = m_ea;
	call rm
	and_a(TDAT8);

fda7	# DB   FD
	illegal_1();
	call jump 00a7

fda8	# DB   FD
	illegal_1();
	call jump 00a8

fda9	# DB   FD
	illegal_1();
	call jump 00a9

fdaa	# DB   FD
	illegal_1();
	call jump 00aa

fdab	# DB   FD
	illegal_1();
	call jump 00ab

fdac	# XOR  HY
	xor_a(HY);

fdad	# XOR  LY
	xor_a(LY);

fdae	# XOR  (IY+o)
	call eay
	TADR = PCD-1;
	5 * call nomreq_addr
	TADR = m_ea;
	call rm
	xor_a(TDAT8);

fdaf	# DB   FD
	illegal_1();
	call jump 00af

fdb0	# DB   FD
	illegal_1();
	call jump 00b0

fdb1	# DB   FD
	illegal_1();
	call jump 00b1

fdb2	# DB   FD
	illegal_1();
	call jump 00b2

fdb3	# DB   FD
	illegal_1();
	call jump 00b3

fdb4	# OR   HY
	or_a(HY);

fdb5	# OR   LY
	or_a(LY);

fdb6	# OR   (IY+o)
	call eay
	TADR = PCD-1;
	5 * call nomreq_addr
	TADR = m_ea;
	call rm
	or_a(TDAT8);

fdb7	# DB   FD
	illegal_1();
	call jump 00b7

fdb8	# DB   FD
	illegal_1();
	call jump 00b8

fdb9	# DB   FD
	illegal_1();
	call jump 00b9

fdba	# DB   FD
	illegal_1();
	call jump 00ba

fdbb	# DB   FD
	illegal_1();
	call jump 00bb

fdbc	# CP   HY
	cp(HY);

fdbd	# CP   LY
	cp(LY);

fdbe	# CP   (IY+o)
	call eay
	TADR = PCD-1;
	5 * call nomreq_addr
	TADR = m_ea;
	call rm
	cp(TDAT8);

fdbf	# DB   FD
	illegal_1();
	call jump 00bf

fdc0	# DB   FD
	illegal_1();
	call jump 00c0

fdc1	# DB   FD
	illegal_1();
	call jump 00c1

fdc2	# DB   FD
	illegal_1();
	call jump 00c2

fdc3	# DB   FD
	illegal_1();
	call jump 00c3

fdc4	# DB   FD
	illegal_1();
	call jump 00c4

fdc5	# DB   FD
	illegal_1();
	call jump 00c5

fdc6	# DB   FD
	illegal_1();
	call jump 00c6

fdc7	# DB   FD
	illegal_1();
	call jump 00c7

fdc8	# DB   FD
	illegal_1();
	call jump 00c8

fdc9	# DB   FD
	illegal_1();
	call jump 00c9

fdca	# DB   FD
	illegal_1();
	call jump 00ca

fdcb	# **   FD CB xx
	call eay
	call arg
	TADR = PCD-1;
	2 * call nomreq_addr
	call jump_prefixed 0xfe

fdcc	# DB   FD
	illegal_1();
	call jump 00cc

fdcd	# DB   FD
	illegal_1();
	call jump 00cd

fdce	# DB   FD
	illegal_1();
	call jump 00ce

fdcf	# DB   FD
	illegal_1();
	call jump 00cf

fdd0	# DB   FD
	illegal_1();
	call jump 00d0

fdd1	# DB   FD
	illegal_1();
	call jump 00d1

fdd2	# DB   FD
	illegal_1();
	call jump 00d2

fdd3	# DB   FD
	illegal_1();
	call jump 00d3

fdd4	# DB   FD
	illegal_1();
	call jump 00d4

fdd5	# DB   FD
	illegal_1();
	call jump 00d5

fdd6	# DB   FD
	illegal_1();
	call jump 00d6

fdd7	# DB   FD
	illegal_1();
	call jump 00d7

fdd8	# DB   FD
	illegal_1();
	call jump 00d8

fdd9	# DB   FD
	illegal_1();
	call jump 00d9

fdda	# DB   FD
	illegal_1();
	call jump 00da

fddb	# DB   FD
	illegal_1();
	call jump 00db

fddc	# DB   FD
	illegal_1();
	call jump 00dc

fddd	# DB   FD
	illegal_1();
	call jump 00dd

fdde	# DB   FD
	illegal_1();
	call jump 00de

fddf	# DB   FD
	illegal_1();
	call jump 00df

fde0	# DB   FD
	illegal_1();
	call jump 00e0

fde1	# POP  IY
	call pop
	IY = TDAT;

fde2	# DB   FD
	illegal_1();
	call jump 00e2

fde3	# EX   (SP),IY
	TDAT = IY;
	call ex_sp
	IY = TDAT;

fde4	# DB   FD
	illegal_1();
	call jump 00e4

fde5	# PUSH IY
	TDAT = IY;
	call push

fde6	# DB   FD
	illegal_1();
	call jump 00e6

fde7	# DB   FD
	illegal_1();
	call jump 00e7

fde8	# DB   FD
	illegal_1();
	call jump 00e8

fde9	# JP   (IY)
	PC = IY;

fdea	# DB   FD
	illegal_1();
	call jump 00ea

fdeb	# DB   FD
	illegal_1();
	call jump 00eb

fdec	# DB   FD
	illegal_1();
	call jump 00ec

fded	# DB   FD
	illegal_1();
	call jump 00ed

fdee	# DB   FD
	illegal_1();
	call jump 00ee

fdef	# DB   FD
	illegal_1();
	call jump 00ef

fdf0	# DB   FD
	illegal_1();
	call jump 00f0

fdf1	# DB   FD
	illegal_1();
	call jump 00f1

fdf2	# DB   FD
	illegal_1();
	call jump 00f2

fdf3	# DB   FD
	illegal_1();
	call jump 00f3

fdf4	# DB   FD
	illegal_1();
	call jump 00f4

fdf5	# DB   FD
	illegal_1();
	call jump 00f5

fdf6	# DB   FD
	illegal_1();
	call jump 00f6

fdf7	# DB   FD
	illegal_1();
	call jump 00f7

fdf8	# DB   FD
	illegal_1();
	call jump 00f8

fdf9	# LD   SP,IY
	call nomreq_ir 2
	SP = IY;

fdfa	# DB   FD
	illegal_1();
	call jump 00fa

fdfb	# DB   FD
	illegal_1();
	call jump 00fb

fdfc	# DB   FD
	illegal_1();
	call jump 00fc

fdfd	# DB   FD
	illegal_1();
	call jump 00fd

fdfe	# DB   FD
	illegal_1();
	call jump 00fe

fdff	# DB   FD
	illegal_1();
	call jump 00ff


##########################################################
# special opcodes (ED prefix)
##########################################################
ed00	# DB   ED
	illegal_2();

ed01	# DB   ED
	illegal_2();

ed02	# DB   ED
	illegal_2();

ed03	# DB   ED
	illegal_2();

ed04	# DB   ED
	illegal_2();

ed05	# DB   ED
	illegal_2();

ed06	# DB   ED
	illegal_2();

ed07	# DB   ED
	illegal_2();

ed08	# DB   ED
	illegal_2();

ed09	# DB   ED
	illegal_2();

ed0a	# DB   ED
	illegal_2();

ed0b	# DB   ED
	illegal_2();

ed0c	# DB   ED
	illegal_2();

ed0d	# DB   ED
	illegal_2();

ed0e	# DB   ED
	illegal_2();

ed0f	# DB   ED
	illegal_2();

ed10	# DB   ED
	illegal_2();

ed11	# DB   ED
	illegal_2();

ed12	# DB   ED
	illegal_2();

ed13	# DB   ED
	illegal_2();

ed14	# DB   ED
	illegal_2();

ed15	# DB   ED
	illegal_2();

ed16	# DB   ED
	illegal_2();

ed17	# DB   ED
	illegal_2();

ed18	# DB   ED
	illegal_2();

ed19	# DB   ED
	illegal_2();

ed1a	# DB   ED
	illegal_2();

ed1b	# DB   ED
	illegal_2();

ed1c	# DB   ED
	illegal_2();

ed1d	# DB   ED
	illegal_2();

ed1e	# DB   ED
	illegal_2();

ed1f	# DB   ED
	illegal_2();

ed20	# DB   ED
	illegal_2();

ed21	# DB   ED
	illegal_2();

ed22	# DB   ED
	illegal_2();

ed23	# DB   ED
	illegal_2();

ed24	# DB   ED
	illegal_2();

ed25	# DB   ED
	illegal_2();

ed26	# DB   ED
	illegal_2();

ed27	# DB   ED
	illegal_2();

ed28	# DB   ED
	illegal_2();

ed29	# DB   ED
	illegal_2();

ed2a	# DB   ED
	illegal_2();

ed2b	# DB   ED
	illegal_2();

ed2c	# DB   ED
	illegal_2();

ed2d	# DB   ED
	illegal_2();

ed2e	# DB   ED
	illegal_2();

ed2f	# DB   ED
	illegal_2();

ed30	# DB   ED
	illegal_2();

ed31	# DB   ED
	illegal_2();

ed32	# DB   ED
	illegal_2();

ed33	# DB   ED
	illegal_2();

ed34	# DB   ED
	illegal_2();

ed35	# DB   ED
	illegal_2();

ed36	# DB   ED
	illegal_2();

ed37	# DB   ED
	illegal_2();

ed38	# DB   ED
	illegal_2();

ed39	# DB   ED
	illegal_2();

ed3a	# DB   ED
	illegal_2();

ed3b	# DB   ED
	illegal_2();

ed3c	# DB   ED
	illegal_2();

ed3d	# DB   ED
	illegal_2();

ed3e	# DB   ED
	illegal_2();

ed3f	# DB   ED
	illegal_2();

ed40	# IN   B,(C)
	TADR = BC;
	call in
	B = TDAT8; set_f((F & CF) | SZP[B]); WZ = TADR + 1;

ed41	# OUT  (C),B
	TADR = BC; TDAT8 = B;
	call out
	WZ = TADR + 1;

ed42	# SBC  HL,BC
	TDAT = BC;
	call sbc_hl

ed43	# LD   (w),BC
	call arg16
	m_ea = TDAT; TADR = m_ea; TDAT = BC;
	call wm16
	WZ = m_ea + 1;

ed44	# NEG
	neg();

ed45	# RETN
	call retn

ed46	# IM   0
	m_im = 0;

ed47	# LD   i,A
	call ld_i_a

ed48	# IN   C,(C)
	TADR = BC;
	call in
	C = TDAT8; set_f((F & CF) | SZP[C]); WZ = TADR + 1;

ed49	# OUT  (C),C
	TADR = BC; TDAT8 = C;
	call out
	WZ = TADR + 1;

ed4a	# ADC  HL,BC
	TDAT = BC;
	call adc_hl

ed4b	# LD   BC,(w)
	call arg16
	m_ea = TDAT; TADR = m_ea;
	call rm16
	BC = TDAT; WZ = m_ea + 1;

ed4c	# NEG
	neg();

ed4d	# RETI
	call reti

ed4e	# IM   0
	m_im = 0;

ed4f	# LD   r,A
	call ld_r_a

ed50	# IN   D,(C)
	TADR = BC;
	call in
	D = TDAT8; set_f((F & CF) | SZP[D]); WZ = TADR + 1;

ed51	# OUT  (C),D
	TADR = BC; TDAT8 = D;
	call out
	WZ = TADR + 1;

ed52	# SBC  HL,DE
	TDAT = DE;
	call sbc_hl

ed53	# LD   (w),DE
	call arg16
	m_ea = TDAT; TADR = m_ea; TDAT = DE;
	call wm16
	WZ = m_ea + 1;

ed54	# NEG
	neg();

ed55	# RETN
	call retn

ed56	# IM   1
	m_im = 1;

ed57	# LD   A,i
	call ld_a_i

ed58	# IN   E,(C)
	TADR = BC;
	call in
	E = TDAT8; set_f((F & CF) | SZP[E]); WZ = TADR + 1;

ed59	# OUT  (C),E
	TADR = BC; TDAT8 = E;
	call out
	WZ = TADR + 1;

ed5a	# ADC  HL,DE
	TDAT = DE;
	call adc_hl

ed5b	# LD   DE,(w)
	call arg16
	m_ea = TDAT; TADR = m_ea;
	call rm16
	DE = TDAT; WZ = m_ea + 1;

ed5c	# NEG
	neg();

ed5d	# RETI
	call reti

ed5e	# IM   2
	m_im = 2;

ed5f	# LD   A,r
	call ld_a_r

ed60	# IN   H,(C)
	TADR = BC;
	call in
	H = TDAT8; set_f((F & CF) | SZP[H]); WZ = TADR + 1;

ed61	# OUT  (C),H
	TADR = BC; TDAT8 = H;
	call out
	WZ = TADR + 1;

ed62	# SBC  HL,HL
	TDAT = HL;
	call sbc_hl

ed63	# LD   (w),HL
	call arg16
	m_ea = TDAT; TADR = m_ea; TDAT = HL;
	call wm16
	WZ = m_ea + 1;

ed64	# NEG
	neg();

ed65	# RETN
	call retn

ed66	# IM   0
	m_im = 0;

ed67	# RRD  (HL)
	call rrd

ed68	# IN   L,(C)
	TADR = BC;
	call in
	L = TDAT8; set_f((F & CF) | SZP[L]); WZ = TADR + 1;

ed69	# OUT  (C),L
	TADR = BC; TDAT8 = L;
	call out
	WZ = TADR + 1;

ed6a	# ADC  HL,HL
	TDAT = HL;
	call adc_hl

ed6b	# LD   HL,(w)
	call arg16
	m_ea = TDAT; TADR = m_ea;
	call rm16
	HL = TDAT; WZ = m_ea + 1;

ed6c	# NEG
	neg();

ed6d	# RETI
	call reti

ed6e	# IM   0
	m_im = 0;

ed6f	# RLD  (HL)
	call rld

ed70	# IN   0,(C)
	TADR = BC;
	call in
	set_f((F & CF) | SZP[TDAT8]); WZ = TADR + 1;

ed71	# OUT  (C),0
	TADR = BC; TDAT8 = 0;
	call out
	WZ = TADR + 1;

ed72	# SBC  HL,SP
	TDAT = SP;
	call sbc_hl

ed73	# LD   (w),SP
	call arg16
	m_ea = TDAT; TADR = m_ea; TDAT = SP;
	call wm16
	WZ = m_ea + 1;

ed74	# NEG
	neg();

ed75	# RETN
	call retn

ed76	# IM   1
	m_im = 1;

ed77	# DB   ED,77
	illegal_2();

ed78	# IN   A,(C)
	TADR = BC;
	call in
	A = TDAT8; set_f((F & CF) | SZP[A]); WZ = TADR + 1;

ed79	# OUT  (C),A
	TADR = BC; TDAT8 = A;
	call out
	WZ = TADR + 1;

ed7a	# ADC  HL,SP
	TDAT = SP;
	call adc_hl

ed7b	# LD   SP,(w)
	call arg16
	m_ea = TDAT; TADR = m_ea;
	call rm16
	SP = TDAT; WZ = m_ea + 1;

ed7c	# NEG
	neg();

ed7d	# RETI
	call reti

ed7e	# IM   2
	m_im = 2;

ed7f	# DB   ED,7F
	illegal_2();

ed80	# DB   ED
	illegal_2();

ed81	# DB   ED
	illegal_2();

ed82	# DB   ED
	illegal_2();

ed83	# DB   ED
	illegal_2();

ed84	# DB   ED
	illegal_2();

ed85	# DB   ED
	illegal_2();

ed86	# DB   ED
	illegal_2();

ed87	# DB   ED
	illegal_2();

ed88	# DB   ED
	illegal_2();

ed89	# DB   ED
	illegal_2();

ed8a	# DB   ED
	illegal_2();

ed8b	# DB   ED
	illegal_2();

ed8c	# DB   ED
	illegal_2();

ed8d	# DB   ED
	illegal_2();

ed8e	# DB   ED
	illegal_2();

ed8f	# DB   ED
	illegal_2();

ed90	# DB   ED
	illegal_2();

ed91	# DB   ED
	illegal_2();

ed92	# DB   ED
	illegal_2();

ed93	# DB   ED
	illegal_2();

ed94	# DB   ED
	illegal_2();

ed95	# DB   ED
	illegal_2();

ed96	# DB   ED
	illegal_2();

ed97	# DB   ED
	illegal_2();

ed98	# DB   ED
	illegal_2();

ed99	# DB   ED
	illegal_2();

ed9a	# DB   ED
	illegal_2();

ed9b	# DB   ED
	illegal_2();

ed9c	# DB   ED
	illegal_2();

ed9d	# DB   ED
	illegal_2();

ed9e	# DB   ED
	illegal_2();

ed9f	# DB   ED
	illegal_2();

eda0	# LDI
	call ldi

eda1	# CPI
	call cpi

<<<<<<< HEAD
eda2    # INI
    call nomreq_ir 1
    call ini

eda3    # OUTI
    call nomreq_ir 1
    call outi
=======
eda2	# INI
	call ini

eda3	# OUTI
	call outi
>>>>>>> 85624c48

eda4	# DB   ED
	illegal_2();

eda5	# DB   ED
	illegal_2();

eda6	# DB   ED
	illegal_2();

eda7	# DB   ED
	illegal_2();

eda8	# LDD
	call ldd

eda9	# CPD
	call cpd

edaa	# IND
	call ind

edab	# OUTD
	call outd

edac	# DB   ED
	illegal_2();

edad	# DB   ED
	illegal_2();

edae	# DB   ED
	illegal_2();

edaf	# DB   ED
	illegal_2();

edb0	# LDIR
	call ldir

edb1	# CPIR
	call cpir

edb2	# INIR
	call inir

edb3	# OTIR
	call otir

edb4	# DB   ED
	illegal_2();

edb5	# DB   ED
	illegal_2();

edb6	# DB   ED
	illegal_2();

edb7	# DB   ED
	illegal_2();

edb8	# LDDR
	call lddr

edb9	# CPDR
	call cpdr

edba	# INDR
	call indr

edbb	# OTDR
	call otdr

edbc	# DB   ED
	illegal_2();

edbd	# DB   ED
	illegal_2();

edbe	# DB   ED
	illegal_2();

edbf	# DB   ED
	illegal_2();

edc0	# DB   ED
	illegal_2();

edc1	# DB   ED
	illegal_2();

edc2	# DB   ED
	illegal_2();

edc3	# DB   ED
	illegal_2();

edc4	# DB   ED
	illegal_2();

edc5	# DB   ED
	illegal_2();

edc6	# DB   ED
	illegal_2();

edc7	# DB   ED
	illegal_2();

edc8	# DB   ED
	illegal_2();

edc9	# DB   ED
	illegal_2();

edca	# DB   ED
	illegal_2();

edcb	# DB   ED
	illegal_2();

edcc	# DB   ED
	illegal_2();

edcd	# DB   ED
	illegal_2();

edce	# DB   ED
	illegal_2();

edcf	# DB   ED
	illegal_2();

edd0	# DB   ED
	illegal_2();

edd1	# DB   ED
	illegal_2();

edd2	# DB   ED
	illegal_2();

edd3	# DB   ED
	illegal_2();

edd4	# DB   ED
	illegal_2();

edd5	# DB   ED
	illegal_2();

edd6	# DB   ED
	illegal_2();

edd7	# DB   ED
	illegal_2();

edd8	# DB   ED
	illegal_2();

edd9	# DB   ED
	illegal_2();

edda	# DB   ED
	illegal_2();

eddb	# DB   ED
	illegal_2();

eddc	# DB   ED
	illegal_2();

eddd	# DB   ED
	illegal_2();

edde	# DB   ED
	illegal_2();

eddf	# DB   ED
	illegal_2();

ede0	# DB   ED
	illegal_2();

ede1	# DB   ED
	illegal_2();

ede2	# DB   ED
	illegal_2();

ede3	# DB   ED
	illegal_2();

ede4	# DB   ED
	illegal_2();

ede5	# DB   ED
	illegal_2();

ede6	# DB   ED
	illegal_2();

ede7	# DB   ED
	illegal_2();

ede8	# DB   ED
	illegal_2();

ede9	# DB   ED
	illegal_2();

edea	# DB   ED
	illegal_2();

edeb	# DB   ED
	illegal_2();

edec	# DB   ED
	illegal_2();

eded	# DB   ED
	illegal_2();

edee	# DB   ED
	illegal_2();

edef	# DB   ED
	illegal_2();

edf0	# DB   ED
	illegal_2();

edf1	# DB   ED
	illegal_2();

edf2	# DB   ED
	illegal_2();

edf3	# DB   ED
	illegal_2();

edf4	# DB   ED
	illegal_2();

edf5	# DB   ED
	illegal_2();

edf6	# DB   ED
	illegal_2();

edf7	# DB   ED
	illegal_2();

edf8	# DB   ED
	illegal_2();

edf9	# DB   ED
	illegal_2();

edfa	# DB   ED
	illegal_2();

edfb	# DB   ED
	illegal_2();

edfc	# DB   ED
	illegal_2();

edfd	# DB   ED
	illegal_2();

edfe	# DB   ED
	illegal_2();

edff	# DB   ED
	illegal_2();


##########################################################
# main opcodes
##########################################################
0000	# NOP

0001	# LD BC,w
	call arg16
	BC = TDAT;

0002	# LD (BC),A
	TADR = BC; TDAT8 = A;
	call wm
	WZ_L = (BC + 1) & 0xFF;  WZ_H = A;

0003	# INC  BC
	call nomreq_ir 2
	BC++;

0004	# INC  B
	inc(B);

0005	# DEC  B
	dec(B);

0006	# LD   B,n
	call arg
	B = TDAT8;

0007	# RLCA
	rlca();

0008	# EX   AF,AF'
	using std::swap; swap(m_af, m_af2);

0009	# ADD  HL,BC
	TDAT = HL; TDAT2 = BC;
	call add16
	HL = TDAT;

000a	# LD   A,(BC)
	TADR = BC;
	call rm
	A = TDAT8;  WZ = BC+1;

000b	# DEC  BC
	call nomreq_ir 2
	BC--;

000c	# INC  C
	inc(C);

000d	# DEC  C
	dec(C);

000e	# LD   C,n
	call arg
	C = TDAT8;

000f	# RRCA
	rrca();

0010	# DJNZ o
	call nomreq_ir 1
	TDAT8 = --B;
	call jr_cond

0011	# LD   DE,w
	call arg16
	DE = TDAT;

0012	# LD (DE),A
	TADR = DE; TDAT8 = A;
	call wm
	WZ_L = (DE + 1) & 0xFF;  WZ_H = A;

0013	# INC  DE
	call nomreq_ir 2
	DE++;

0014	# INC  D
	inc(D);

0015	# DEC  D
	dec(D);

0016	# LD   D,n
	call arg
	D = TDAT8;

0017	# RLA
	rla();

0018	# JR   o
	call jr

0019	# ADD  HL,DE
	TDAT = HL; TDAT2 = DE;
	call add16
	HL = TDAT;

001a	# LD   A,(DE)
	TADR = DE;
	call rm
	A = TDAT8; WZ = DE + 1;

001b	# DEC  DE
	call nomreq_ir 2
	DE--;

001c	# INC  E
	inc(E);

001d	# DEC  E
	dec(E);

001e	# LD   E,n
	call arg
	E = TDAT8;

001f	# RRA
	rra();

0020	# JR   NZ,o
	TDAT8 = !(F & ZF);
	call jr_cond

0021	# LD   HL,w
	call arg16
	HL = TDAT;

0022	# LD   (w),HL
	call arg16
	m_ea = TDAT; TADR = TDAT; TDAT = HL;
	call wm16
	WZ = m_ea + 1;

0023	# INC  HL
	call nomreq_ir 2
	HL++;

0024	# INC  H
	inc(H);

0025	# DEC  H
	dec(H);

0026	# LD   H,n
	call arg
	H = TDAT8;

0027	# DAA
	daa();

0028	# JR   Z,o
	TDAT8 = F & ZF;
	call jr_cond

0029	# ADD  HL,HL
	TDAT = HL; TDAT2 = HL;
	call add16
	HL = TDAT;

002a	# LD   HL,(w)
	call arg16
	m_ea = TDAT; TADR = TDAT;
	call rm16
	HL = TDAT; WZ = m_ea + 1;

002b	# DEC  HL
	call nomreq_ir 2
	HL--;

002c	# INC  L
	inc(L);

002d	# DEC  L
	dec(L);

002e	# LD   L,n
	call arg
	L = TDAT8;

002f	# CPL
	A ^= 0xff; set_f((F & (SF | ZF | PF | CF)) | HF | NF | (A & (YF | XF)));

0030	# JR   NC,o
	TDAT8 = !(F & CF);
	call jr_cond

0031	# LD   SP,w
	call arg16
	SP = TDAT;

0032	# LD   (w),A
	call arg16
	m_ea = TDAT; TADR = m_ea; TDAT8 = A;
	call wm
	WZ_L = (m_ea + 1) & 0xFF; WZ_H = A;

0033	# INC  SP
	call nomreq_ir 2
	SP++;

0034	# INC  (HL)
	TADR = HL;
	call rm_reg
	inc(TDAT8);
	call wm

0035	# DEC  (HL)
	TADR = HL;
	call rm_reg
	dec(TDAT8);
	call wm

0036	# LD   (HL),n
	call arg
	TADR = HL;
	call wm

0037	# SCF
	set_f((F & (SF | ZF | PF)) | CF | (((F & Q) | A) & (YF | XF)));

0038	# JR   C,o
	TDAT8 = F & CF;
	call jr_cond

0039	# ADD  HL,SP
	TDAT = HL; TDAT2 = SP;
	call add16
	HL = TDAT;

003a	# LD   A,(w)
	call arg16
	m_ea = TDAT; TADR = TDAT;
	call rm
	A = TDAT8; WZ = m_ea + 1;

003b	# DEC  SP
	call nomreq_ir 2
	SP--;

003c	# INC  A
	inc(A);

003d	# DEC  A
	dec(A);

003e	# LD   A,n
	call arg
	A = TDAT8;

003f	# CCF
	set_f(((F & (SF | ZF | PF | CF)) ^ CF) | ((F & CF) << 4) | (((F & Q) | A) & (YF | XF)));

0040	# LD   B,B

0041	# LD   B,C
	B = C;

0042	# LD   B,D
	B = D;

0043	# LD   B,E
	B = E;

0044	# LD   B,H
	B = H;

0045	# LD   B,L
	B = L;

0046	# LD   B,(HL)
	TADR = HL;
	call rm
	B = TDAT8;

0047	# LD   B,A
	B = A;

0048	# LD   C,B
	C = B;

0049	# LD   C,C

004a	# LD   C,D
	C = D;

004b	# LD   C,E
	C = E;

004c	# LD   C,H
	C = H;

004d	# LD   C,L
	C = L;

004e	# LD   C,(HL)
	TADR = HL;
	call rm
	C = TDAT8;

004f	# LD   C,A
	C = A;

0050	# LD   D,B
	D = B;

0051	# LD   D,C
	D = C;

0052	# LD   D,D

0053	# LD   D,E
	D = E;

0054	# LD   D,H
	D = H;

0055	# LD   D,L
	D = L;

0056	# LD   D,(HL)
	TADR = HL;
	call rm
	D = TDAT8;

0057	# LD   D,A
	D = A;

0058	# LD   E,B
	E = B;

0059	# LD   E,C
	E = C;

005a	# LD   E,D
	E = D;

005b	# LD   E,E

005c	# LD   E,H
	E = H;

005d	# LD   E,L
	E = L;

005e	# LD   E,(HL)
	TADR = HL;
	call rm
	E = TDAT8;

005f	# LD   E,A
	E = A;

0060	# LD   H,B
	H = B;

0061	# LD   H,C
	H = C;

0062	# LD   H,D
	H = D;

0063	# LD   H,E
	H = E;

0064	# LD   H,H

0065	# LD   H,L
	H = L;

0066	# LD   H,(HL)
	TADR = HL;
	call rm
	H = TDAT8;

0067	# LD   H,A
	H = A;

0068	# LD   L,B
	L = B;

0069	# LD   L,C
	L = C;

006a	# LD   L,D
	L = D;

006b	# LD   L,E
	L = E;

006c	# LD   L,H
	L = H;

006d	# LD   L,L

006e	# LD   L,(HL)
	TADR = HL;
	call rm
	L = TDAT8;

006f	# LD   L,A
	L = A;

0070	# LD   (HL),B
	TADR = HL; TDAT = B;
	call wm

0071	# LD   (HL),C
	TADR = HL; TDAT = C;
	call wm

0072	# LD   (HL),D
	TADR = HL; TDAT = D;
	call wm

0073	# LD   (HL),E
	TADR = HL; TDAT = E;
	call wm

0074	# LD   (HL),H
	TADR = HL; TDAT = H;
	call wm

0075	# LD   (HL),L
	TADR = HL; TDAT = L;
	call wm

0076	# HALT
	halt();

0077	# LD   (HL),A
	TADR = HL; TDAT = A;
	call wm

0078	# LD   A,B
	A = B;

0079	# LD   A,C
	A = C;

007a	# LD   A,D
	A = D;

007b	# LD   A,E
	A = E;

007c	# LD   A,H
	A = H;

007d	# LD   A,L
	A = L;

007e	# LD   A,(HL)
	TADR = HL;
	call rm
	A = TDAT8;

007f	# LD   A,A

0080	# ADD  A,B
	add_a(B);

0081	# ADD  A,C
	add_a(C);

0082	# ADD  A,D
	add_a(D);

0083	# ADD  A,E
	add_a(E);

0084	# ADD  A,H
	add_a(H);

0085	# ADD  A,L
	add_a(L);

0086	# ADD  A,(HL)
	TADR = HL;
	call rm
	add_a(TDAT8);

0087	# ADD  A,A
	add_a(A);

0088	# ADC  A,B
	adc_a(B);

0089	# ADC  A,C
	adc_a(C);

008a	# ADC  A,D
	adc_a(D);

008b	# ADC  A,E
	adc_a(E);

008c	# ADC  A,H
	adc_a(H);

008d	# ADC  A,L
	adc_a(L);

008e	# ADC  A,(HL)
	TADR = HL;
	call rm
	adc_a(TDAT8);

008f	# ADC  A,A
	adc_a(A);

0090	# SUB  B
	sub(B);

0091	# SUB  C
	sub(C);

0092	# SUB  D
	sub(D);

0093	# SUB  E
	sub(E);

0094	# SUB  H
	sub(H);

0095	# SUB  L
	sub(L);

0096	# SUB  (HL)
	TADR = HL;
	call rm
	sub(TDAT8);

0097	# SUB  A
	sub(A);

0098	# SBC  A,B
	sbc_a(B);

0099	# SBC  A,C
	sbc_a(C);

009a	# SBC  A,D
	sbc_a(D);

009b	# SBC  A,E
	sbc_a(E);

009c	# SBC  A,H
	sbc_a(H);

009d	# SBC  A,L
	sbc_a(L);

009e	# SBC  A,(HL)
	TADR = HL;
	call rm
	sbc_a(TDAT8);

009f	# SBC  A,A
	sbc_a(A);

00a0	# AND  B
	and_a(B);

00a1	# AND  C
	and_a(C);

00a2	# AND  D
	and_a(D);

00a3	# AND  E
	and_a(E);

00a4	# AND  H
	and_a(H);

00a5	# AND  L
	and_a(L);

00a6	# AND  (HL)
	TADR = HL;
	call rm
	and_a(TDAT8);

00a7	# AND  A
	and_a(A);

00a8	# XOR  B
	xor_a(B);

00a9	# XOR  C
	xor_a(C);

00aa	# XOR  D
	xor_a(D);

00ab	# XOR  E
	xor_a(E);

00ac	# XOR  H
	xor_a(H);

00ad	# XOR  L
	xor_a(L);

00ae	# XOR  (HL)
	TADR = HL;
	call rm
	xor_a(TDAT8);

00af	# XOR  A
	xor_a(A);

00b0	# OR   B
	or_a(B);

00b1	# OR   C
	or_a(C);

00b2	# OR   D
	or_a(D);

00b3	# OR   E
	or_a(E);

00b4	# OR   H
	or_a(H);

00b5	# OR   L
	or_a(L);

00b6	# OR   (HL)
	TADR = HL;
	call rm
	or_a(TDAT8);

00b7	# OR   A
	or_a(A);

00b8	# CP   B
	cp(B);

00b9	# CP   C
	cp(C);

00ba	# CP   D
	cp(D);

00bb	# CP   E
	cp(E);

00bc	# CP   H
	cp(H);

00bd	# CP   L
	cp(L);

00be	# CP   (HL)
	TADR = HL;
	call rm
	cp(TDAT8);

00bf	# CP   A
	cp(A);

00c0	# RET  NZ
	TDAT8 = !(F & ZF);
	call ret_cond

00c1	# POP  BC
	call pop
	BC = TDAT;

00c2	# JP   NZ,a
	TDAT8 = !(F & ZF);
	call jp_cond

00c3	# JP   a
	call jp

00c4	# CALL NZ,a
	TDAT8 = !(F & ZF);
	call call_cond

00c5	# PUSH BC
	TDAT = BC;
	call push

00c6	# ADD  A,n
	call arg
	add_a(TDAT8);

00c7	# RST  0
	call rst 0x00

00c8	# RET  Z
	TDAT8 = (F & ZF);
	call ret_cond

00c9	# RET
	call pop
	PC = TDAT; WZ = PCD;

00ca	# JP   Z,a
	TDAT8 = F & ZF;
	call jp_cond

00cb	# **** CB xx
	call rop
	call jump_prefixed 0xcb

00cc	# CALL Z,a
	TDAT8 = F & ZF;
	call call_cond

00cd	# CALL a
	call arg16_call

00ce	# ADC  A,n
	call arg
	adc_a(TDAT8);

00cf	# RST  1
	call rst 0x08

00d0	# RET  NC
	TDAT8 = !(F & CF);
	call ret_cond

00d1	# POP  DE
	call pop
	DE = TDAT;

00d2	# JP   NC,a
	TDAT8 = !(F & CF);
	call jp_cond

00d3	# OUT  (n),A
	call arg
	TADR = TDAT8 | (A << 8); TDAT = A;
	call out
	WZ_L = ((TADR & 0xff) + 1) & 0xff;  WZ_H = A;

00d4	# CALL NC,a
	TDAT8 = !(F & CF);
	call call_cond

00d5	# PUSH DE
	TDAT = DE;
	call push

00d6	# SUB  n
	call arg
	sub(TDAT8);

00d7	# RST  2
	call rst 0x10

00d8	# RET  C
	TDAT8 = (F & CF);
	call ret_cond

00d9	# EXX
	exx();

00da	# JP   C,a
	TDAT8 = F & CF;
	call jp_cond

00db	# IN   A,(n)
	call arg
	TADR = TDAT8 | (A << 8);
	call in
	A = TDAT8; WZ = TADR + 1;

00dc	# CALL C,a
	TDAT8 = F & CF;
	call call_cond

00dd	# **** DD xx
	call rop
	call jump_prefixed 0xdd

00de	# SBC  A,n
	call arg
	sbc_a(TDAT8);

00df	# RST  3
	call rst 0x18

00e0	# RET  PO
	TDAT8 = !(F & PF);
	call ret_cond

00e1	# POP  HL
	call pop
	HL = TDAT;

00e2	# JP   PO,a
	TDAT8 = !(F & PF);
	call jp_cond

00e3	# EX   HL,(SP)
	TDAT = HL;
	call ex_sp
	HL = TDAT;

00e4	# CALL PO,a
	TDAT8 = !(F & PF);
	call call_cond

00e5	# PUSH HL
	TDAT = HL;
	call push

00e6	# AND  n
	call arg
	and_a(TDAT8);

00e7	# RST  4
	call rst 0x20

00e8	# RET  PE
	TDAT8 = (F & PF);
	call ret_cond

00e9	# JP   (HL)
	PC = HL;

00ea	# JP   PE,a
	TDAT8 = F & PF;
	call jp_cond

00eb	# EX   DE,HL
	using std::swap; swap(DE, HL);

00ec	# CALL PE,a
	TDAT8 = F & PF;
	call call_cond

00ed	# **** ED xx
	call rop
	call jump_prefixed 0xed

00ee	# XOR  n
	call arg
	xor_a(TDAT8);

00ef	# RST  5
	call rst 0x28

00f0	# RET  P
	TDAT8 = !(F & SF);
	call ret_cond

00f1	# POP  AF
	call pop
	AF = TDAT;

00f2	# JP   P,a
	TDAT8 = !(F & SF);
	call jp_cond

00f3	# DI
	m_iff1 = m_iff2 = 0;

00f4	# CALL P,a
	TDAT8 = !(F & SF);
	call call_cond

00f5	# PUSH AF
	TDAT = AF;
	call push

00f6	# OR   n
	call arg
	or_a(TDAT8);

00f7	# RST  6
	call rst 0x30

00f8	# RET  M
	TDAT8 = (F & SF);
	call ret_cond

00f9	# LD   SP,HL
	call nomreq_ir 2
	SP = HL;

00fa	# JP   M,a
	TDAT8 = F & SF;
	call jp_cond

00fb	# EI
	ei();

00fc	# CALL M,a
	TDAT8 = F & SF;
	call call_cond

00fd	# **** FD xx
	call rop
	call jump_prefixed 0xfd

00fe	# CP   n
	call arg
	cp(TDAT8);

<<<<<<< HEAD
00ff    # RST  7
    call rst 0x38



##########################################################
# R800
##########################################################

r800:fe00    # illegal
    illegal_1();

r800:fe01    # illegal
    illegal_1();

r800:fe02    # illegal
    illegal_1();

r800:fe03    # illegal
    illegal_1();

r800:fe04    # illegal
    illegal_1();

r800:fe05    # illegal
    illegal_1();

r800:fe07    # illegal
    illegal_1();

r800:fe08    # illegal
    illegal_1();

r800:fe09    # illegal
    illegal_1();

r800:fe0a    # illegal
    illegal_1();

r800:fe0b    # illegal
    illegal_1();

r800:fe0c    # illegal
    illegal_1();

r800:fe0d    # illegal
    illegal_1();

r800:fe0f    # illegal
    illegal_1();

r800:fe10    # illegal
    illegal_1();

r800:fe11    # illegal
    illegal_1();

r800:fe12    # illegal
    illegal_1();

r800:fe13    # illegal
    illegal_1();

r800:fe14    # illegal
    illegal_1();

r800:fe15    # illegal
    illegal_1();

r800:fe17    # illegal
    illegal_1();

r800:fe18    # illegal
    illegal_1();

r800:fe19    # illegal
    illegal_1();

r800:fe1a    # illegal
    illegal_1();

r800:fe1b    # illegal
    illegal_1();

r800:fe1c    # illegal
    illegal_1();

r800:fe1d    # illegal
    illegal_1();

r800:fe1f    # illegal
    illegal_1();

r800:fe20    # illegal
    illegal_1();

r800:fe21    # illegal
    illegal_1();

r800:fe22    # illegal
    illegal_1();

r800:fe23    # illegal
    illegal_1();

r800:fe24    # illegal
    illegal_1();

r800:fe25    # illegal
    illegal_1();

r800:fe27    # illegal
    illegal_1();

r800:fe28    # illegal
    illegal_1();

r800:fe29    # illegal
    illegal_1();

r800:fe2a    # illegal
    illegal_1();

r800:fe2b    # illegal
    illegal_1();

r800:fe2c    # illegal
    illegal_1();

r800:fe2d    # illegal
    illegal_1();

r800:fe2f    # illegal
    illegal_1();

r800:fe30    # illegal
    illegal_1();

r800:fe31    # illegal
    illegal_1();

r800:fe32    # illegal
    illegal_1();

r800:fe33    # illegal
    illegal_1();

r800:fe34    # illegal
    illegal_1();

r800:fe35    # illegal
    illegal_1();

r800:fe37    # illegal
    illegal_1();

r800:fe38    # illegal
    illegal_1();

r800:fe39    # illegal
    illegal_1();

r800:fe3a    # illegal
    illegal_1();

r800:fe3b    # illegal
    illegal_1();

r800:fe3c    # illegal
    illegal_1();

r800:fe3d    # illegal
    illegal_1();

r800:fe3f    # illegal
    illegal_1();

r800:fe40    # illegal
    illegal_1();

r800:fe41    # illegal
    illegal_1();

r800:fe42    # illegal
    illegal_1();

r800:fe43    # illegal
    illegal_1();

r800:fe44    # illegal
    illegal_1();

r800:fe45    # illegal
    illegal_1();

r800:fe47    # illegal
    illegal_1();

r800:fe48    # illegal
    illegal_1();

r800:fe49    # illegal
    illegal_1();

r800:fe4a    # illegal
    illegal_1();

r800:fe4b    # illegal
    illegal_1();

r800:fe4c    # illegal
    illegal_1();

r800:fe4d    # illegal
    illegal_1();

r800:fe4f    # illegal
    illegal_1();

r800:fe50    # illegal
    illegal_1();

r800:fe51    # illegal
    illegal_1();

r800:fe52    # illegal
    illegal_1();

r800:fe53    # illegal
    illegal_1();

r800:fe54    # illegal
    illegal_1();

r800:fe55    # illegal
    illegal_1();

r800:fe57    # illegal
    illegal_1();

r800:fe58    # illegal
    illegal_1();

r800:fe59    # illegal
    illegal_1();

r800:fe5a    # illegal
    illegal_1();

r800:fe5b    # illegal
    illegal_1();

r800:fe5c    # illegal
    illegal_1();

r800:fe5d    # illegal
    illegal_1();

r800:fe5f    # illegal
    illegal_1();

r800:fe60    # illegal
    illegal_1();

r800:fe61    # illegal
    illegal_1();

r800:fe62    # illegal
    illegal_1();

r800:fe63    # illegal
    illegal_1();

r800:fe64    # illegal
    illegal_1();

r800:fe65    # illegal
    illegal_1();

r800:fe67    # illegal
    illegal_1();

r800:fe68    # illegal
    illegal_1();

r800:fe69    # illegal
    illegal_1();

r800:fe6a    # illegal
    illegal_1();

r800:fe6b    # illegal
    illegal_1();

r800:fe6c    # illegal
    illegal_1();

r800:fe6d    # illegal
    illegal_1();

r800:fe6f    # illegal
    illegal_1();

r800:fe70    # illegal
    illegal_1();

r800:fe71    # illegal
    illegal_1();

r800:fe72    # illegal
    illegal_1();

r800:fe73    # illegal
    illegal_1();

r800:fe74    # illegal
    illegal_1();

r800:fe75    # illegal
    illegal_1();

r800:fe77    # illegal
    illegal_1();

r800:fe78    # illegal
    illegal_1();

r800:fe79    # illegal
    illegal_1();

r800:fe7a    # illegal
    illegal_1();

r800:fe7b    # illegal
    illegal_1();

r800:fe7c    # illegal
    illegal_1();

r800:fe7d    # illegal
    illegal_1();

r800:fe7f    # illegal
    illegal_1();

r800:fe80    # illegal
    illegal_1();

r800:fe81    # illegal
    illegal_1();

r800:fe82    # illegal
    illegal_1();

r800:fe83    # illegal
    illegal_1();

r800:fe84    # illegal
    illegal_1();

r800:fe85    # illegal
    illegal_1();

r800:fe87    # illegal
    illegal_1();

r800:fe88    # illegal
    illegal_1();

r800:fe89    # illegal
    illegal_1();

r800:fe8a    # illegal
    illegal_1();

r800:fe8b    # illegal
    illegal_1();

r800:fe8c    # illegal
    illegal_1();

r800:fe8d    # illegal
    illegal_1();

r800:fe8f    # illegal
    illegal_1();

r800:fe90    # illegal
    illegal_1();

r800:fe91    # illegal
    illegal_1();

r800:fe92    # illegal
    illegal_1();

r800:fe93    # illegal
    illegal_1();

r800:fe94    # illegal
    illegal_1();

r800:fe95    # illegal
    illegal_1();

r800:fe97    # illegal
    illegal_1();

r800:fe98    # illegal
    illegal_1();

r800:fe99    # illegal
    illegal_1();

r800:fe9a    # illegal
    illegal_1();

r800:fe9b    # illegal
    illegal_1();

r800:fe9c    # illegal
    illegal_1();

r800:fe9d    # illegal
    illegal_1();

r800:fe9f    # illegal
    illegal_1();

r800:fea0    # illegal
    illegal_1();

r800:fea1    # illegal
    illegal_1();

r800:fea2    # illegal
    illegal_1();

r800:fea3    # illegal
    illegal_1();

r800:fea4    # illegal
    illegal_1();

r800:fea5    # illegal
    illegal_1();

r800:fea7    # illegal
    illegal_1();

r800:fea8    # illegal
    illegal_1();

r800:fea9    # illegal
    illegal_1();

r800:feaa    # illegal
    illegal_1();

r800:feab    # illegal
    illegal_1();

r800:feac    # illegal
    illegal_1();

r800:fead    # illegal
    illegal_1();

r800:feaf    # illegal
    illegal_1();

r800:feb0    # illegal
    illegal_1();

r800:feb1    # illegal
    illegal_1();

r800:feb2    # illegal
    illegal_1();

r800:feb3    # illegal
    illegal_1();

r800:feb4    # illegal
    illegal_1();

r800:feb5    # illegal
    illegal_1();

r800:feb7    # illegal
    illegal_1();

r800:feb8    # illegal
    illegal_1();

r800:feb9    # illegal
    illegal_1();

r800:feba    # illegal
    illegal_1();

r800:febb    # illegal
    illegal_1();

r800:febc    # illegal
    illegal_1();

r800:febd    # illegal
    illegal_1();

r800:febf    # illegal
    illegal_1();

r800:fec0    # illegal
    illegal_1();

r800:fec1    # illegal
    illegal_1();

r800:fec2    # illegal
    illegal_1();

r800:fec3    # illegal
    illegal_1();

r800:fec4    # illegal
    illegal_1();

r800:fec5    # illegal
    illegal_1();

r800:fec7    # illegal
    illegal_1();

r800:fec8    # illegal
    illegal_1();

r800:fec9    # illegal
    illegal_1();

r800:feca    # illegal
    illegal_1();

r800:fecb    # illegal
    illegal_1();

r800:fecc    # illegal
    illegal_1();

r800:fecd    # illegal
    illegal_1();

r800:fecf    # illegal
    illegal_1();

r800:fed0    # illegal
    illegal_1();

r800:fed1    # illegal
    illegal_1();

r800:fed2    # illegal
    illegal_1();

r800:fed3    # illegal
    illegal_1();

r800:fed4    # illegal
    illegal_1();

r800:fed5    # illegal
    illegal_1();

r800:fed7    # illegal
    illegal_1();

r800:fed8    # illegal
    illegal_1();

r800:fed9    # illegal
    illegal_1();

r800:feda    # illegal
    illegal_1();

r800:fedb    # illegal
    illegal_1();

r800:fedc    # illegal
    illegal_1();

r800:fedd    # illegal
    illegal_1();

r800:fedf    # illegal
    illegal_1();

r800:fee0    # illegal
    illegal_1();

r800:fee1    # illegal
    illegal_1();

r800:fee2    # illegal
    illegal_1();

r800:fee3    # illegal
    illegal_1();

r800:fee4    # illegal
    illegal_1();

r800:fee5    # illegal
    illegal_1();

r800:fee7    # illegal
    illegal_1();

r800:fee8    # illegal
    illegal_1();

r800:fee9    # illegal
    illegal_1();

r800:feea    # illegal
    illegal_1();

r800:feeb    # illegal
    illegal_1();

r800:feec    # illegal
    illegal_1();

r800:feed    # illegal
    illegal_1();

r800:feef    # illegal
    illegal_1();

r800:fef0    # illegal
    illegal_1();

r800:fef1    # illegal
    illegal_1();

r800:fef2    # illegal
    illegal_1();

r800:fef3    # illegal
    illegal_1();

r800:fef4    # illegal
    illegal_1();

r800:fef5    # illegal
    illegal_1();

r800:fef7    # illegal
    illegal_1();

r800:fef8    # illegal
    illegal_1();

r800:fef9    # illegal
    illegal_1();

r800:fefa    # illegal
    illegal_1();

r800:fefb    # illegal
    illegal_1();

r800:fefc    # illegal
    illegal_1();

r800:fefd    # illegal
    illegal_1();

r800:feff    # illegal
    illegal_1();

r800:cb30    # SLL  B
    B = r800_sll(B);

r800:cb31    # SLL  C
    C = r800_sll(C);

r800:cb32    # SLL  D
    D = r800_sll(D);

r800:cb33    # SLL  E
    E = r800_sll(E);

r800:cb34    # SLL  H
    H = r800_sll(H);

r800:cb35    # SLL  L
    L = r800_sll(L);

r800:cb36    # SLL  (HL)
    TADR = HL;
    call rm_reg
    TDAT8 = r800_sll(TDAT8);
    call wm

r800:cb37    # SLL  A
    A = r800_sll(A);

r800:dd00    # illegal
    illegal_1();

r800:dd01    # illegal
    illegal_1();

r800:dd02    # illegal
    illegal_1();

r800:dd03    # illegal
    illegal_1();

r800:dd04    # illegal
    illegal_1();

r800:dd05    # illegal
    illegal_1();

r800:dd06    # illegal
    illegal_1();

r800:dd07    # illegal
    illegal_1();

r800:dd08    # illegal
    illegal_1();

r800:dd0a    # illegal
    illegal_1();

r800:dd0b    # illegal
    illegal_1();

r800:dd0c    # illegal
    illegal_1();

r800:dd0d    # illegal
    illegal_1();

r800:dd0e    # illegal
    illegal_1();

r800:dd0f    # illegal
    illegal_1();

r800:dd10    # illegal
    illegal_1();

r800:dd11    # illegal
    illegal_1();

r800:dd12    # illegal
    illegal_1();

r800:dd13    # illegal
    illegal_1();

r800:dd14    # illegal
    illegal_1();

r800:dd15    # illegal
    illegal_1();

r800:dd16    # illegal
    illegal_1();

r800:dd17    # illegal
    illegal_1();

r800:dd18    # illegal
    illegal_1();

r800:dd1a    # illegal
    illegal_1();

r800:dd1b    # illegal
    illegal_1();

r800:dd1c    # illegal
    illegal_1();

r800:dd1d    # illegal
    illegal_1();

r800:dd1e    # illegal
    illegal_1();

r800:dd1f    # illegal
    illegal_1();

r800:dd20    # illegal
    illegal_1();

r800:dd27    # illegal
    illegal_1();

r800:dd28    # illegal
    illegal_1();

r800:dd2f    # illegal
    illegal_1();

r800:dd30    # illegal
    illegal_1();

r800:dd31    # illegal
    illegal_1();

r800:dd32    # illegal
    illegal_1();

r800:dd33    # illegal
    illegal_1();

r800:dd37    # illegal
    illegal_1();

r800:dd38    # illegal
    illegal_1();

r800:dd3a    # illegal
    illegal_1();

r800:dd3b    # illegal
    illegal_1();

r800:dd3c    # illegal
    illegal_1();

r800:dd3d    # illegal
    illegal_1();

r800:dd3e    # illegal
    illegal_1();

r800:dd3f    # illegal
    illegal_1();

r800:dd40    # illegal
    illegal_1();

r800:dd41    # illegal
    illegal_1();

r800:dd42    # illegal
    illegal_1();

r800:dd43    # illegal
    illegal_1();

r800:dd47    # illegal
    illegal_1();

r800:dd48    # illegal
    illegal_1();

r800:dd49    # illegal
    illegal_1();

r800:dd4a    # illegal
    illegal_1();

r800:dd4b    # illegal
    illegal_1();

r800:dd4f    # illegal
    illegal_1();

r800:dd50    # illegal
    illegal_1();

r800:dd51    # illegal
    illegal_1();

r800:dd52    # illegal
    illegal_1();

r800:dd53    # illegal
    illegal_1();

r800:dd57    # illegal
    illegal_1();

r800:dd58    # illegal
    illegal_1();

r800:dd59    # illegal
    illegal_1();

r800:dd5a    # illegal
    illegal_1();

r800:dd5b    # illegal
    illegal_1();

r800:dd5f    # illegal
    illegal_1();

r800:dd76    # illegal
    illegal_1();

r800:dd78    # illegal
    illegal_1();

r800:dd79    # illegal
    illegal_1();

r800:dd7a    # illegal
    illegal_1();

r800:dd7b    # illegal
    illegal_1();

r800:dd7f    # illegal
    illegal_1();

r800:dd80    # illegal
    illegal_1();

r800:dd81    # illegal
    illegal_1();

r800:dd82    # illegal
    illegal_1();

r800:dd83    # illegal
    illegal_1();

r800:dd87    # illegal
    illegal_1();

r800:dd88    # illegal
    illegal_1();

r800:dd89    # illegal
    illegal_1();

r800:dd8a    # illegal
    illegal_1();

r800:dd8b    # illegal
    illegal_1();

r800:dd8f    # illegal
    illegal_1();

r800:dd90    # illegal
    illegal_1();

r800:dd91    # illegal
    illegal_1();

r800:dd92    # illegal
    illegal_1();

r800:dd93    # illegal
    illegal_1();

r800:dd97    # illegal
    illegal_1();

r800:dd98    # illegal
    illegal_1();

r800:dd99    # illegal
    illegal_1();

r800:dd9a    # illegal
    illegal_1();

r800:dd9b    # illegal
    illegal_1();

r800:dd9f    # illegal
    illegal_1();

r800:dda0    # illegal
    illegal_1();

r800:dda1    # illegal
    illegal_1();

r800:dda2    # illegal
    illegal_1();

r800:dda3    # illegal
    illegal_1();

r800:dda7    # illegal
    illegal_1();

r800:dda8    # illegal
    illegal_1();

r800:dda9    # illegal
    illegal_1();

r800:ddaa    # illegal
    illegal_1();

r800:ddab    # illegal
    illegal_1();

r800:ddaf    # illegal
    illegal_1();

r800:ddb0    # illegal
    illegal_1();

r800:ddb1    # illegal
    illegal_1();

r800:ddb2    # illegal
    illegal_1();

r800:ddb3    # illegal
    illegal_1();

r800:ddb7    # illegal
    illegal_1();

r800:ddb8    # illegal
    illegal_1();

r800:ddb9    # illegal
    illegal_1();

r800:ddba    # illegal
    illegal_1();

r800:ddbb    # illegal
    illegal_1();

r800:ddbf    # illegal
    illegal_1();

r800:ddc0    # illegal
    illegal_1();

r800:ddc1    # illegal
    illegal_1();

r800:ddc2    # illegal
    illegal_1();

r800:ddc3    # illegal
    illegal_1();

r800:ddc4    # illegal
    illegal_1();

r800:ddc5    # illegal
    illegal_1();

r800:ddc6    # illegal
    illegal_1();

r800:ddc7    # illegal
    illegal_1();

r800:ddc8    # illegal
    illegal_1();

r800:ddc9    # illegal
    illegal_1();

r800:ddca    # illegal
    illegal_1();

r800:ddcc    # illegal
    illegal_1();

r800:ddcd    # illegal
    illegal_1();

r800:ddce    # illegal
    illegal_1();

r800:ddcf    # illegal
    illegal_1();

r800:ddd0    # illegal
    illegal_1();

r800:ddd1    # illegal
    illegal_1();

r800:ddd2    # illegal
    illegal_1();

r800:ddd3    # illegal
    illegal_1();

r800:ddd4    # illegal
    illegal_1();

r800:ddd5    # illegal
    illegal_1();

r800:ddd6    # illegal
    illegal_1();

r800:ddd7    # illegal
    illegal_1();

r800:ddd8    # illegal
    illegal_1();

r800:ddd9    # illegal
    illegal_1();

r800:ddda    # illegal
    illegal_1();

r800:dddb    # illegal
    illegal_1();

r800:dddc    # illegal
    illegal_1();

r800:dddd    # illegal
    illegal_1();

r800:ddde    # illegal
    illegal_1();

r800:dddf    # illegal
    illegal_1();

r800:dde0    # illegal
    illegal_1();

r800:dde2    # illegal
    illegal_1();

r800:dde4    # illegal
    illegal_1();

r800:dde6    # illegal
    illegal_1();

r800:dde7    # illegal
    illegal_1();

r800:dde8    # illegal
    illegal_1();

r800:ddea    # illegal
    illegal_1();

r800:ddeb    # illegal
    illegal_1();

r800:ddec    # illegal
    illegal_1();

r800:dded    # illegal
    illegal_1();

r800:ddee    # illegal
    illegal_1();

r800:ddef    # illegal
    illegal_1();

r800:ddf0    # illegal
    illegal_1();

r800:ddf1    # illegal
    illegal_1();

r800:ddf2    # illegal
    illegal_1();

r800:ddf3    # illegal
    illegal_1();

r800:ddf4    # illegal
    illegal_1();

r800:ddf5    # illegal
    illegal_1();

r800:ddf6    # illegal
    illegal_1();

r800:ddf7    # illegal
    illegal_1();

r800:ddf8    # illegal
    illegal_1();

r800:ddfa    # illegal
    illegal_1();

r800:ddfb    # illegal
    illegal_1();

r800:ddfc    # illegal
    illegal_1();

r800:ddfd    # illegal
    illegal_1();

r800:ddfe    # illegal
    illegal_1();

r800:ddff    # illegal
    illegal_1();

r800:fd00    # illegal
    illegal_1();

r800:fd01    # illegal
    illegal_1();

r800:fd02    # illegal
    illegal_1();

r800:fd03    # illegal
    illegal_1();

r800:fd04    # illegal
    illegal_1();

r800:fd05    # illegal
    illegal_1();

r800:fd06    # illegal
    illegal_1();

r800:fd07    # illegal
    illegal_1();

r800:fd08    # illegal
    illegal_1();

r800:fd0a    # illegal
    illegal_1();

r800:fd0b    # illegal
    illegal_1();

r800:fd0c    # illegal
    illegal_1();

r800:fd0d    # illegal
    illegal_1();

r800:fd0e    # illegal
    illegal_1();

r800:fd0f    # illegal
    illegal_1();

r800:fd10    # illegal
    illegal_1();

r800:fd11    # illegal
    illegal_1();

r800:fd12    # illegal
    illegal_1();

r800:fd13    # illegal
    illegal_1();

r800:fd14    # illegal
    illegal_1();

r800:fd15    # illegal
    illegal_1();

r800:fd16    # illegal
    illegal_1();

r800:fd17    # illegal
    illegal_1();

r800:fd18    # illegal
    illegal_1();

r800:fd1a    # illegal
    illegal_1();

r800:fd1b    # illegal
    illegal_1();

r800:fd1c    # illegal
    illegal_1();

r800:fd1d    # illegal
    illegal_1();

r800:fd1e    # illegal
    illegal_1();

r800:fd1f    # illegal
    illegal_1();

r800:fd20    # illegal
    illegal_1();

r800:fd27    # illegal
    illegal_1();

r800:fd28    # illegal
    illegal_1();

r800:fd2f    # illegal
    illegal_1();

r800:fd30    # illegal
    illegal_1();

r800:fd31    # illegal
    illegal_1();

r800:fd32    # illegal
    illegal_1();

r800:fd33    # illegal
    illegal_1();

r800:fd37    # illegal
    illegal_1();

r800:fd38    # illegal
    illegal_1();

r800:fd3a    # illegal
    illegal_1();

r800:fd3b    # illegal
    illegal_1();

r800:fd3c    # illegal
    illegal_1();

r800:fd3d    # illegal
    illegal_1();

r800:fd3e    # illegal
    illegal_1();

r800:fd3f    # illegal
    illegal_1();

r800:fd40    # illegal
    illegal_1();

r800:fd41    # illegal
    illegal_1();

r800:fd42    # illegal
    illegal_1();

r800:fd43    # illegal
    illegal_1();

r800:fd47    # illegal
    illegal_1();

r800:fd48    # illegal
    illegal_1();

r800:fd49    # illegal
    illegal_1();

r800:fd4a    # illegal
    illegal_1();

r800:fd4b    # illegal
    illegal_1();

r800:fd4f    # illegal
    illegal_1();

r800:fd50    # illegal
    illegal_1();

r800:fd51    # illegal
    illegal_1();

r800:fd52    # illegal
    illegal_1();

r800:fd53    # illegal
    illegal_1();

r800:fd57    # illegal
    illegal_1();

r800:fd58    # illegal
    illegal_1();

r800:fd59    # illegal
    illegal_1();

r800:fd5a    # illegal
    illegal_1();

r800:fd5b    # illegal
    illegal_1();

r800:fd5f    # illegal
    illegal_1();

r800:fd76    # illegal
    illegal_1();

r800:fd78    # illegal
    illegal_1();

r800:fd79    # illegal
    illegal_1();

r800:fd7a    # illegal
    illegal_1();

r800:fd7b    # illegal
    illegal_1();

r800:fd7f    # illegal
    illegal_1();

r800:fd80    # illegal
    illegal_1();

r800:fd81    # illegal
    illegal_1();

r800:fd82    # illegal
    illegal_1();

r800:fd83    # illegal
    illegal_1();

r800:fd87    # illegal
    illegal_1();

r800:fd88    # illegal
    illegal_1();

r800:fd89    # illegal
    illegal_1();

r800:fd8a    # illegal
    illegal_1();

r800:fd8b    # illegal
    illegal_1();

r800:fd8f    # illegal
    illegal_1();

r800:fd90    # illegal
    illegal_1();

r800:fd91    # illegal
    illegal_1();

r800:fd92    # illegal
    illegal_1();

r800:fd93    # illegal
    illegal_1();

r800:fd97    # illegal
    illegal_1();

r800:fd98    # illegal
    illegal_1();

r800:fd99    # illegal
    illegal_1();

r800:fd9a    # illegal
    illegal_1();

r800:fd9b    # illegal
    illegal_1();

r800:fd9f    # illegal
    illegal_1();

r800:fda0    # illegal
    illegal_1();

r800:fda1    # illegal
    illegal_1();

r800:fda2    # illegal
    illegal_1();

r800:fda3    # illegal
    illegal_1();

r800:fda7    # illegal
    illegal_1();

r800:fda8    # illegal
    illegal_1();

r800:fda9    # illegal
    illegal_1();

r800:fdaa    # illegal
    illegal_1();

r800:fdab    # illegal
    illegal_1();

r800:fdaf    # illegal
    illegal_1();

r800:fdb0    # illegal
    illegal_1();

r800:fdb1    # illegal
    illegal_1();

r800:fdb2    # illegal
    illegal_1();

r800:fdb3    # illegal
    illegal_1();

r800:fdb7    # illegal
    illegal_1();

r800:fdb8    # illegal
    illegal_1();

r800:fdb9    # illegal
    illegal_1();

r800:fdba    # illegal
    illegal_1();

r800:fdbb    # illegal
    illegal_1();

r800:fdbf    # illegal
    illegal_1();

r800:fdc0    # illegal
    illegal_1();

r800:fdc1    # illegal
    illegal_1();

r800:fdc2    # illegal
    illegal_1();

r800:fdc3    # illegal
    illegal_1();

r800:fdc4    # illegal
    illegal_1();

r800:fdc5    # illegal
    illegal_1();

r800:fdc6    # illegal
    illegal_1();

r800:fdc7    # illegal
    illegal_1();

r800:fdc8    # illegal
    illegal_1();

r800:fdc9    # illegal
    illegal_1();

r800:fdca    # illegal
    illegal_1();

r800:fdcc    # illegal
    illegal_1();

r800:fdcd    # illegal
    illegal_1();

r800:fdce    # illegal
    illegal_1();

r800:fdcf    # illegal
    illegal_1();

r800:fdd0    # illegal
    illegal_1();

r800:fdd1    # illegal
    illegal_1();

r800:fdd2    # illegal
    illegal_1();

r800:fdd3    # illegal
    illegal_1();

r800:fdd4    # illegal
    illegal_1();

r800:fdd5    # illegal
    illegal_1();

r800:fdd6    # illegal
    illegal_1();

r800:fdd7    # illegal
    illegal_1();

r800:fdd8    # illegal
    illegal_1();

r800:fdd9    # illegal
    illegal_1();

r800:fdda    # illegal
    illegal_1();

r800:fddb    # illegal
    illegal_1();

r800:fddc    # illegal
    illegal_1();

r800:fddd    # illegal
    illegal_1();

r800:fdde    # illegal
    illegal_1();

r800:fddf    # illegal
    illegal_1();

r800:fde0    # illegal
    illegal_1();

r800:fde2    # illegal
    illegal_1();

r800:fde4    # illegal
    illegal_1();

r800:fde6    # illegal
    illegal_1();

r800:fde7    # illegal
    illegal_1();

r800:fde8    # illegal
    illegal_1();

r800:fdea    # illegal
    illegal_1();

r800:fdeb    # illegal
    illegal_1();

r800:fdec    # illegal
    illegal_1();

r800:fded    # illegal
    illegal_1();

r800:fdee    # illegal
    illegal_1();

r800:fdef    # illegal
    illegal_1();

r800:fdf0    # illegal
    illegal_1();

r800:fdf1    # illegal
    illegal_1();

r800:fdf2    # illegal
    illegal_1();

r800:fdf3    # illegal
    illegal_1();

r800:fdf4    # illegal
    illegal_1();

r800:fdf5    # illegal
    illegal_1();

r800:fdf6    # illegal
    illegal_1();

r800:fdf7    # illegal
    illegal_1();

r800:fdf8    # illegal
    illegal_1();

r800:fdfa    # illegal
    illegal_1();

r800:fdfb    # illegal
    illegal_1();

r800:fdfc    # illegal
    illegal_1();

r800:fdfd    # illegal
    illegal_1();

r800:fdfe    # illegal
    illegal_1();

r800:fdff    # illegal
    illegal_1();

r800:ed46    # IM   0
    m_im = 0; T(1);

r800:ed4c    # illegal
    illegal_2();

r800:ed4e    # illegal
    illegal_2();

r800:ed54    # illegal
    illegal_2();

r800:ed55    # illegal
    illegal_2();

r800:ed56    # IM   1
    m_im = 1; T(1);

r800:ed5c    # illegal
    illegal_2();

r800:ed5d    # illegal
    illegal_2();

r800:ed5e    # IM   2
    m_im = 2; T(1);

r800:ed64    # illegal
    illegal_2();

r800:ed65    # illegal
    illegal_2();

r800:ed66    # illegal
    illegal_2();

r800:ed6c    # illegal
    illegal_2();

r800:ed6e    # IM   0
    m_im = 0; T(1);

# ed70 became legal IN F,(C)

r800:ed71    # illegal
    illegal_2();

r800:ed74    # illegal
    illegal_2();

r800:ed75    # illegal
    illegal_2();

r800:ed76    # illegal
    illegal_2();

r800:ed7c    # illegal
    illegal_2();

r800:ed7d    # illegal
    illegal_2();

r800:ed7e    # illegal
    illegal_2();

r800:ed7f    # illegal
    illegal_2();

r800:edc1    # MULUB A,B
    mulub(B); T(12);

r800:edc3    # MULUW HL,BC
    muluw(BC); T(34);

r800:edc9    # MULUB A,C
    mulub(C); T(12);

r800:edd1    # MULUB A,D
    mulub(D); T(12);

r800:edd9    # MULUB A,E
    mulub(E); T(12);

r800:ede1    # MULUB A,H (undocumented)
    mulub(H); T(12);

r800:ede9    # MULUB A,L (undocumented)
    mulub(L); T(12);

r800:edf1    # MULUB A,A (undocumented)
    mulub(A); T(12);

r800:edf3    # MULUW HL,SP
    muluw(SP); T(34);

r800:edf9    # MULUB A,A (undocumented)
    mulub(A); T(12);

r800:00f3      # DI
    m_iff1 = m_iff2 = 0; T(1);
=======
00ff	# RST  7
	call rst 0x38


##########################################################
# Z80N
##########################################################
macro   ldix
	{
		TADR = HL;
		call rm
		if (TDAT8 != A) {
			TADR = DE;
			call wm
			;
		}
		HL++;
		DE++;
		BC--;
	}

macro   lddx
	{
		TADR = HL;
		call rm
		if (TDAT8 != A) {
			TADR = DE;
			call wm
			;
		}
		DE++;
		HL--;
		BC--;
	}

z80n:ed23	# swapnib
	A = (A << 4) | (A >> 4);

z80n:ed24	# mirror a
	A = bitswap<8>(A, 0, 1, 2, 3, 4, 5, 6, 7);

z80n:ed27	# test *
	TDAT_H = A;
	call arg
	and_a(TDAT8);
	A = TDAT_H;

z80n:ed28	# bsla de,b
	DE <<= std::min(B & 31, 16);

z80n:ed29	# bsra de,b
	{
		const u16 fill = (DE & 0x8000) ? ~u16(0) : u16(0);
		DE = (DE >> std::min(B & 31, 16)) | (fill << (16 - std::min(B & 31, 16)));
	}

z80n:ed2a	# bsrl de,b
	DE >>= std::min(B & 31, 16);

z80n:ed2b	# bsrf de,b
	DE = (DE >> std::min(B & 31, 16)) | (~u16(0) << (16 - std::min(B & 31, 16)));

z80n:ed2c	# brlc de,b
	DE = (DE << (B & 15)) | (DE >> (16 - (B & 15)));

z80n:ed30	# mul d,e
	DE = D * E;

z80n:ed31	# add hl,a
	HL += A;

z80n:ed32	# add de,a
	DE += A;

z80n:ed33	# add bc,a
	BC += A;

z80n:ed34	# add hl,**
	call arg16
	HL += TDAT;

z80n:ed35	# add de,**
	call arg16
	DE += TDAT;

z80n:ed36	# add bc,**
	call arg16
	BC += TDAT;

z80n:ed8a	# push **
	call arg16
	using std::swap; swap(TDAT_H, TDAT_L);
	call push

z80n:ed90	# outinb
	TADR = HL;
	call rm
	TADR = BC;
	call out
	HL++;

z80n:ed91	# nextreg *,*
	call arg16
	m_out_nextreg_cb(TDAT_L, TDAT_H);

z80n:ed92	# nextreg *,a
	call arg
	m_out_nextreg_cb(TDAT8, A);

z80n:ed93	# pixeldn
	if (0x07 != (H & 0x07))
		HL = HL + 0x100;
	else if (0xe0 != (L & 0xe0))
		HL = (HL & 0xf8ff) + 0x20;
	else
		HL = (HL & 0xf81f) + 0x800;

z80n:ed94	# pixelad
	HL = 0x4000 + ((D & 0xc0) << 5) + ((D & 0x07) << 8) + ((D & 0x38) << 2) + (E >> 3);

z80n:ed95	# setae
	A = 0x80 >> (E & 7);

z80n:ed98	# jp (c)
	TADR = BC;
	call in
	PCD = (PCD & 0xc000) + (TDAT8 << 6);

z80n:eda4	# ldix
	call ldix

z80n:eda5	# ldws
	TADR = HL;
	call rm
	TADR = DE;
	call wm
	L++;
	inc(D);

z80n:edac	# lddx
	call lddx

z80n:edb4	# ldirx
	call ldix
	if (BC != 0)
		PC -= 2;

z80n:edb7	# ldpirx
	TADR = (HL & 0xfff8) + (E & 7);
	call rm
	if (TDAT8 != A) {
		TADR = DE;
		call wm
		;
	}
	DE++;
	BC--;
	if (BC != 0)
		PC -= 2;

z80n:edbc	# lddrx
	call lddx
	if (BC != 0)
		PC -= 2;
>>>>>>> 85624c48
<|MERGE_RESOLUTION|>--- conflicted
+++ resolved
@@ -51,8 +51,8 @@
 	PC++; R++; Q = QT; QT = YF | XF;
 
 macro   r800:rop
-    m_m1_cycles !! TDAT8 = opcode_read();
-    PC++; R++; Q = QT; QT = YF | XF;
+	m_m1_cycles !! TDAT8 = opcode_read();
+	PC++; R++; Q = QT; QT = YF | XF;
 
 macro   arg
 	m_memrq_cycles !! TDAT8 = arg_read();
@@ -103,10 +103,10 @@
 	PC += (s8)TDAT8; WZ = PC;
 
 macro   r800:jr
-    call arg
-    TADR = PCD-1;
-    + 1
-    PC += (s8)TDAT8; WZ = PC;
+	call arg
+	TADR = PCD-1;
+	+ 1
+	PC += (s8)TDAT8; WZ = PC;
 
 macro   jr_cond
 	if (TDAT8) {
@@ -124,12 +124,12 @@
 	PCD = m_ea;
 
 macro   r800:arg16_call
-    call arg16
-    m_ea = TDAT; TADR = PCD-1;
-    call nomreq_addr
-    WZ = m_ea; TDAT = PC;
-    call wm16_sp
-    PCD = m_ea;
+	call arg16
+	m_ea = TDAT; TADR = PCD-1;
+	call nomreq_addr
+	WZ = m_ea; TDAT = PC;
+	call wm16_sp
+	PCD = m_ea;
 
 macro   call_cond
 	if (TDAT8) {
@@ -170,40 +170,28 @@
 	m_r = A; m_r2 = A & 0x80; // keep bit 7 of r
 
 macro   r800:ld_r_a
-    m_r = A; m_r2 = A & 0x80; // keep bit 7 of r
+	m_r = A; m_r2 = A & 0x80; // keep bit 7 of r
 
 macro   ld_a_r
 	call nomreq_ir 1
 	A = (m_r & 0x7f) | m_r2; set_f((F & CF) | SZ[A] | (m_iff2 << 2)); m_after_ldair = true;
 
 macro   r800:ld_a_r
-    A = (m_r & 0x7f) | m_r2; set_f((F & CF) | SZ[A] | (m_iff2 << 2)); m_after_ldair = true;
+	A = (m_r & 0x7f) | m_r2; set_f((F & CF) | SZ[A] | (m_iff2 << 2)); m_after_ldair = true;
 
 macro   ld_i_a
 	call nomreq_ir 1
 	m_i = A;
 
 macro   r800:ld_i_a
-    m_i = A;
+	m_i = A;
 
 macro   ld_a_i
 	call nomreq_ir 1
 	A = m_i; set_f((F & CF) | SZ[A] | (m_iff2 << 2)); m_after_ldair = true;
 
-<<<<<<< HEAD
 macro   r800:ld_a_i
-    A = m_i; set_f((F & CF) | SZ[A] | (m_iff2 << 2)); m_after_ldair = true;
-
-macro   rst     addr
-    TDAT = PC;
-    call push
-    PC = addr; WZ = PC;
-=======
-macro   rst	 addr
-	TDAT = PC;
-	call push
-	PC = addr; WZ = PC;
->>>>>>> 85624c48
+	A = m_i; set_f((F & CF) | SZ[A] | (m_iff2 << 2)); m_after_ldair = true;
 
 macro   rrd
 	TADR = HL;
@@ -239,21 +227,21 @@
 	{ u32 res = TDAT + TDAT2; WZ = TDAT + 1; set_f((F & (SF | ZF | VF)) | (((TDAT ^ res ^ TDAT2) >> 8) & HF) | ((res >> 16) & CF) | ((res >> 8) & (YF | XF))); TDAT = (u16)res; }
 
 macro   r800:add16
-    { u32 res = TDAT + TDAT2; WZ = TDAT + 1; set_f((F & (SF | ZF | VF)) | (((TDAT ^ res ^ TDAT2) >> 8) & HF) | ((res >> 16) & CF) | ((res >> 8) & (YF | XF))); TDAT = (u16)res; }
+	{ u32 res = TDAT + TDAT2; WZ = TDAT + 1; set_f((F & (SF | ZF | VF)) | (((TDAT ^ res ^ TDAT2) >> 8) & HF) | ((res >> 16) & CF) | ((res >> 8) & (YF | XF))); TDAT = (u16)res; }
 
 macro   adc_hl
 	call nomreq_ir 7
 	{ u32 res = HLD + TDAT + (F & CF); WZ = HL + 1; set_f((((HLD ^ res ^ TDAT) >> 8) & HF) | ((res >> 16) & CF) | ((res >> 8) & (SF | YF | XF)) | ((res & 0xffff) ? 0 : ZF) | (((TDAT ^ HLD ^ 0x8000) & (TDAT ^ res) & 0x8000) >> 13)); HL = (u16)res; }
 
 macro   r800:adc_hl
-    { u32 res = HLD + TDAT + (F & CF); WZ = HL + 1; set_f((((HLD ^ res ^ TDAT) >> 8) & HF) | ((res >> 16) & CF) | ((res >> 8) & (SF | YF | XF)) | ((res & 0xffff) ? 0 : ZF) | (((TDAT ^ HLD ^ 0x8000) & (TDAT ^ res) & 0x8000) >> 13)); HL = (u16)res; }
+	{ u32 res = HLD + TDAT + (F & CF); WZ = HL + 1; set_f((((HLD ^ res ^ TDAT) >> 8) & HF) | ((res >> 16) & CF) | ((res >> 8) & (SF | YF | XF)) | ((res & 0xffff) ? 0 : ZF) | (((TDAT ^ HLD ^ 0x8000) & (TDAT ^ res) & 0x8000) >> 13)); HL = (u16)res; }
 
 macro   sbc_hl
 	call nomreq_ir 7
 	{ u32 res = HLD - TDAT - (F & CF); WZ = HL + 1; set_f((((HLD ^ res ^ TDAT) >> 8) & HF) | NF | ((res >> 16) & CF) | ((res >> 8) & (SF | YF | XF)) | ((res & 0xffff) ? 0 : ZF) | (((TDAT ^ HLD) & (HLD ^ res) &0x8000) >> 13)); HL = (u16)res; }
 
 macro   r800:sbc_hl
-    { u32 res = HLD - TDAT - (F & CF); WZ = HL + 1; set_f((((HLD ^ res ^ TDAT) >> 8) & HF) | NF | ((res >> 16) & CF) | ((res >> 8) & (SF | YF | XF)) | ((res & 0xffff) ? 0 : ZF) | (((TDAT ^ HLD) & (HLD ^ res) &0x8000) >> 13)); HL = (u16)res; }
+	{ u32 res = HLD - TDAT - (F & CF); WZ = HL + 1; set_f((((HLD ^ res ^ TDAT) >> 8) & HF) | NF | ((res >> 16) & CF) | ((res >> 8) & (SF | YF | XF)) | ((res & 0xffff) ? 0 : ZF) | (((TDAT ^ HLD) & (HLD ^ res) &0x8000) >> 13)); HL = (u16)res; }
 
 macro   ldi
 	TADR = HL;
@@ -264,12 +252,12 @@
 	set_f(F & (SF | ZF | CF)); if ((A + TDAT8) & 0x02) F |= YF;  if ((A + TDAT8) & 0x08) F |= XF; HL++; DE++; BC--; if(BC) F |= VF;
 
 macro   r800:ldi
-    TADR = HL;
-    call rm
-    TADR = DE;
-    call wm
-    call nomreq_addr
-    set_f(F & (SF | ZF | CF)); if ((A + TDAT8) & 0x02) F |= YF;  if ((A + TDAT8) & 0x08) F |= XF; HL++; DE++; BC--; if(BC) F |= VF;
+	TADR = HL;
+	call rm
+	TADR = DE;
+	call wm
+	call nomreq_addr
+	set_f(F & (SF | ZF | CF)); if ((A + TDAT8) & 0x02) F |= YF;  if ((A + TDAT8) & 0x08) F |= XF; HL++; DE++; BC--; if(BC) F |= VF;
 
 macro   cpi
 	TADR = HL;
@@ -278,10 +266,10 @@
 	{ u8 res = A - TDAT8; WZ++; HL++; BC--; set_f((F & CF) | (SZ[res]&~(YF|XF)) | ((A^TDAT8^res)&HF) | NF); if (F & HF) res -= 1; if (res & 0x02) F |= YF; if (res & 0x08) F |= XF; if (BC) F |= VF; }
 
 macro   r800:cpi
-    TADR = HL;
-    call rm
-    call nomreq_addr
-    { u8 res = A - TDAT8; WZ++; HL++; BC--; set_f((F & CF) | (SZ[res]&~(YF|XF)) | ((A^TDAT8^res)&HF) | NF); if (F & HF) res -= 1; if (res & 0x02) F |= YF; if (res & 0x08) F |= XF; if (BC) F |= VF; }
+	TADR = HL;
+	call rm
+	call nomreq_addr
+	{ u8 res = A - TDAT8; WZ++; HL++; BC--; set_f((F & CF) | (SZ[res]&~(YF|XF)) | ((A^TDAT8^res)&HF) | NF); if (F & HF) res -= 1; if (res & 0x02) F |= YF; if (res & 0x08) F |= XF; if (BC) F |= VF; }
 
 macro   ini
 	call nomreq_ir 1
@@ -292,11 +280,11 @@
 	{ HL++; set_f(SZ[B]); unsigned t = (unsigned)((C + 1) & 0xff) + (unsigned)TDAT8; if (TDAT8 & SF) F |= NF; if (t & 0x100) F |= HF | CF; F |= SZP[(u8)(t & 0x07) ^ B] & PF; }
 
 macro   r800:ini
-    TADR = BC;
-    call in
-    WZ = BC + 1; B--; TADR = HL;
-    call wm
-    { HL++; set_f(SZ[B]); unsigned t = (unsigned)((C + 1) & 0xff) + (unsigned)TDAT8; if (TDAT8 & SF) F |= NF; if (t & 0x100) F |= HF | CF; F |= SZP[(u8)(t & 0x07) ^ B] & PF; }
+	TADR = BC;
+	call in
+	WZ = BC + 1; B--; TADR = HL;
+	call wm
+	{ HL++; set_f(SZ[B]); unsigned t = (unsigned)((C + 1) & 0xff) + (unsigned)TDAT8; if (TDAT8 & SF) F |= NF; if (t & 0x100) F |= HF | CF; F |= SZP[(u8)(t & 0x07) ^ B] & PF; }
 
 macro   outi
 	call nomreq_ir 1
@@ -307,11 +295,11 @@
 	{ HL++; set_f(SZ[B]); unsigned t = (unsigned)L + (unsigned)TDAT8; if (TDAT8 & SF) F |= NF; if (t & 0x100) F |= HF | CF; F |= SZP[(u8)(t & 0x07) ^ B] & PF; }
 
 macro   r800:outi
-    TADR = HL;
-    call rm
-    B--; WZ = BC + 1; TADR = BC;
-    call out
-    { HL++; set_f(SZ[B]); unsigned t = (unsigned)L + (unsigned)TDAT8; if (TDAT8 & SF) F |= NF; if (t & 0x100) F |= HF | CF; F |= SZP[(u8)(t & 0x07) ^ B] & PF; }
+	TADR = HL;
+	call rm
+	B--; WZ = BC + 1; TADR = BC;
+	call out
+	{ HL++; set_f(SZ[B]); unsigned t = (unsigned)L + (unsigned)TDAT8; if (TDAT8 & SF) F |= NF; if (t & 0x100) F |= HF | CF; F |= SZP[(u8)(t & 0x07) ^ B] & PF; }
 
 macro   ldd
 	TADR = HL;
@@ -322,12 +310,12 @@
 	{ set_f(F & (SF | ZF | CF)); if ((A + TDAT8) & 0x02) F |= YF;  if ((A + TDAT8) & 0x08) F |= XF; HL--; DE--; BC--; if (BC) F |= VF; }
 
 macro   r800:ldd
-    TADR = HL;
-    call rm
-    TADR = DE;
-    call wm
-    call nomreq_addr
-    { set_f(F & (SF | ZF | CF)); if ((A + TDAT8) & 0x02) F |= YF;  if ((A + TDAT8) & 0x08) F |= XF; HL--; DE--; BC--; if (BC) F |= VF; }
+	TADR = HL;
+	call rm
+	TADR = DE;
+	call wm
+	call nomreq_addr
+	{ set_f(F & (SF | ZF | CF)); if ((A + TDAT8) & 0x02) F |= YF;  if ((A + TDAT8) & 0x08) F |= XF; HL--; DE--; BC--; if (BC) F |= VF; }
 
 macro   cpd
 	TADR = HL;
@@ -337,11 +325,11 @@
 	{ u8 res = A - TDAT8; WZ--; HL--; BC--; set_f((F & CF) | (SZ[res]&~(YF|XF)) | ((A^TDAT8^res)&HF) | NF); if (F & HF) res -= 1; if (res & 0x02) F |= YF; if (res & 0x08) F |= XF; if (BC) F |= VF; }
 
 macro   r800:cpd
-    TADR = HL;
-    call rm
-    TADR = HL;
-    call nomreq_addr
-    { u8 res = A - TDAT8; WZ--; HL--; BC--; set_f((F & CF) | (SZ[res]&~(YF|XF)) | ((A^TDAT8^res)&HF) | NF); if (F & HF) res -= 1; if (res & 0x02) F |= YF; if (res & 0x08) F |= XF; if (BC) F |= VF; }
+	TADR = HL;
+	call rm
+	TADR = HL;
+	call nomreq_addr
+	{ u8 res = A - TDAT8; WZ--; HL--; BC--; set_f((F & CF) | (SZ[res]&~(YF|XF)) | ((A^TDAT8^res)&HF) | NF); if (F & HF) res -= 1; if (res & 0x02) F |= YF; if (res & 0x08) F |= XF; if (BC) F |= VF; }
 
 macro   ind
 	call nomreq_ir 1
@@ -352,11 +340,11 @@
 	{ HL--; set_f(SZ[B]); unsigned t = ((unsigned)(C - 1) & 0xff) + (unsigned)TDAT8; if (TDAT8 & SF) F |= NF; if (t & 0x100) F |= HF | CF; F |= SZP[(u8)(t & 0x07) ^ B] & PF; }
 
 macro   r800:ind
-    TADR = BC;
-    call in
-    WZ = BC - 1; B--; TADR = HL;
-    call wm
-    { HL--; set_f(SZ[B]); unsigned t = ((unsigned)(C - 1) & 0xff) + (unsigned)TDAT8; if (TDAT8 & SF) F |= NF; if (t & 0x100) F |= HF | CF; F |= SZP[(u8)(t & 0x07) ^ B] & PF; }
+	TADR = BC;
+	call in
+	WZ = BC - 1; B--; TADR = HL;
+	call wm
+	{ HL--; set_f(SZ[B]); unsigned t = ((unsigned)(C - 1) & 0xff) + (unsigned)TDAT8; if (TDAT8 & SF) F |= NF; if (t & 0x100) F |= HF | CF; F |= SZP[(u8)(t & 0x07) ^ B] & PF; }
 
 macro   outd
 	call nomreq_ir 1
@@ -367,11 +355,11 @@
 	{ HL--; set_f(SZ[B]); unsigned t = (unsigned)L + (unsigned)TDAT8; if (TDAT8 & SF) F |= NF; if (t & 0x100) F |= HF | CF; F |= SZP[(u8)(t & 0x07) ^ B] & PF; }
 
 macro   r800:outd
-    TADR = HL;
-    call rm
-    B--; WZ = BC - 1; TADR = BC;
-    call out
-    { HL--; set_f(SZ[B]); unsigned t = (unsigned)L + (unsigned)TDAT8; if (TDAT8 & SF) F |= NF; if (t & 0x100) F |= HF | CF; F |= SZP[(u8)(t & 0x07) ^ B] & PF; }
+	TADR = HL;
+	call rm
+	B--; WZ = BC - 1; TADR = BC;
+	call out
+	{ HL--; set_f(SZ[B]); unsigned t = (unsigned)L + (unsigned)TDAT8; if (TDAT8 & SF) F |= NF; if (t & 0x100) F |= HF | CF; F |= SZP[(u8)(t & 0x07) ^ B] & PF; }
 
 macro   ldir
 	call ldi
@@ -382,12 +370,12 @@
 	}
 
 macro   r800:ldir
-    call ldi
-    if (BC != 0) {
-        TADR = DE;
-        call nomreq_addr
-        PC -= 2; WZ = PC + 1; F &= ~(YF | XF); F |= (PC >> 8) & (YF | XF);
-    }
+	call ldi
+	if (BC != 0) {
+		TADR = DE;
+		call nomreq_addr
+		PC -= 2; WZ = PC + 1; F &= ~(YF | XF); F |= (PC >> 8) & (YF | XF);
+	}
 
 macro   cpir
 	call cpi
@@ -398,12 +386,12 @@
 	}
 
 macro   r800:cpir
-    call cpi
-    call nomreq_addr
-    if (BC != 0 && !(F & ZF)) {
-        TADR = HL;
-        PC -= 2; WZ = PC + 1; F &= ~(YF | XF); F |= (PC >> 8) & (YF | XF);
-    }
+	call cpi
+	call nomreq_addr
+	if (BC != 0 && !(F & ZF)) {
+		TADR = HL;
+		PC -= 2; WZ = PC + 1; F &= ~(YF | XF); F |= (PC >> 8) & (YF | XF);
+	}
 
 macro   inir
 	call ini
@@ -414,13 +402,13 @@
 	}
 
 macro   r800:inir
-    if (B == 1)
-        T(1);
-    call ini
-    if (B != 0) {
-        TADR = HL;
-        PC -= 2; block_io_interrupted_flags();
-    }
+	if (B == 1)
+		T(1);
+	call ini
+	if (B != 0) {
+		TADR = HL;
+		PC -= 2; block_io_interrupted_flags();
+	}
 
 macro   otir
 	call outi
@@ -431,14 +419,14 @@
 	}
 
 macro   r800:otir
-    if (B == 1)
-        T(1);
-    call outi
-    if (B != 0) {
-        TADR = BC;
-        5 * call nomreq_addr
-        PC -= 2; block_io_interrupted_flags();
-    }
+	if (B == 1)
+		T(1);
+	call outi
+	if (B != 0) {
+		TADR = BC;
+		5 * call nomreq_addr
+		PC -= 2; block_io_interrupted_flags();
+	}
 
 macro   lddr
 	call ldd
@@ -449,12 +437,12 @@
 	}
 
 macro   r800:lddr
-    call ldd
-    if (BC != 0) {
-        TADR = DE;
-        call nomreq_addr
-        PC -= 2; WZ = PC + 1; F &= ~(YF | XF); F |= (PC >> 8) & (YF | XF);
-    }
+	call ldd
+	if (BC != 0) {
+		TADR = DE;
+		call nomreq_addr
+		PC -= 2; WZ = PC + 1; F &= ~(YF | XF); F |= (PC >> 8) & (YF | XF);
+	}
 
 macro   cpdr
 	call cpd
@@ -465,12 +453,12 @@
 	}
 
 macro   r800:cpdr
-    call cpd
-    call nomreq_addr
-    if (BC != 0 && !(F & ZF)) {
-        TADR = HL;
-        PC -= 2; WZ = PC + 1; F &= ~(YF | XF); F |= (PC >> 8) & (YF | XF);
-    }
+	call cpd
+	call nomreq_addr
+	if (BC != 0 && !(F & ZF)) {
+		TADR = HL;
+		PC -= 2; WZ = PC + 1; F &= ~(YF | XF); F |= (PC >> 8) & (YF | XF);
+	}
 
 macro   indr
 	call ind
@@ -481,13 +469,13 @@
 	}
 
 macro   r800:indr
-    if (B == 1)
-        T(1);
-    call ind
-    if (B != 0) {
-        TADR = HL;
-        PC -= 2; block_io_interrupted_flags();
-    }
+	if (B == 1)
+		T(1);
+	call ind
+	if (B != 0) {
+		TADR = HL;
+		PC -= 2; block_io_interrupted_flags();
+	}
 
 macro   otdr
 	call outd
@@ -497,24 +485,18 @@
 		PC -= 2; block_io_interrupted_flags();
 	}
 
-<<<<<<< HEAD
 macro   r800:otdr
-    if (B == 1)
-        T(1);
-    call outd
-    if (B != 0) {
-        TADR = BC;
-        PC -= 2; block_io_interrupted_flags();
-    }
-
-macro   jump    %opcode
-    m_ref = 0x%opcode00;
-    if (true) return;
-=======
+	if (B == 1)
+		T(1);
+	call outd
+	if (B != 0) {
+		TADR = BC;
+		PC -= 2; block_io_interrupted_flags();
+	}
+
 macro   jump	%opcode
 	m_ref = 0x%opcode00;
 	if (true) return;
->>>>>>> 85624c48
 
 macro   jump_prefixed   %prefix
 	m_ref = (%prefix << 16) | (TDAT8 << 8);
@@ -5659,21 +5641,11 @@
 eda1	# CPI
 	call cpi
 
-<<<<<<< HEAD
-eda2    # INI
-    call nomreq_ir 1
-    call ini
-
-eda3    # OUTI
-    call nomreq_ir 1
-    call outi
-=======
 eda2	# INI
 	call ini
 
 eda3	# OUTI
 	call outi
->>>>>>> 85624c48
 
 eda4	# DB   ED
 	illegal_2();
@@ -6864,9 +6836,8 @@
 	call arg
 	cp(TDAT8);
 
-<<<<<<< HEAD
-00ff    # RST  7
-    call rst 0x38
+00ff	# RST  7
+	call rst 0x38
 
 
 
@@ -6875,1827 +6846,1825 @@
 ##########################################################
 
 r800:fe00    # illegal
-    illegal_1();
+	illegal_1();
 
 r800:fe01    # illegal
-    illegal_1();
+	illegal_1();
 
 r800:fe02    # illegal
-    illegal_1();
+	illegal_1();
 
 r800:fe03    # illegal
-    illegal_1();
+	illegal_1();
 
 r800:fe04    # illegal
-    illegal_1();
+	illegal_1();
 
 r800:fe05    # illegal
-    illegal_1();
+	illegal_1();
 
 r800:fe07    # illegal
-    illegal_1();
+	illegal_1();
 
 r800:fe08    # illegal
-    illegal_1();
+	illegal_1();
 
 r800:fe09    # illegal
-    illegal_1();
+	illegal_1();
 
 r800:fe0a    # illegal
-    illegal_1();
+	illegal_1();
 
 r800:fe0b    # illegal
-    illegal_1();
+	illegal_1();
 
 r800:fe0c    # illegal
-    illegal_1();
+	illegal_1();
 
 r800:fe0d    # illegal
-    illegal_1();
+	illegal_1();
 
 r800:fe0f    # illegal
-    illegal_1();
+	illegal_1();
 
 r800:fe10    # illegal
-    illegal_1();
+	illegal_1();
 
 r800:fe11    # illegal
-    illegal_1();
+	illegal_1();
 
 r800:fe12    # illegal
-    illegal_1();
+	illegal_1();
 
 r800:fe13    # illegal
-    illegal_1();
+	illegal_1();
 
 r800:fe14    # illegal
-    illegal_1();
+	illegal_1();
 
 r800:fe15    # illegal
-    illegal_1();
+	illegal_1();
 
 r800:fe17    # illegal
-    illegal_1();
+	illegal_1();
 
 r800:fe18    # illegal
-    illegal_1();
+	illegal_1();
 
 r800:fe19    # illegal
-    illegal_1();
+	illegal_1();
 
 r800:fe1a    # illegal
-    illegal_1();
+	illegal_1();
 
 r800:fe1b    # illegal
-    illegal_1();
+	illegal_1();
 
 r800:fe1c    # illegal
-    illegal_1();
+	illegal_1();
 
 r800:fe1d    # illegal
-    illegal_1();
+	illegal_1();
 
 r800:fe1f    # illegal
-    illegal_1();
+	illegal_1();
 
 r800:fe20    # illegal
-    illegal_1();
+	illegal_1();
 
 r800:fe21    # illegal
-    illegal_1();
+	illegal_1();
 
 r800:fe22    # illegal
-    illegal_1();
+	illegal_1();
 
 r800:fe23    # illegal
-    illegal_1();
+	illegal_1();
 
 r800:fe24    # illegal
-    illegal_1();
+	illegal_1();
 
 r800:fe25    # illegal
-    illegal_1();
+	illegal_1();
 
 r800:fe27    # illegal
-    illegal_1();
+	illegal_1();
 
 r800:fe28    # illegal
-    illegal_1();
+	illegal_1();
 
 r800:fe29    # illegal
-    illegal_1();
+	illegal_1();
 
 r800:fe2a    # illegal
-    illegal_1();
+	illegal_1();
 
 r800:fe2b    # illegal
-    illegal_1();
+	illegal_1();
 
 r800:fe2c    # illegal
-    illegal_1();
+	illegal_1();
 
 r800:fe2d    # illegal
-    illegal_1();
+	illegal_1();
 
 r800:fe2f    # illegal
-    illegal_1();
+	illegal_1();
 
 r800:fe30    # illegal
-    illegal_1();
+	illegal_1();
 
 r800:fe31    # illegal
-    illegal_1();
+	illegal_1();
 
 r800:fe32    # illegal
-    illegal_1();
+	illegal_1();
 
 r800:fe33    # illegal
-    illegal_1();
+	illegal_1();
 
 r800:fe34    # illegal
-    illegal_1();
+	illegal_1();
 
 r800:fe35    # illegal
-    illegal_1();
+	illegal_1();
 
 r800:fe37    # illegal
-    illegal_1();
+	illegal_1();
 
 r800:fe38    # illegal
-    illegal_1();
+	illegal_1();
 
 r800:fe39    # illegal
-    illegal_1();
+	illegal_1();
 
 r800:fe3a    # illegal
-    illegal_1();
+	illegal_1();
 
 r800:fe3b    # illegal
-    illegal_1();
+	illegal_1();
 
 r800:fe3c    # illegal
-    illegal_1();
+	illegal_1();
 
 r800:fe3d    # illegal
-    illegal_1();
+	illegal_1();
 
 r800:fe3f    # illegal
-    illegal_1();
+	illegal_1();
 
 r800:fe40    # illegal
-    illegal_1();
+	illegal_1();
 
 r800:fe41    # illegal
-    illegal_1();
+	illegal_1();
 
 r800:fe42    # illegal
-    illegal_1();
+	illegal_1();
 
 r800:fe43    # illegal
-    illegal_1();
+	illegal_1();
 
 r800:fe44    # illegal
-    illegal_1();
+	illegal_1();
 
 r800:fe45    # illegal
-    illegal_1();
+	illegal_1();
 
 r800:fe47    # illegal
-    illegal_1();
+	illegal_1();
 
 r800:fe48    # illegal
-    illegal_1();
+	illegal_1();
 
 r800:fe49    # illegal
-    illegal_1();
+	illegal_1();
 
 r800:fe4a    # illegal
-    illegal_1();
+	illegal_1();
 
 r800:fe4b    # illegal
-    illegal_1();
+	illegal_1();
 
 r800:fe4c    # illegal
-    illegal_1();
+	illegal_1();
 
 r800:fe4d    # illegal
-    illegal_1();
+	illegal_1();
 
 r800:fe4f    # illegal
-    illegal_1();
+	illegal_1();
 
 r800:fe50    # illegal
-    illegal_1();
+	illegal_1();
 
 r800:fe51    # illegal
-    illegal_1();
+	illegal_1();
 
 r800:fe52    # illegal
-    illegal_1();
+	illegal_1();
 
 r800:fe53    # illegal
-    illegal_1();
+	illegal_1();
 
 r800:fe54    # illegal
-    illegal_1();
+	illegal_1();
 
 r800:fe55    # illegal
-    illegal_1();
+	illegal_1();
 
 r800:fe57    # illegal
-    illegal_1();
+	illegal_1();
 
 r800:fe58    # illegal
-    illegal_1();
+	illegal_1();
 
 r800:fe59    # illegal
-    illegal_1();
+	illegal_1();
 
 r800:fe5a    # illegal
-    illegal_1();
+	illegal_1();
 
 r800:fe5b    # illegal
-    illegal_1();
+	illegal_1();
 
 r800:fe5c    # illegal
-    illegal_1();
+	illegal_1();
 
 r800:fe5d    # illegal
-    illegal_1();
+	illegal_1();
 
 r800:fe5f    # illegal
-    illegal_1();
+	illegal_1();
 
 r800:fe60    # illegal
-    illegal_1();
+	illegal_1();
 
 r800:fe61    # illegal
-    illegal_1();
+	illegal_1();
 
 r800:fe62    # illegal
-    illegal_1();
+	illegal_1();
 
 r800:fe63    # illegal
-    illegal_1();
+	illegal_1();
 
 r800:fe64    # illegal
-    illegal_1();
+	illegal_1();
 
 r800:fe65    # illegal
-    illegal_1();
+	illegal_1();
 
 r800:fe67    # illegal
-    illegal_1();
+	illegal_1();
 
 r800:fe68    # illegal
-    illegal_1();
+	illegal_1();
 
 r800:fe69    # illegal
-    illegal_1();
+	illegal_1();
 
 r800:fe6a    # illegal
-    illegal_1();
+	illegal_1();
 
 r800:fe6b    # illegal
-    illegal_1();
+	illegal_1();
 
 r800:fe6c    # illegal
-    illegal_1();
+	illegal_1();
 
 r800:fe6d    # illegal
-    illegal_1();
+	illegal_1();
 
 r800:fe6f    # illegal
-    illegal_1();
+	illegal_1();
 
 r800:fe70    # illegal
-    illegal_1();
+	illegal_1();
 
 r800:fe71    # illegal
-    illegal_1();
+	illegal_1();
 
 r800:fe72    # illegal
-    illegal_1();
+	illegal_1();
 
 r800:fe73    # illegal
-    illegal_1();
+	illegal_1();
 
 r800:fe74    # illegal
-    illegal_1();
+	illegal_1();
 
 r800:fe75    # illegal
-    illegal_1();
+	illegal_1();
 
 r800:fe77    # illegal
-    illegal_1();
+	illegal_1();
 
 r800:fe78    # illegal
-    illegal_1();
+	illegal_1();
 
 r800:fe79    # illegal
-    illegal_1();
+	illegal_1();
 
 r800:fe7a    # illegal
-    illegal_1();
+	illegal_1();
 
 r800:fe7b    # illegal
-    illegal_1();
+	illegal_1();
 
 r800:fe7c    # illegal
-    illegal_1();
+	illegal_1();
 
 r800:fe7d    # illegal
-    illegal_1();
+	illegal_1();
 
 r800:fe7f    # illegal
-    illegal_1();
+	illegal_1();
 
 r800:fe80    # illegal
-    illegal_1();
+	illegal_1();
 
 r800:fe81    # illegal
-    illegal_1();
+	illegal_1();
 
 r800:fe82    # illegal
-    illegal_1();
+	illegal_1();
 
 r800:fe83    # illegal
-    illegal_1();
+	illegal_1();
 
 r800:fe84    # illegal
-    illegal_1();
+	illegal_1();
 
 r800:fe85    # illegal
-    illegal_1();
+	illegal_1();
 
 r800:fe87    # illegal
-    illegal_1();
+	illegal_1();
 
 r800:fe88    # illegal
-    illegal_1();
+	illegal_1();
 
 r800:fe89    # illegal
-    illegal_1();
+	illegal_1();
 
 r800:fe8a    # illegal
-    illegal_1();
+	illegal_1();
 
 r800:fe8b    # illegal
-    illegal_1();
+	illegal_1();
 
 r800:fe8c    # illegal
-    illegal_1();
+	illegal_1();
 
 r800:fe8d    # illegal
-    illegal_1();
+	illegal_1();
 
 r800:fe8f    # illegal
-    illegal_1();
+	illegal_1();
 
 r800:fe90    # illegal
-    illegal_1();
+	illegal_1();
 
 r800:fe91    # illegal
-    illegal_1();
+	illegal_1();
 
 r800:fe92    # illegal
-    illegal_1();
+	illegal_1();
 
 r800:fe93    # illegal
-    illegal_1();
+	illegal_1();
 
 r800:fe94    # illegal
-    illegal_1();
+	illegal_1();
 
 r800:fe95    # illegal
-    illegal_1();
+	illegal_1();
 
 r800:fe97    # illegal
-    illegal_1();
+	illegal_1();
 
 r800:fe98    # illegal
-    illegal_1();
+	illegal_1();
 
 r800:fe99    # illegal
-    illegal_1();
+	illegal_1();
 
 r800:fe9a    # illegal
-    illegal_1();
+	illegal_1();
 
 r800:fe9b    # illegal
-    illegal_1();
+	illegal_1();
 
 r800:fe9c    # illegal
-    illegal_1();
+	illegal_1();
 
 r800:fe9d    # illegal
-    illegal_1();
+	illegal_1();
 
 r800:fe9f    # illegal
-    illegal_1();
+	illegal_1();
 
 r800:fea0    # illegal
-    illegal_1();
+	illegal_1();
 
 r800:fea1    # illegal
-    illegal_1();
+	illegal_1();
 
 r800:fea2    # illegal
-    illegal_1();
+	illegal_1();
 
 r800:fea3    # illegal
-    illegal_1();
+	illegal_1();
 
 r800:fea4    # illegal
-    illegal_1();
+	illegal_1();
 
 r800:fea5    # illegal
-    illegal_1();
+	illegal_1();
 
 r800:fea7    # illegal
-    illegal_1();
+	illegal_1();
 
 r800:fea8    # illegal
-    illegal_1();
+	illegal_1();
 
 r800:fea9    # illegal
-    illegal_1();
+	illegal_1();
 
 r800:feaa    # illegal
-    illegal_1();
+	illegal_1();
 
 r800:feab    # illegal
-    illegal_1();
+	illegal_1();
 
 r800:feac    # illegal
-    illegal_1();
+	illegal_1();
 
 r800:fead    # illegal
-    illegal_1();
+	illegal_1();
 
 r800:feaf    # illegal
-    illegal_1();
+	illegal_1();
 
 r800:feb0    # illegal
-    illegal_1();
+	illegal_1();
 
 r800:feb1    # illegal
-    illegal_1();
+	illegal_1();
 
 r800:feb2    # illegal
-    illegal_1();
+	illegal_1();
 
 r800:feb3    # illegal
-    illegal_1();
+	illegal_1();
 
 r800:feb4    # illegal
-    illegal_1();
+	illegal_1();
 
 r800:feb5    # illegal
-    illegal_1();
+	illegal_1();
 
 r800:feb7    # illegal
-    illegal_1();
+	illegal_1();
 
 r800:feb8    # illegal
-    illegal_1();
+	illegal_1();
 
 r800:feb9    # illegal
-    illegal_1();
+	illegal_1();
 
 r800:feba    # illegal
-    illegal_1();
+	illegal_1();
 
 r800:febb    # illegal
-    illegal_1();
+	illegal_1();
 
 r800:febc    # illegal
-    illegal_1();
+	illegal_1();
 
 r800:febd    # illegal
-    illegal_1();
+	illegal_1();
 
 r800:febf    # illegal
-    illegal_1();
+	illegal_1();
 
 r800:fec0    # illegal
-    illegal_1();
+	illegal_1();
 
 r800:fec1    # illegal
-    illegal_1();
+	illegal_1();
 
 r800:fec2    # illegal
-    illegal_1();
+	illegal_1();
 
 r800:fec3    # illegal
-    illegal_1();
+	illegal_1();
 
 r800:fec4    # illegal
-    illegal_1();
+	illegal_1();
 
 r800:fec5    # illegal
-    illegal_1();
+	illegal_1();
 
 r800:fec7    # illegal
-    illegal_1();
+	illegal_1();
 
 r800:fec8    # illegal
-    illegal_1();
+	illegal_1();
 
 r800:fec9    # illegal
-    illegal_1();
+	illegal_1();
 
 r800:feca    # illegal
-    illegal_1();
+	illegal_1();
 
 r800:fecb    # illegal
-    illegal_1();
+	illegal_1();
 
 r800:fecc    # illegal
-    illegal_1();
+	illegal_1();
 
 r800:fecd    # illegal
-    illegal_1();
+	illegal_1();
 
 r800:fecf    # illegal
-    illegal_1();
+	illegal_1();
 
 r800:fed0    # illegal
-    illegal_1();
+	illegal_1();
 
 r800:fed1    # illegal
-    illegal_1();
+	illegal_1();
 
 r800:fed2    # illegal
-    illegal_1();
+	illegal_1();
 
 r800:fed3    # illegal
-    illegal_1();
+	illegal_1();
 
 r800:fed4    # illegal
-    illegal_1();
+	illegal_1();
 
 r800:fed5    # illegal
-    illegal_1();
+	illegal_1();
 
 r800:fed7    # illegal
-    illegal_1();
+	illegal_1();
 
 r800:fed8    # illegal
-    illegal_1();
+	illegal_1();
 
 r800:fed9    # illegal
-    illegal_1();
+	illegal_1();
 
 r800:feda    # illegal
-    illegal_1();
+	illegal_1();
 
 r800:fedb    # illegal
-    illegal_1();
+	illegal_1();
 
 r800:fedc    # illegal
-    illegal_1();
+	illegal_1();
 
 r800:fedd    # illegal
-    illegal_1();
+	illegal_1();
 
 r800:fedf    # illegal
-    illegal_1();
+	illegal_1();
 
 r800:fee0    # illegal
-    illegal_1();
+	illegal_1();
 
 r800:fee1    # illegal
-    illegal_1();
+	illegal_1();
 
 r800:fee2    # illegal
-    illegal_1();
+	illegal_1();
 
 r800:fee3    # illegal
-    illegal_1();
+	illegal_1();
 
 r800:fee4    # illegal
-    illegal_1();
+	illegal_1();
 
 r800:fee5    # illegal
-    illegal_1();
+	illegal_1();
 
 r800:fee7    # illegal
-    illegal_1();
+	illegal_1();
 
 r800:fee8    # illegal
-    illegal_1();
+	illegal_1();
 
 r800:fee9    # illegal
-    illegal_1();
+	illegal_1();
 
 r800:feea    # illegal
-    illegal_1();
+	illegal_1();
 
 r800:feeb    # illegal
-    illegal_1();
+	illegal_1();
 
 r800:feec    # illegal
-    illegal_1();
+	illegal_1();
 
 r800:feed    # illegal
-    illegal_1();
+	illegal_1();
 
 r800:feef    # illegal
-    illegal_1();
+	illegal_1();
 
 r800:fef0    # illegal
-    illegal_1();
+	illegal_1();
 
 r800:fef1    # illegal
-    illegal_1();
+	illegal_1();
 
 r800:fef2    # illegal
-    illegal_1();
+	illegal_1();
 
 r800:fef3    # illegal
-    illegal_1();
+	illegal_1();
 
 r800:fef4    # illegal
-    illegal_1();
+	illegal_1();
 
 r800:fef5    # illegal
-    illegal_1();
+	illegal_1();
 
 r800:fef7    # illegal
-    illegal_1();
+	illegal_1();
 
 r800:fef8    # illegal
-    illegal_1();
+	illegal_1();
 
 r800:fef9    # illegal
-    illegal_1();
+	illegal_1();
 
 r800:fefa    # illegal
-    illegal_1();
+	illegal_1();
 
 r800:fefb    # illegal
-    illegal_1();
+	illegal_1();
 
 r800:fefc    # illegal
-    illegal_1();
+	illegal_1();
 
 r800:fefd    # illegal
-    illegal_1();
+	illegal_1();
 
 r800:feff    # illegal
-    illegal_1();
+	illegal_1();
 
 r800:cb30    # SLL  B
-    B = r800_sll(B);
+	B = r800_sll(B);
 
 r800:cb31    # SLL  C
-    C = r800_sll(C);
+	C = r800_sll(C);
 
 r800:cb32    # SLL  D
-    D = r800_sll(D);
+	D = r800_sll(D);
 
 r800:cb33    # SLL  E
-    E = r800_sll(E);
+	E = r800_sll(E);
 
 r800:cb34    # SLL  H
-    H = r800_sll(H);
+	H = r800_sll(H);
 
 r800:cb35    # SLL  L
-    L = r800_sll(L);
+	L = r800_sll(L);
 
 r800:cb36    # SLL  (HL)
-    TADR = HL;
-    call rm_reg
-    TDAT8 = r800_sll(TDAT8);
-    call wm
+	TADR = HL;
+	call rm_reg
+	TDAT8 = r800_sll(TDAT8);
+	call wm
 
 r800:cb37    # SLL  A
-    A = r800_sll(A);
+	A = r800_sll(A);
 
 r800:dd00    # illegal
-    illegal_1();
+	illegal_1();
 
 r800:dd01    # illegal
-    illegal_1();
+	illegal_1();
 
 r800:dd02    # illegal
-    illegal_1();
+	illegal_1();
 
 r800:dd03    # illegal
-    illegal_1();
+	illegal_1();
 
 r800:dd04    # illegal
-    illegal_1();
+	illegal_1();
 
 r800:dd05    # illegal
-    illegal_1();
+	illegal_1();
 
 r800:dd06    # illegal
-    illegal_1();
+	illegal_1();
 
 r800:dd07    # illegal
-    illegal_1();
+	illegal_1();
 
 r800:dd08    # illegal
-    illegal_1();
+	illegal_1();
 
 r800:dd0a    # illegal
-    illegal_1();
+	illegal_1();
 
 r800:dd0b    # illegal
-    illegal_1();
+	illegal_1();
 
 r800:dd0c    # illegal
-    illegal_1();
+	illegal_1();
 
 r800:dd0d    # illegal
-    illegal_1();
+	illegal_1();
 
 r800:dd0e    # illegal
-    illegal_1();
+	illegal_1();
 
 r800:dd0f    # illegal
-    illegal_1();
+	illegal_1();
 
 r800:dd10    # illegal
-    illegal_1();
+	illegal_1();
 
 r800:dd11    # illegal
-    illegal_1();
+	illegal_1();
 
 r800:dd12    # illegal
-    illegal_1();
+	illegal_1();
 
 r800:dd13    # illegal
-    illegal_1();
+	illegal_1();
 
 r800:dd14    # illegal
-    illegal_1();
+	illegal_1();
 
 r800:dd15    # illegal
-    illegal_1();
+	illegal_1();
 
 r800:dd16    # illegal
-    illegal_1();
+	illegal_1();
 
 r800:dd17    # illegal
-    illegal_1();
+	illegal_1();
 
 r800:dd18    # illegal
-    illegal_1();
+	illegal_1();
 
 r800:dd1a    # illegal
-    illegal_1();
+	illegal_1();
 
 r800:dd1b    # illegal
-    illegal_1();
+	illegal_1();
 
 r800:dd1c    # illegal
-    illegal_1();
+	illegal_1();
 
 r800:dd1d    # illegal
-    illegal_1();
+	illegal_1();
 
 r800:dd1e    # illegal
-    illegal_1();
+	illegal_1();
 
 r800:dd1f    # illegal
-    illegal_1();
+	illegal_1();
 
 r800:dd20    # illegal
-    illegal_1();
+	illegal_1();
 
 r800:dd27    # illegal
-    illegal_1();
+	illegal_1();
 
 r800:dd28    # illegal
-    illegal_1();
+	illegal_1();
 
 r800:dd2f    # illegal
-    illegal_1();
+	illegal_1();
 
 r800:dd30    # illegal
-    illegal_1();
+	illegal_1();
 
 r800:dd31    # illegal
-    illegal_1();
+	illegal_1();
 
 r800:dd32    # illegal
-    illegal_1();
+	illegal_1();
 
 r800:dd33    # illegal
-    illegal_1();
+	illegal_1();
 
 r800:dd37    # illegal
-    illegal_1();
+	illegal_1();
 
 r800:dd38    # illegal
-    illegal_1();
+	illegal_1();
 
 r800:dd3a    # illegal
-    illegal_1();
+	illegal_1();
 
 r800:dd3b    # illegal
-    illegal_1();
+	illegal_1();
 
 r800:dd3c    # illegal
-    illegal_1();
+	illegal_1();
 
 r800:dd3d    # illegal
-    illegal_1();
+	illegal_1();
 
 r800:dd3e    # illegal
-    illegal_1();
+	illegal_1();
 
 r800:dd3f    # illegal
-    illegal_1();
+	illegal_1();
 
 r800:dd40    # illegal
-    illegal_1();
+	illegal_1();
 
 r800:dd41    # illegal
-    illegal_1();
+	illegal_1();
 
 r800:dd42    # illegal
-    illegal_1();
+	illegal_1();
 
 r800:dd43    # illegal
-    illegal_1();
+	illegal_1();
 
 r800:dd47    # illegal
-    illegal_1();
+	illegal_1();
 
 r800:dd48    # illegal
-    illegal_1();
+	illegal_1();
 
 r800:dd49    # illegal
-    illegal_1();
+	illegal_1();
 
 r800:dd4a    # illegal
-    illegal_1();
+	illegal_1();
 
 r800:dd4b    # illegal
-    illegal_1();
+	illegal_1();
 
 r800:dd4f    # illegal
-    illegal_1();
+	illegal_1();
 
 r800:dd50    # illegal
-    illegal_1();
+	illegal_1();
 
 r800:dd51    # illegal
-    illegal_1();
+	illegal_1();
 
 r800:dd52    # illegal
-    illegal_1();
+	illegal_1();
 
 r800:dd53    # illegal
-    illegal_1();
+	illegal_1();
 
 r800:dd57    # illegal
-    illegal_1();
+	illegal_1();
 
 r800:dd58    # illegal
-    illegal_1();
+	illegal_1();
 
 r800:dd59    # illegal
-    illegal_1();
+	illegal_1();
 
 r800:dd5a    # illegal
-    illegal_1();
+	illegal_1();
 
 r800:dd5b    # illegal
-    illegal_1();
+	illegal_1();
 
 r800:dd5f    # illegal
-    illegal_1();
+	illegal_1();
 
 r800:dd76    # illegal
-    illegal_1();
+	illegal_1();
 
 r800:dd78    # illegal
-    illegal_1();
+	illegal_1();
 
 r800:dd79    # illegal
-    illegal_1();
+	illegal_1();
 
 r800:dd7a    # illegal
-    illegal_1();
+	illegal_1();
 
 r800:dd7b    # illegal
-    illegal_1();
+	illegal_1();
 
 r800:dd7f    # illegal
-    illegal_1();
+	illegal_1();
 
 r800:dd80    # illegal
-    illegal_1();
+	illegal_1();
 
 r800:dd81    # illegal
-    illegal_1();
+	illegal_1();
 
 r800:dd82    # illegal
-    illegal_1();
+	illegal_1();
 
 r800:dd83    # illegal
-    illegal_1();
+	illegal_1();
 
 r800:dd87    # illegal
-    illegal_1();
+	illegal_1();
 
 r800:dd88    # illegal
-    illegal_1();
+	illegal_1();
 
 r800:dd89    # illegal
-    illegal_1();
+	illegal_1();
 
 r800:dd8a    # illegal
-    illegal_1();
+	illegal_1();
 
 r800:dd8b    # illegal
-    illegal_1();
+	illegal_1();
 
 r800:dd8f    # illegal
-    illegal_1();
+	illegal_1();
 
 r800:dd90    # illegal
-    illegal_1();
+	illegal_1();
 
 r800:dd91    # illegal
-    illegal_1();
+	illegal_1();
 
 r800:dd92    # illegal
-    illegal_1();
+	illegal_1();
 
 r800:dd93    # illegal
-    illegal_1();
+	illegal_1();
 
 r800:dd97    # illegal
-    illegal_1();
+	illegal_1();
 
 r800:dd98    # illegal
-    illegal_1();
+	illegal_1();
 
 r800:dd99    # illegal
-    illegal_1();
+	illegal_1();
 
 r800:dd9a    # illegal
-    illegal_1();
+	illegal_1();
 
 r800:dd9b    # illegal
-    illegal_1();
+	illegal_1();
 
 r800:dd9f    # illegal
-    illegal_1();
+	illegal_1();
 
 r800:dda0    # illegal
-    illegal_1();
+	illegal_1();
 
 r800:dda1    # illegal
-    illegal_1();
+	illegal_1();
 
 r800:dda2    # illegal
-    illegal_1();
+	illegal_1();
 
 r800:dda3    # illegal
-    illegal_1();
+	illegal_1();
 
 r800:dda7    # illegal
-    illegal_1();
+	illegal_1();
 
 r800:dda8    # illegal
-    illegal_1();
+	illegal_1();
 
 r800:dda9    # illegal
-    illegal_1();
+	illegal_1();
 
 r800:ddaa    # illegal
-    illegal_1();
+	illegal_1();
 
 r800:ddab    # illegal
-    illegal_1();
+	illegal_1();
 
 r800:ddaf    # illegal
-    illegal_1();
+	illegal_1();
 
 r800:ddb0    # illegal
-    illegal_1();
+	illegal_1();
 
 r800:ddb1    # illegal
-    illegal_1();
+	illegal_1();
 
 r800:ddb2    # illegal
-    illegal_1();
+	illegal_1();
 
 r800:ddb3    # illegal
-    illegal_1();
+	illegal_1();
 
 r800:ddb7    # illegal
-    illegal_1();
+	illegal_1();
 
 r800:ddb8    # illegal
-    illegal_1();
+	illegal_1();
 
 r800:ddb9    # illegal
-    illegal_1();
+	illegal_1();
 
 r800:ddba    # illegal
-    illegal_1();
+	illegal_1();
 
 r800:ddbb    # illegal
-    illegal_1();
+	illegal_1();
 
 r800:ddbf    # illegal
-    illegal_1();
+	illegal_1();
 
 r800:ddc0    # illegal
-    illegal_1();
+	illegal_1();
 
 r800:ddc1    # illegal
-    illegal_1();
+	illegal_1();
 
 r800:ddc2    # illegal
-    illegal_1();
+	illegal_1();
 
 r800:ddc3    # illegal
-    illegal_1();
+	illegal_1();
 
 r800:ddc4    # illegal
-    illegal_1();
+	illegal_1();
 
 r800:ddc5    # illegal
-    illegal_1();
+	illegal_1();
 
 r800:ddc6    # illegal
-    illegal_1();
+	illegal_1();
 
 r800:ddc7    # illegal
-    illegal_1();
+	illegal_1();
 
 r800:ddc8    # illegal
-    illegal_1();
+	illegal_1();
 
 r800:ddc9    # illegal
-    illegal_1();
+	illegal_1();
 
 r800:ddca    # illegal
-    illegal_1();
+	illegal_1();
 
 r800:ddcc    # illegal
-    illegal_1();
+	illegal_1();
 
 r800:ddcd    # illegal
-    illegal_1();
+	illegal_1();
 
 r800:ddce    # illegal
-    illegal_1();
+	illegal_1();
 
 r800:ddcf    # illegal
-    illegal_1();
+	illegal_1();
 
 r800:ddd0    # illegal
-    illegal_1();
+	illegal_1();
 
 r800:ddd1    # illegal
-    illegal_1();
+	illegal_1();
 
 r800:ddd2    # illegal
-    illegal_1();
+	illegal_1();
 
 r800:ddd3    # illegal
-    illegal_1();
+	illegal_1();
 
 r800:ddd4    # illegal
-    illegal_1();
+	illegal_1();
 
 r800:ddd5    # illegal
-    illegal_1();
+	illegal_1();
 
 r800:ddd6    # illegal
-    illegal_1();
+	illegal_1();
 
 r800:ddd7    # illegal
-    illegal_1();
+	illegal_1();
 
 r800:ddd8    # illegal
-    illegal_1();
+	illegal_1();
 
 r800:ddd9    # illegal
-    illegal_1();
+	illegal_1();
 
 r800:ddda    # illegal
-    illegal_1();
+	illegal_1();
 
 r800:dddb    # illegal
-    illegal_1();
+	illegal_1();
 
 r800:dddc    # illegal
-    illegal_1();
+	illegal_1();
 
 r800:dddd    # illegal
-    illegal_1();
+	illegal_1();
 
 r800:ddde    # illegal
-    illegal_1();
+	illegal_1();
 
 r800:dddf    # illegal
-    illegal_1();
+	illegal_1();
 
 r800:dde0    # illegal
-    illegal_1();
+	illegal_1();
 
 r800:dde2    # illegal
-    illegal_1();
+	illegal_1();
 
 r800:dde4    # illegal
-    illegal_1();
+	illegal_1();
 
 r800:dde6    # illegal
-    illegal_1();
+	illegal_1();
 
 r800:dde7    # illegal
-    illegal_1();
+	illegal_1();
 
 r800:dde8    # illegal
-    illegal_1();
+	illegal_1();
 
 r800:ddea    # illegal
-    illegal_1();
+	illegal_1();
 
 r800:ddeb    # illegal
-    illegal_1();
+	illegal_1();
 
 r800:ddec    # illegal
-    illegal_1();
+	illegal_1();
 
 r800:dded    # illegal
-    illegal_1();
+	illegal_1();
 
 r800:ddee    # illegal
-    illegal_1();
+	illegal_1();
 
 r800:ddef    # illegal
-    illegal_1();
+	illegal_1();
 
 r800:ddf0    # illegal
-    illegal_1();
+	illegal_1();
 
 r800:ddf1    # illegal
-    illegal_1();
+	illegal_1();
 
 r800:ddf2    # illegal
-    illegal_1();
+	illegal_1();
 
 r800:ddf3    # illegal
-    illegal_1();
+	illegal_1();
 
 r800:ddf4    # illegal
-    illegal_1();
+	illegal_1();
 
 r800:ddf5    # illegal
-    illegal_1();
+	illegal_1();
 
 r800:ddf6    # illegal
-    illegal_1();
+	illegal_1();
 
 r800:ddf7    # illegal
-    illegal_1();
+	illegal_1();
 
 r800:ddf8    # illegal
-    illegal_1();
+	illegal_1();
 
 r800:ddfa    # illegal
-    illegal_1();
+	illegal_1();
 
 r800:ddfb    # illegal
-    illegal_1();
+	illegal_1();
 
 r800:ddfc    # illegal
-    illegal_1();
+	illegal_1();
 
 r800:ddfd    # illegal
-    illegal_1();
+	illegal_1();
 
 r800:ddfe    # illegal
-    illegal_1();
+	illegal_1();
 
 r800:ddff    # illegal
-    illegal_1();
+	illegal_1();
 
 r800:fd00    # illegal
-    illegal_1();
+	illegal_1();
 
 r800:fd01    # illegal
-    illegal_1();
+	illegal_1();
 
 r800:fd02    # illegal
-    illegal_1();
+	illegal_1();
 
 r800:fd03    # illegal
-    illegal_1();
+	illegal_1();
 
 r800:fd04    # illegal
-    illegal_1();
+	illegal_1();
 
 r800:fd05    # illegal
-    illegal_1();
+	illegal_1();
 
 r800:fd06    # illegal
-    illegal_1();
+	illegal_1();
 
 r800:fd07    # illegal
-    illegal_1();
+	illegal_1();
 
 r800:fd08    # illegal
-    illegal_1();
+	illegal_1();
 
 r800:fd0a    # illegal
-    illegal_1();
+	illegal_1();
 
 r800:fd0b    # illegal
-    illegal_1();
+	illegal_1();
 
 r800:fd0c    # illegal
-    illegal_1();
+	illegal_1();
 
 r800:fd0d    # illegal
-    illegal_1();
+	illegal_1();
 
 r800:fd0e    # illegal
-    illegal_1();
+	illegal_1();
 
 r800:fd0f    # illegal
-    illegal_1();
+	illegal_1();
 
 r800:fd10    # illegal
-    illegal_1();
+	illegal_1();
 
 r800:fd11    # illegal
-    illegal_1();
+	illegal_1();
 
 r800:fd12    # illegal
-    illegal_1();
+	illegal_1();
 
 r800:fd13    # illegal
-    illegal_1();
+	illegal_1();
 
 r800:fd14    # illegal
-    illegal_1();
+	illegal_1();
 
 r800:fd15    # illegal
-    illegal_1();
+	illegal_1();
 
 r800:fd16    # illegal
-    illegal_1();
+	illegal_1();
 
 r800:fd17    # illegal
-    illegal_1();
+	illegal_1();
 
 r800:fd18    # illegal
-    illegal_1();
+	illegal_1();
 
 r800:fd1a    # illegal
-    illegal_1();
+	illegal_1();
 
 r800:fd1b    # illegal
-    illegal_1();
+	illegal_1();
 
 r800:fd1c    # illegal
-    illegal_1();
+	illegal_1();
 
 r800:fd1d    # illegal
-    illegal_1();
+	illegal_1();
 
 r800:fd1e    # illegal
-    illegal_1();
+	illegal_1();
 
 r800:fd1f    # illegal
-    illegal_1();
+	illegal_1();
 
 r800:fd20    # illegal
-    illegal_1();
+	illegal_1();
 
 r800:fd27    # illegal
-    illegal_1();
+	illegal_1();
 
 r800:fd28    # illegal
-    illegal_1();
+	illegal_1();
 
 r800:fd2f    # illegal
-    illegal_1();
+	illegal_1();
 
 r800:fd30    # illegal
-    illegal_1();
+	illegal_1();
 
 r800:fd31    # illegal
-    illegal_1();
+	illegal_1();
 
 r800:fd32    # illegal
-    illegal_1();
+	illegal_1();
 
 r800:fd33    # illegal
-    illegal_1();
+	illegal_1();
 
 r800:fd37    # illegal
-    illegal_1();
+	illegal_1();
 
 r800:fd38    # illegal
-    illegal_1();
+	illegal_1();
 
 r800:fd3a    # illegal
-    illegal_1();
+	illegal_1();
 
 r800:fd3b    # illegal
-    illegal_1();
+	illegal_1();
 
 r800:fd3c    # illegal
-    illegal_1();
+	illegal_1();
 
 r800:fd3d    # illegal
-    illegal_1();
+	illegal_1();
 
 r800:fd3e    # illegal
-    illegal_1();
+	illegal_1();
 
 r800:fd3f    # illegal
-    illegal_1();
+	illegal_1();
 
 r800:fd40    # illegal
-    illegal_1();
+	illegal_1();
 
 r800:fd41    # illegal
-    illegal_1();
+	illegal_1();
 
 r800:fd42    # illegal
-    illegal_1();
+	illegal_1();
 
 r800:fd43    # illegal
-    illegal_1();
+	illegal_1();
 
 r800:fd47    # illegal
-    illegal_1();
+	illegal_1();
 
 r800:fd48    # illegal
-    illegal_1();
+	illegal_1();
 
 r800:fd49    # illegal
-    illegal_1();
+	illegal_1();
 
 r800:fd4a    # illegal
-    illegal_1();
+	illegal_1();
 
 r800:fd4b    # illegal
-    illegal_1();
+	illegal_1();
 
 r800:fd4f    # illegal
-    illegal_1();
+	illegal_1();
 
 r800:fd50    # illegal
-    illegal_1();
+	illegal_1();
 
 r800:fd51    # illegal
-    illegal_1();
+	illegal_1();
 
 r800:fd52    # illegal
-    illegal_1();
+	illegal_1();
 
 r800:fd53    # illegal
-    illegal_1();
+	illegal_1();
 
 r800:fd57    # illegal
-    illegal_1();
+	illegal_1();
 
 r800:fd58    # illegal
-    illegal_1();
+	illegal_1();
 
 r800:fd59    # illegal
-    illegal_1();
+	illegal_1();
 
 r800:fd5a    # illegal
-    illegal_1();
+	illegal_1();
 
 r800:fd5b    # illegal
-    illegal_1();
+	illegal_1();
 
 r800:fd5f    # illegal
-    illegal_1();
+	illegal_1();
 
 r800:fd76    # illegal
-    illegal_1();
+	illegal_1();
 
 r800:fd78    # illegal
-    illegal_1();
+	illegal_1();
 
 r800:fd79    # illegal
-    illegal_1();
+	illegal_1();
 
 r800:fd7a    # illegal
-    illegal_1();
+	illegal_1();
 
 r800:fd7b    # illegal
-    illegal_1();
+	illegal_1();
 
 r800:fd7f    # illegal
-    illegal_1();
+	illegal_1();
 
 r800:fd80    # illegal
-    illegal_1();
+	illegal_1();
 
 r800:fd81    # illegal
-    illegal_1();
+	illegal_1();
 
 r800:fd82    # illegal
-    illegal_1();
+	illegal_1();
 
 r800:fd83    # illegal
-    illegal_1();
+	illegal_1();
 
 r800:fd87    # illegal
-    illegal_1();
+	illegal_1();
 
 r800:fd88    # illegal
-    illegal_1();
+	illegal_1();
 
 r800:fd89    # illegal
-    illegal_1();
+	illegal_1();
 
 r800:fd8a    # illegal
-    illegal_1();
+	illegal_1();
 
 r800:fd8b    # illegal
-    illegal_1();
+	illegal_1();
 
 r800:fd8f    # illegal
-    illegal_1();
+	illegal_1();
 
 r800:fd90    # illegal
-    illegal_1();
+	illegal_1();
 
 r800:fd91    # illegal
-    illegal_1();
+	illegal_1();
 
 r800:fd92    # illegal
-    illegal_1();
+	illegal_1();
 
 r800:fd93    # illegal
-    illegal_1();
+	illegal_1();
 
 r800:fd97    # illegal
-    illegal_1();
+	illegal_1();
 
 r800:fd98    # illegal
-    illegal_1();
+	illegal_1();
 
 r800:fd99    # illegal
-    illegal_1();
+	illegal_1();
 
 r800:fd9a    # illegal
-    illegal_1();
+	illegal_1();
 
 r800:fd9b    # illegal
-    illegal_1();
+	illegal_1();
 
 r800:fd9f    # illegal
-    illegal_1();
+	illegal_1();
 
 r800:fda0    # illegal
-    illegal_1();
+	illegal_1();
 
 r800:fda1    # illegal
-    illegal_1();
+	illegal_1();
 
 r800:fda2    # illegal
-    illegal_1();
+	illegal_1();
 
 r800:fda3    # illegal
-    illegal_1();
+	illegal_1();
 
 r800:fda7    # illegal
-    illegal_1();
+	illegal_1();
 
 r800:fda8    # illegal
-    illegal_1();
+	illegal_1();
 
 r800:fda9    # illegal
-    illegal_1();
+	illegal_1();
 
 r800:fdaa    # illegal
-    illegal_1();
+	illegal_1();
 
 r800:fdab    # illegal
-    illegal_1();
+	illegal_1();
 
 r800:fdaf    # illegal
-    illegal_1();
+	illegal_1();
 
 r800:fdb0    # illegal
-    illegal_1();
+	illegal_1();
 
 r800:fdb1    # illegal
-    illegal_1();
+	illegal_1();
 
 r800:fdb2    # illegal
-    illegal_1();
+	illegal_1();
 
 r800:fdb3    # illegal
-    illegal_1();
+	illegal_1();
 
 r800:fdb7    # illegal
-    illegal_1();
+	illegal_1();
 
 r800:fdb8    # illegal
-    illegal_1();
+	illegal_1();
 
 r800:fdb9    # illegal
-    illegal_1();
+	illegal_1();
 
 r800:fdba    # illegal
-    illegal_1();
+	illegal_1();
 
 r800:fdbb    # illegal
-    illegal_1();
+	illegal_1();
 
 r800:fdbf    # illegal
-    illegal_1();
+	illegal_1();
 
 r800:fdc0    # illegal
-    illegal_1();
+	illegal_1();
 
 r800:fdc1    # illegal
-    illegal_1();
+	illegal_1();
 
 r800:fdc2    # illegal
-    illegal_1();
+	illegal_1();
 
 r800:fdc3    # illegal
-    illegal_1();
+	illegal_1();
 
 r800:fdc4    # illegal
-    illegal_1();
+	illegal_1();
 
 r800:fdc5    # illegal
-    illegal_1();
+	illegal_1();
 
 r800:fdc6    # illegal
-    illegal_1();
+	illegal_1();
 
 r800:fdc7    # illegal
-    illegal_1();
+	illegal_1();
 
 r800:fdc8    # illegal
-    illegal_1();
+	illegal_1();
 
 r800:fdc9    # illegal
-    illegal_1();
+	illegal_1();
 
 r800:fdca    # illegal
-    illegal_1();
+	illegal_1();
 
 r800:fdcc    # illegal
-    illegal_1();
+	illegal_1();
 
 r800:fdcd    # illegal
-    illegal_1();
+	illegal_1();
 
 r800:fdce    # illegal
-    illegal_1();
+	illegal_1();
 
 r800:fdcf    # illegal
-    illegal_1();
+	illegal_1();
 
 r800:fdd0    # illegal
-    illegal_1();
+	illegal_1();
 
 r800:fdd1    # illegal
-    illegal_1();
+	illegal_1();
 
 r800:fdd2    # illegal
-    illegal_1();
+	illegal_1();
 
 r800:fdd3    # illegal
-    illegal_1();
+	illegal_1();
 
 r800:fdd4    # illegal
-    illegal_1();
+	illegal_1();
 
 r800:fdd5    # illegal
-    illegal_1();
+	illegal_1();
 
 r800:fdd6    # illegal
-    illegal_1();
+	illegal_1();
 
 r800:fdd7    # illegal
-    illegal_1();
+	illegal_1();
 
 r800:fdd8    # illegal
-    illegal_1();
+	illegal_1();
 
 r800:fdd9    # illegal
-    illegal_1();
+	illegal_1();
 
 r800:fdda    # illegal
-    illegal_1();
+	illegal_1();
 
 r800:fddb    # illegal
-    illegal_1();
+	illegal_1();
 
 r800:fddc    # illegal
-    illegal_1();
+	illegal_1();
 
 r800:fddd    # illegal
-    illegal_1();
+	illegal_1();
 
 r800:fdde    # illegal
-    illegal_1();
+	illegal_1();
 
 r800:fddf    # illegal
-    illegal_1();
+	illegal_1();
 
 r800:fde0    # illegal
-    illegal_1();
+	illegal_1();
 
 r800:fde2    # illegal
-    illegal_1();
+	illegal_1();
 
 r800:fde4    # illegal
-    illegal_1();
+	illegal_1();
 
 r800:fde6    # illegal
-    illegal_1();
+	illegal_1();
 
 r800:fde7    # illegal
-    illegal_1();
+	illegal_1();
 
 r800:fde8    # illegal
-    illegal_1();
+	illegal_1();
 
 r800:fdea    # illegal
-    illegal_1();
+	illegal_1();
 
 r800:fdeb    # illegal
-    illegal_1();
+	illegal_1();
 
 r800:fdec    # illegal
-    illegal_1();
+	illegal_1();
 
 r800:fded    # illegal
-    illegal_1();
+	illegal_1();
 
 r800:fdee    # illegal
-    illegal_1();
+	illegal_1();
 
 r800:fdef    # illegal
-    illegal_1();
+	illegal_1();
 
 r800:fdf0    # illegal
-    illegal_1();
+	illegal_1();
 
 r800:fdf1    # illegal
-    illegal_1();
+	illegal_1();
 
 r800:fdf2    # illegal
-    illegal_1();
+	illegal_1();
 
 r800:fdf3    # illegal
-    illegal_1();
+	illegal_1();
 
 r800:fdf4    # illegal
-    illegal_1();
+	illegal_1();
 
 r800:fdf5    # illegal
-    illegal_1();
+	illegal_1();
 
 r800:fdf6    # illegal
-    illegal_1();
+	illegal_1();
 
 r800:fdf7    # illegal
-    illegal_1();
+	illegal_1();
 
 r800:fdf8    # illegal
-    illegal_1();
+	illegal_1();
 
 r800:fdfa    # illegal
-    illegal_1();
+	illegal_1();
 
 r800:fdfb    # illegal
-    illegal_1();
+	illegal_1();
 
 r800:fdfc    # illegal
-    illegal_1();
+	illegal_1();
 
 r800:fdfd    # illegal
-    illegal_1();
+	illegal_1();
 
 r800:fdfe    # illegal
-    illegal_1();
+	illegal_1();
 
 r800:fdff    # illegal
-    illegal_1();
+	illegal_1();
 
 r800:ed46    # IM   0
-    m_im = 0; T(1);
+	m_im = 0; T(1);
 
 r800:ed4c    # illegal
-    illegal_2();
+	illegal_2();
 
 r800:ed4e    # illegal
-    illegal_2();
+	illegal_2();
 
 r800:ed54    # illegal
-    illegal_2();
+	illegal_2();
 
 r800:ed55    # illegal
-    illegal_2();
+	illegal_2();
 
 r800:ed56    # IM   1
-    m_im = 1; T(1);
+	m_im = 1; T(1);
 
 r800:ed5c    # illegal
-    illegal_2();
+	illegal_2();
 
 r800:ed5d    # illegal
-    illegal_2();
+	illegal_2();
 
 r800:ed5e    # IM   2
-    m_im = 2; T(1);
+	m_im = 2; T(1);
 
 r800:ed64    # illegal
-    illegal_2();
+	illegal_2();
 
 r800:ed65    # illegal
-    illegal_2();
+	illegal_2();
 
 r800:ed66    # illegal
-    illegal_2();
+	illegal_2();
 
 r800:ed6c    # illegal
-    illegal_2();
+	illegal_2();
 
 r800:ed6e    # IM   0
-    m_im = 0; T(1);
+	m_im = 0; T(1);
 
 # ed70 became legal IN F,(C)
 
 r800:ed71    # illegal
-    illegal_2();
+	illegal_2();
 
 r800:ed74    # illegal
-    illegal_2();
+	illegal_2();
 
 r800:ed75    # illegal
-    illegal_2();
+	illegal_2();
 
 r800:ed76    # illegal
-    illegal_2();
+	illegal_2();
 
 r800:ed7c    # illegal
-    illegal_2();
+	illegal_2();
 
 r800:ed7d    # illegal
-    illegal_2();
+	illegal_2();
 
 r800:ed7e    # illegal
-    illegal_2();
+	illegal_2();
 
 r800:ed7f    # illegal
-    illegal_2();
+	illegal_2();
 
 r800:edc1    # MULUB A,B
-    mulub(B); T(12);
+	mulub(B); T(12);
 
 r800:edc3    # MULUW HL,BC
-    muluw(BC); T(34);
+	muluw(BC); T(34);
 
 r800:edc9    # MULUB A,C
-    mulub(C); T(12);
+	mulub(C); T(12);
 
 r800:edd1    # MULUB A,D
-    mulub(D); T(12);
+	mulub(D); T(12);
 
 r800:edd9    # MULUB A,E
-    mulub(E); T(12);
+	mulub(E); T(12);
 
 r800:ede1    # MULUB A,H (undocumented)
-    mulub(H); T(12);
+	mulub(H); T(12);
 
 r800:ede9    # MULUB A,L (undocumented)
-    mulub(L); T(12);
+	mulub(L); T(12);
 
 r800:edf1    # MULUB A,A (undocumented)
-    mulub(A); T(12);
+	mulub(A); T(12);
 
 r800:edf3    # MULUW HL,SP
-    muluw(SP); T(34);
+	muluw(SP); T(34);
 
 r800:edf9    # MULUB A,A (undocumented)
-    mulub(A); T(12);
+	mulub(A); T(12);
 
 r800:00f3      # DI
-    m_iff1 = m_iff2 = 0; T(1);
-=======
-00ff	# RST  7
-	call rst 0x38
+	m_iff1 = m_iff2 = 0; T(1);
+
 
 
 ##########################################################
@@ -8857,5 +8826,4 @@
 z80n:edbc	# lddrx
 	call lddx
 	if (BC != 0)
-		PC -= 2;
->>>>>>> 85624c48
+		PC -= 2;