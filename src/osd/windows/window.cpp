// license:BSD-3-Clause
// copyright-holders:Aaron Giles
//============================================================
//
//  window.c - Win32 window handling
//
//============================================================

#define LOG_THREADS         0
#define LOG_TEMP_PAUSE      0

// Needed for RAW Input
#define WM_INPUT 0x00FF

// standard C headers
#include <process.h>

// MAME headers
#include "emu.h"
#include "uiinput.h"

// MAMEOS headers
#include "winmain.h"
#include "window.h"
#include "video.h"
#include "input.h"
#include "winutf8.h"

#include "winutil.h"

#include "modules/render/drawbgfx.h"
#include "modules/render/drawnone.h"
#include "modules/render/drawd3d.h"
#include "modules/render/drawgdi.h"
#if (USE_OPENGL)
#include "modules/render/drawogl.h"
#endif

#define NOT_ALREADY_DOWN(x) (x & 0x40000000) == 0
#define SCAN_CODE(x) ((x >> 16) & 0xff)
#define IS_EXTENDED(x) (0x01000000 & x)
#define MAKE_DI_SCAN(scan, isextended) (scan & 0x7f) | (isextended ? 0x80 : 0x00)
#define WINOSD(machine) downcast<windows_osd_interface*>(&machine.osd())

//============================================================
//  PARAMETERS
//============================================================

// window styles
#define WINDOW_STYLE                    WS_OVERLAPPEDWINDOW
#define WINDOW_STYLE_EX                 0

// debugger window styles
#define DEBUG_WINDOW_STYLE              WS_OVERLAPPED
#define DEBUG_WINDOW_STYLE_EX           0

// full screen window styles
#define FULLSCREEN_STYLE                WS_POPUP
#define FULLSCREEN_STYLE_EX             WS_EX_TOPMOST

// minimum window dimension
#define MIN_WINDOW_DIM                  200

// custom window messages
#define WM_USER_FINISH_CREATE_WINDOW    (WM_USER + 0)
#define WM_USER_SELF_TERMINATE          (WM_USER + 1)
#define WM_USER_REDRAW                  (WM_USER + 2)
#define WM_USER_SET_FULLSCREEN          (WM_USER + 3)
#define WM_USER_SET_MAXSIZE             (WM_USER + 4)
#define WM_USER_SET_MINSIZE             (WM_USER + 5)
#define WM_USER_UI_TEMP_PAUSE           (WM_USER + 6)
#define WM_USER_EXEC_FUNC               (WM_USER + 7)



//============================================================
//  GLOBAL VARIABLES
//============================================================

win_window_info *win_window_list;
static win_window_info **last_window_ptr;
static DWORD main_threadid;

// actual physical resolution
static int win_physical_width;
static int win_physical_height;



//============================================================
//  LOCAL VARIABLES
//============================================================

// event handling
static DWORD last_event_check;

// debugger
static int in_background;

static int ui_temp_pause;
static int ui_temp_was_paused;

static int multithreading_enabled;

static HANDLE window_thread;
static DWORD window_threadid;

static DWORD last_update_time;

static HANDLE ui_pause_event;
static HANDLE window_thread_ready_event;



//============================================================
//  PROTOTYPES
//============================================================


static void create_window_class(void);

// temporary hacks
#if LOG_THREADS
struct mtlog
{
	osd_ticks_t timestamp;
	const char *event;
};

static mtlog mtlog[100000];
static volatile INT32 mtlogindex;

void mtlog_add(const char *event)
{
	int index = atomic_increment32((INT32 *) &mtlogindex) - 1;
	if (index < ARRAY_LENGTH(mtlog))
	{
		mtlog[index].timestamp = osd_ticks();
		mtlog[index].event = event;
	}
}

static void mtlog_dump(void)
{
	osd_ticks_t cps = osd_ticks_per_second();
	osd_ticks_t last = mtlog[0].timestamp * 1000000 / cps;
	int i;

	FILE *f = fopen("mt.log", "w");
	for (i = 0; i < mtlogindex; i++)
	{
		osd_ticks_t curr = mtlog[i].timestamp * 1000000 / cps;
		fprintf(f, "%20I64d %10I64d %s\n", curr, curr - last, mtlog[i].event);
		last = curr;
	}
	fclose(f);
}
#else
void mtlog_add(const char *event) { }
static void mtlog_dump(void) { }
#endif



//============================================================
//  window_init
//  (main thread)
//============================================================

bool windows_osd_interface::window_init()
{
	size_t temp;

	// determine if we are using multithreading or not
	multithreading_enabled = downcast<windows_options &>(machine().options()).multithreading();

	// get the main thread ID before anything else
	main_threadid = GetCurrentThreadId();

	// set up window class and register it
	create_window_class();

	// create an event to signal UI pausing
	ui_pause_event = CreateEvent(nullptr, TRUE, FALSE, nullptr);
	if (!ui_pause_event)
		fatalerror("Failed to create pause event\n");

	// if multithreading, create a thread to run the windows
	if (multithreading_enabled)
	{
		// create an event to signal when the window thread is ready
		window_thread_ready_event = CreateEvent(nullptr, TRUE, FALSE, nullptr);
		if (!window_thread_ready_event)
			fatalerror("Failed to create window thread ready event\n");

		// create a thread to run the windows from
<<<<<<< HEAD
		temp = _beginthreadex(nullptr, 0, win_window_info::thread_entry, nullptr, 0, (unsigned *)&window_threadid);
=======
		temp = _beginthreadex(NULL, 0, win_window_info::thread_entry, this, 0, (unsigned *)&window_threadid);
>>>>>>> 7dfb5785
		window_thread = (HANDLE)temp;
		if (window_thread == nullptr)
			fatalerror("Failed to create window thread\n");

		// set the thread priority equal to the main MAME thread
		SetThreadPriority(window_thread, GetThreadPriority(GetCurrentThread()));
	}

	// otherwise, treat the window thread as the main thread
	else
	{
		window_thread = GetCurrentThread();
		window_threadid = main_threadid;
	}

	const int fallbacks[VIDEO_MODE_COUNT] = {
		-1,                 // NONE -> no fallback
		VIDEO_MODE_NONE,    // GDI -> NONE
		VIDEO_MODE_D3D,     // BGFX -> D3D
#if (USE_OPENGL)
		VIDEO_MODE_GDI,     // OPENGL -> GDI
#endif
		-1,                 // No SDL2ACCEL on Windows OSD
#if (USE_OPENGL)
		VIDEO_MODE_OPENGL,  // D3D -> OPENGL
#else
		VIDEO_MODE_GDI,     // D3D -> GDI
#endif
		-1                  // No SOFT on Windows OSD
	};

	int current_mode = video_config.mode;
	while (current_mode != VIDEO_MODE_NONE)
	{
		bool error = false;
		switch(current_mode)
		{
			case VIDEO_MODE_NONE:
				error = renderer_none::init(machine());
				break;
			case VIDEO_MODE_GDI:
				error = renderer_gdi::init(machine());
				break;
			case VIDEO_MODE_BGFX:
				error = renderer_bgfx::init(machine());
				break;
#if (USE_OPENGL)
			case VIDEO_MODE_OPENGL:
				error = renderer_ogl::init(machine());
				break;
#endif
			case VIDEO_MODE_SDL2ACCEL:
				fatalerror("SDL2-Accel renderer unavailable on Windows OSD.");
				break;
			case VIDEO_MODE_D3D:
				error = renderer_d3d9::init(machine());
				break;
			case VIDEO_MODE_SOFT:
				fatalerror("SDL1 renderer unavailable on Windows OSD.");
				break;
			default:
				fatalerror("Unknown video mode.");
				break;
		}
		if (error)
		{
			current_mode = fallbacks[current_mode];
		}
		else
		{
			break;
		}
	}
	video_config.mode = current_mode;

	// set up the window list
	last_window_ptr = &win_window_list;

	return true;
}

void windows_osd_interface::update_slider_list()
{
	for (win_window_info *window = win_window_list; window != nullptr; window = window->m_next)
	{
		if (window->m_renderer && window->m_renderer->sliders_dirty())
		{
			build_slider_list();
			return;
		}
	}
}

void windows_osd_interface::build_slider_list()
{
	m_sliders = nullptr;
	slider_state *curr = m_sliders;
	for (win_window_info *info = win_window_list; info != nullptr; info = info->m_next)
	{
		slider_state *window_sliders = info->m_renderer->get_slider_list();
		if (window_sliders != nullptr)
		{
			if (m_sliders == nullptr)
			{
				m_sliders = curr = window_sliders;
			}
			else
			{
				while (curr->next != nullptr)
				{
					curr = curr->next;
				}
				curr->next = window_sliders;
			}
		}
	}
}

//============================================================
//  winwindow_exit
//  (main thread)
//============================================================

void windows_osd_interface::window_exit()
{
	assert(GetCurrentThreadId() == main_threadid);

	// free all the windows
	while (win_window_list != nullptr)
	{
		win_window_info *temp = win_window_list;
		win_window_list = temp->m_next;
		temp->destroy();
		global_free(temp);
	}

	switch(video_config.mode)
	{
		case VIDEO_MODE_NONE:
			renderer_none::exit();
			break;
		case VIDEO_MODE_GDI:
			renderer_gdi::exit();
			break;
		case VIDEO_MODE_BGFX:
			renderer_bgfx::exit();
			break;
#if (USE_OPENGL)
		case VIDEO_MODE_OPENGL:
			renderer_ogl::exit();
			break;
#endif
		case VIDEO_MODE_D3D:
			renderer_d3d9::exit();
			break;
		default:
			break;
	}

	// if we're multithreaded, clean up the window thread
	if (multithreading_enabled)
	{
		PostThreadMessage(window_threadid, WM_USER_SELF_TERMINATE, 0, 0);
		WaitForSingleObject(window_thread, INFINITE);

		mtlog_dump();
	}

	// kill the UI pause event
	if (ui_pause_event)
		CloseHandle(ui_pause_event);

	// kill the window thread ready event
	if (window_thread_ready_event)
		CloseHandle(window_thread_ready_event);

	// if we hid the cursor during the emulation, show it
	while (ShowCursor(TRUE) < 0) ;
}

win_window_info::win_window_info(running_machine &machine)
		: osd_window(), m_next(nullptr),
		m_init_state(0),
		m_startmaximized(0),
		m_isminimized(0),
		m_ismaximized(0),
		m_monitor(nullptr),
		m_fullscreen(0),
		m_fullscreen_safe(0),
		m_aspect(0),
		m_target(nullptr),
		m_targetview(0),
		m_targetorient(0),
		m_lastclicktime(0),
		m_lastclickx(0),
		m_lastclicky(0),
		m_renderer(nullptr),
		m_machine(machine)
{
	memset(m_title,0,sizeof(m_title));
	m_non_fullscreen_bounds.left = 0;
	m_non_fullscreen_bounds.top = 0;
	m_non_fullscreen_bounds.right  = 0;
	m_non_fullscreen_bounds.bottom = 0;
	m_prescale = video_config.prescale;
}

win_window_info::~win_window_info()
{
	if (m_renderer != nullptr)
	{
		delete m_renderer;
	}
}


//============================================================
//  winwindow_process_events_periodic
//  (main thread)
//============================================================

void winwindow_process_events_periodic(running_machine &machine)
{
	DWORD currticks = GetTickCount();

	assert(GetCurrentThreadId() == main_threadid);

	// update once every 1/8th of a second
	if (currticks - last_event_check < 1000 / 8)
		return;
	winwindow_process_events(machine, TRUE, FALSE);
}



//============================================================
//  is_mame_window
//============================================================

static BOOL is_mame_window(HWND hwnd)
{
	for (win_window_info *window = win_window_list; window != nullptr; window = window->m_next)
		if (window->m_hwnd == hwnd)
			return TRUE;

	return FALSE;
}

inline static BOOL handle_mouse_button(windows_osd_interface *osd, int button, int down, int x, int y)
{
	MouseButtonEventArgs args;
	args.button = button;
	args.keydown = down;
	args.xpos = x;
	args.ypos = y;
	
	bool handled = osd->handle_input_event(INPUT_EVENT_MOUSE_BUTTON, &args);

	// When in lightgun mode or mouse mode, the mouse click may be routed to the input system
	// because the mouse interactions in the UI are routed from the video_window_proc below
	// we need to make sure they aren't suppressed in these cases.
	return handled && !osd->options().lightgun() && !osd->options().mouse();
}

inline static BOOL handle_keypress(windows_osd_interface *osd, int vkey, int down, int scancode, BOOL extended_key)
{
	KeyPressEventArgs args;
	args.event_id = down ? INPUT_EVENT_KEYDOWN : INPUT_EVENT_KEYUP;
	args.scancode = MAKE_DI_SCAN(scancode, extended_key);
	args.vkey = vkey;

	return osd->handle_input_event(args.event_id, &args);
}

//============================================================
//  winwindow_process_events
//  (main thread)
//============================================================

void winwindow_process_events(running_machine &machine, int ingame, bool nodispatch)
{
	MSG message;

	assert(GetCurrentThreadId() == main_threadid);

	// remember the last time we did this
	last_event_check = GetTickCount();

	do
	{
		// if we are paused, lets wait for a message
		if (ui_temp_pause > 0)
			WaitMessage();

		// loop over all messages in the queue
		while (PeekMessage(&message, nullptr, 0, 0, PM_REMOVE))
		{
			// prevent debugger windows from getting messages during reset
			int dispatch = TRUE && !nodispatch;

			if (message.hwnd == nullptr || is_mame_window(message.hwnd))
			{
				dispatch = TRUE;
				switch (message.message)
				{
					// ignore keyboard messages
					case WM_SYSKEYUP:
					case WM_SYSKEYDOWN:
						dispatch = FALSE;
						break;

					// forward mouse button downs to the input system
					case WM_LBUTTONDOWN:
						dispatch = !handle_mouse_button(WINOSD(machine), 0, TRUE, GET_X_LPARAM(message.lParam), GET_Y_LPARAM(message.lParam));
						break;

					case WM_RBUTTONDOWN:
						dispatch = !handle_mouse_button(WINOSD(machine), 1, TRUE, GET_X_LPARAM(message.lParam), GET_Y_LPARAM(message.lParam));
						break;

					case WM_MBUTTONDOWN:
						dispatch = !handle_mouse_button(WINOSD(machine), 2, TRUE, GET_X_LPARAM(message.lParam), GET_Y_LPARAM(message.lParam));
						break;

					case WM_XBUTTONDOWN:
						dispatch = !handle_mouse_button(WINOSD(machine), 3, TRUE, GET_X_LPARAM(message.lParam), GET_Y_LPARAM(message.lParam));
						break;

					// forward mouse button ups to the input system
					case WM_LBUTTONUP:
						dispatch = !handle_mouse_button(WINOSD(machine), 0, FALSE, GET_X_LPARAM(message.lParam), GET_Y_LPARAM(message.lParam));
						break;

					case WM_RBUTTONUP:
						dispatch = !handle_mouse_button(WINOSD(machine), 1, FALSE, GET_X_LPARAM(message.lParam), GET_Y_LPARAM(message.lParam));
						break;

					case WM_MBUTTONUP:
						dispatch = !handle_mouse_button(WINOSD(machine), 2, FALSE, GET_X_LPARAM(message.lParam), GET_Y_LPARAM(message.lParam));
						break;

					case WM_XBUTTONUP:
						dispatch = !handle_mouse_button(WINOSD(machine), 3, FALSE, GET_X_LPARAM(message.lParam), GET_Y_LPARAM(message.lParam));
						break;

					case WM_KEYDOWN:
						if (NOT_ALREADY_DOWN(message.lParam))
							dispatch = !handle_keypress(WINOSD(machine), message.wParam, TRUE, SCAN_CODE(message.lParam), IS_EXTENDED(message.lParam));
						break;

					case WM_KEYUP:
						dispatch = !handle_keypress(WINOSD(machine), message.wParam, FALSE, SCAN_CODE(message.lParam), IS_EXTENDED(message.lParam));
						break;
				}
			}

			// dispatch if necessary
			if (dispatch)
				winwindow_dispatch_message(machine, &message);
		}
	} while (ui_temp_pause > 0);

	// update the cursor state after processing events
	winwindow_update_cursor_state(machine);
}



//============================================================
//  winwindow_dispatch_message
//  (main thread)
//============================================================

void winwindow_dispatch_message(running_machine &machine, MSG *message)
{
	assert(GetCurrentThreadId() == main_threadid);

	// dispatch our special communication messages
	switch (message->message)
	{
		// special case for quit
		case WM_QUIT:
			machine.schedule_exit();
			break;

		// temporary pause from the window thread
		case WM_USER_UI_TEMP_PAUSE:
			winwindow_ui_pause_from_main_thread(machine, message->wParam);
			break;

		// execute arbitrary function
		case WM_USER_EXEC_FUNC:
			{
				void (*func)(void *) = (void (*)(void *)) message->wParam;
				void *param = (void *) message->lParam;
				func(param);
			}
			break;

		// everything else dispatches normally
		default:
			TranslateMessage(message);
			DispatchMessage(message);
			break;
	}
}



//============================================================
//  winwindow_take_snap
//  (main thread)
//============================================================

void winwindow_take_snap(void)
{
	win_window_info *window;

	assert(GetCurrentThreadId() == main_threadid);

	// iterate over windows and request a snap
	for (window = win_window_list; window != nullptr; window = window->m_next)
	{
		window->m_renderer->save();
	}
}



//============================================================
//  winwindow_toggle_fsfx
//  (main thread)
//============================================================

void winwindow_toggle_fsfx(void)
{
	win_window_info *window;

	assert(GetCurrentThreadId() == main_threadid);

	// iterate over windows and request a snap
	for (window = win_window_list; window != nullptr; window = window->m_next)
	{
		window->m_renderer->toggle_fsfx();
	}
}



//============================================================
//  winwindow_take_video
//  (main thread)
//============================================================

void winwindow_take_video(void)
{
	win_window_info *window;

	assert(GetCurrentThreadId() == main_threadid);

	// iterate over windows and request a snap
	for (window = win_window_list; window != nullptr; window = window->m_next)
	{
		window->m_renderer->record();
	}
}



//============================================================
//  winwindow_toggle_full_screen
//  (main thread)
//============================================================

void winwindow_toggle_full_screen(void)
{
	win_window_info *window;

	assert(GetCurrentThreadId() == main_threadid);

	// if we are in debug mode, never go full screen
	for (window = win_window_list; window != nullptr; window = window->m_next)
		if (window->machine().debug_flags & DEBUG_FLAG_OSD_ENABLED)
			return;

	// toggle the window mode
	video_config.windowed = !video_config.windowed;

	// iterate over windows and toggle their fullscreen state
	for (window = win_window_list; window != nullptr; window = window->m_next)
		SendMessage(window->m_hwnd, WM_USER_SET_FULLSCREEN, !video_config.windowed, 0);
	SetForegroundWindow(win_window_list->m_hwnd);
}



//============================================================
//  winwindow_has_focus
//  (main or window thread)
//============================================================

BOOL winwindow_has_focus(void)
{
	HWND focuswnd = GetFocus();
	win_window_info *window;

	// see if one of the video windows has focus
	for (window = win_window_list; window != nullptr; window = window->m_next)
		if (focuswnd == window->m_hwnd)
			return TRUE;

	return FALSE;
}


//============================================================
//  winwindow_update_cursor_state
//  (main thread)
//============================================================

void winwindow_update_cursor_state(running_machine &machine)
{
	static POINT saved_cursor_pos = { -1, -1 };

	assert(GetCurrentThreadId() == main_threadid);

	// if we should hide the mouse cursor, then do it
	// rules are:
	//   1. we must have focus before hiding the cursor
	//   2. we also hide the cursor in full screen mode and when the window doesn't have a menu
	//   3. we also hide the cursor in windowed mode if we're not paused and
	//      the input system requests it
	if (winwindow_has_focus() && ((!video_config.windowed && !win_window_list->win_has_menu()) || (!machine.paused() && downcast<windows_osd_interface&>(machine.osd()).should_hide_mouse())))
	{
		win_window_info *window = win_window_list;
		RECT bounds;

		// hide cursor
		while (ShowCursor(FALSE) >= -1) { };
		ShowCursor(TRUE);

		// store the cursor position
		GetCursorPos(&saved_cursor_pos);

		// clip cursor to game video window
		GetClientRect(window->m_hwnd, &bounds);
		ClientToScreen(window->m_hwnd, &((POINT *)&bounds)[0]);
		ClientToScreen(window->m_hwnd, &((POINT *)&bounds)[1]);
		ClipCursor(&bounds);
	}
	else
	{
		// show cursor
		while (ShowCursor(TRUE) < 1) { };
		ShowCursor(FALSE);

		// allow cursor to move freely
		ClipCursor(nullptr);
		if (saved_cursor_pos.x != -1 || saved_cursor_pos.y != -1)
		{
			SetCursorPos(saved_cursor_pos.x, saved_cursor_pos.y);
			saved_cursor_pos.x = saved_cursor_pos.y = -1;
		}
	}
}



//============================================================
//  winwindow_video_window_create
//  (main thread)
//============================================================

void win_window_info::create(running_machine &machine, int index, osd_monitor_info *monitor, const osd_window_config *config)
{
	win_window_info *win;

	assert(GetCurrentThreadId() == main_threadid);

	// allocate a new window object
	win_window_info *window = global_alloc(win_window_info(machine));
	window->m_win_config = *config;
	window->m_monitor = monitor;
	window->m_fullscreen = !video_config.windowed;
	window->m_index = index;

	// set main window
	if (index > 0)
	{
		for (auto w = win_window_list; w != nullptr; w = w->m_next)
		{
			if (w->m_index == 0)
			{
				window->m_main = w;
				break;
			}
		}
	}
	// see if we are safe for fullscreen
	window->m_fullscreen_safe = TRUE;
	for (win = win_window_list; win != nullptr; win = win->m_next)
		if (win->m_monitor == monitor)
			window->m_fullscreen_safe = FALSE;

	// add us to the list
	*last_window_ptr = window;
	last_window_ptr = &window->m_next;

	// load the layout
	window->m_target = machine.render().target_alloc();

	// set the specific view
	windows_options &options = downcast<windows_options &>(machine.options());

	const char *defview = options.view();
	window->set_starting_view(index, defview, options.view(index));

	// remember the current values in case they change
	window->m_targetview = window->m_target->view();
	window->m_targetorient = window->m_target->orientation();
	window->m_targetlayerconfig = window->m_target->layer_config();

	// make the window title
	if (video_config.numscreens == 1)
		sprintf(window->m_title, "%s: %s [%s]", emulator_info::get_appname(), machine.system().description, machine.system().name);
	else
		sprintf(window->m_title, "%s: %s [%s] - Screen %d", emulator_info::get_appname(), machine.system().description, machine.system().name, index);

	// set the initial maximized state
	window->m_startmaximized = options.maximize();

	// finish the window creation on the window thread
	if (multithreading_enabled)
	{
		// wait until the window thread is ready to respond to events
		WaitForSingleObject(window_thread_ready_event, INFINITE);

		PostThreadMessage(window_threadid, WM_USER_FINISH_CREATE_WINDOW, 0, (LPARAM)window);
		while (window->m_init_state == 0)
		{
			winwindow_process_events(machine, 0, 1); //pump the message queue
			Sleep(1);
		}
	}
	else
		window->m_init_state = window->complete_create() ? -1 : 1;

	// handle error conditions
	if (window->m_init_state == -1)
		fatalerror("Unable to complete window creation\n");
}



//============================================================
//  winwindow_video_window_destroy
//  (main thread)
//============================================================

void win_window_info::destroy()
{
	win_window_info **prevptr;

	assert(GetCurrentThreadId() == main_threadid);

	// remove us from the list
	for (prevptr = &win_window_list; *prevptr != nullptr; prevptr = &(*prevptr)->m_next)
		if (*prevptr == this)
		{
			*prevptr = this->m_next;
			break;
		}

	// destroy the window
	if (m_hwnd != nullptr)
		SendMessage(m_hwnd, WM_USER_SELF_TERMINATE, 0, 0);

	// free the render target
	machine().render().target_free(m_target);
}



//============================================================
//  winwindow_video_window_update
//  (main thread)
//============================================================

void win_window_info::update()
{
	int targetview, targetorient;
	render_layer_config targetlayerconfig;

	assert(GetCurrentThreadId() == main_threadid);

	mtlog_add("winwindow_video_window_update: begin");

	// see if the target has changed significantly in window mode
	targetview = m_target->view();
	targetorient = m_target->orientation();
	targetlayerconfig = m_target->layer_config();
	if (targetview != m_targetview || targetorient != m_targetorient || targetlayerconfig != m_targetlayerconfig)
	{
		m_targetview = targetview;
		m_targetorient = targetorient;
		m_targetlayerconfig = targetlayerconfig;

		// in window mode, reminimize/maximize
		if (!m_fullscreen)
		{
			if (m_isminimized)
				SendMessage(m_hwnd, WM_USER_SET_MINSIZE, 0, 0);
			if (m_ismaximized)
				SendMessage(m_hwnd, WM_USER_SET_MAXSIZE, 0, 0);
		}
	}

	// if we're visible and running and not in the middle of a resize, draw
	if (m_hwnd != nullptr && m_target != nullptr && m_renderer != nullptr)
	{
		bool got_lock = true;

		mtlog_add("winwindow_video_window_update: try lock");

		// only block if we're throttled
		if (machine().video().throttled() || timeGetTime() - last_update_time > 250)
			m_render_lock.lock();
		else
			got_lock = m_render_lock.try_lock();

		// only render if we were able to get the lock
		if (got_lock)
		{
			render_primitive_list *primlist;

			mtlog_add("winwindow_video_window_update: got lock");

			// don't hold the lock; we just used it to see if rendering was still happening
			m_render_lock.unlock();

			// ensure the target bounds are up-to-date, and then get the primitives
			primlist = m_renderer->get_primitives();

			// post a redraw request with the primitive list as a parameter
			last_update_time = timeGetTime();
			mtlog_add("winwindow_video_window_update: PostMessage start");
			if (multithreading_enabled)
				PostMessage(m_hwnd, WM_USER_REDRAW, 0, (LPARAM)primlist);
			else
				SendMessage(m_hwnd, WM_USER_REDRAW, 0, (LPARAM)primlist);
			mtlog_add("winwindow_video_window_update: PostMessage end");
		}
	}

	mtlog_add("winwindow_video_window_update: end");
}



//============================================================
//  winwindow_video_window_monitor
//  (window thread)
//============================================================

osd_monitor_info *win_window_info::winwindow_video_window_monitor(const osd_rect *proposed)
{
	osd_monitor_info *monitor;

	// in window mode, find the nearest
	if (!m_fullscreen)
	{
		if (proposed != nullptr)
		{
			RECT p;
			p.top = proposed->top();
			p.left = proposed->left();
			p.bottom = proposed->bottom();
			p.right = proposed->right();
			monitor = win_monitor_info::monitor_from_handle(MonitorFromRect(&p, MONITOR_DEFAULTTONEAREST));
		}
		else
			monitor = win_monitor_info::monitor_from_handle(MonitorFromWindow(m_hwnd, MONITOR_DEFAULTTONEAREST));
	}

	// in full screen, just use the configured monitor
	else
		monitor = m_monitor;

	// make sure we're up-to-date
	//monitor->refresh();
	return monitor;
}



//============================================================
//  create_window_class
//  (main thread)
//============================================================

static void create_window_class(void)
{
	static int classes_created = FALSE;

	assert(GetCurrentThreadId() == main_threadid);

	if (!classes_created)
	{
		WNDCLASS wc = { 0 };

		// initialize the description of the window class
		wc.lpszClassName    = TEXT("MAME");
		wc.hInstance        = GetModuleHandleUni();
		wc.lpfnWndProc      = winwindow_video_window_proc_ui;
		wc.hCursor          = LoadCursor(nullptr, IDC_ARROW);
		wc.hIcon            = LoadIcon(wc.hInstance, MAKEINTRESOURCE(2));

		UnregisterClass(wc.lpszClassName, wc.hInstance);

		// register the class; fail if we can't
		if (!RegisterClass(&wc))
			fatalerror("Failed to create window class\n");
		classes_created = TRUE;
	}
}



//============================================================
//  set_starting_view
//  (main thread)
//============================================================

void win_window_info::set_starting_view(int index, const char *defview, const char *view)
{
	int viewindex;

	assert(GetCurrentThreadId() == main_threadid);

	// choose non-auto over auto
	if (strcmp(view, "auto") == 0 && strcmp(defview, "auto") != 0)
		view = defview;

	// query the video system to help us pick a view
	viewindex = target()->configured_view(view, index, video_config.numscreens);

	// set the view
	target()->set_view(viewindex);
}


//============================================================
//  winwindow_ui_pause_from_main_thread
//  (main thread)
//============================================================

void winwindow_ui_pause_from_main_thread(running_machine &machine, int pause)
{
	int old_temp_pause = ui_temp_pause;

	assert(GetCurrentThreadId() == main_threadid);

	// if we're pausing, increment the pause counter
	if (pause)
	{
		// if we're the first to pause, we have to actually initiate it
		if (ui_temp_pause++ == 0)
		{
			// only call mame_pause if we weren't already paused due to some external reason
			ui_temp_was_paused = machine.paused();
			if (!ui_temp_was_paused)
				machine.pause();

			SetEvent(ui_pause_event);
		}
	}

	// if we're resuming, decrement the pause counter
	else
	{
		// if we're the last to resume, unpause MAME
		if (--ui_temp_pause == 0)
		{
			// but only do it if we were the ones who initiated it
			if (!ui_temp_was_paused)
				machine.resume();

			ResetEvent(ui_pause_event);
		}
	}

	if (LOG_TEMP_PAUSE)
		osd_printf_verbose("winwindow_ui_pause_from_main_thread(): %d --> %d\n", old_temp_pause, ui_temp_pause);
}



//============================================================
//  winwindow_ui_pause_from_window_thread
//  (window thread)
//============================================================

void winwindow_ui_pause_from_window_thread(running_machine &machine, int pause)
{
	assert(GetCurrentThreadId() == window_threadid);

	// if we're multithreaded, we have to request a pause on the main thread
	if (multithreading_enabled)
	{
		// request a pause from the main thread
		PostThreadMessage(main_threadid, WM_USER_UI_TEMP_PAUSE, pause, 0);

		// if we're pausing, block until it happens
		if (pause)
			WaitForSingleObject(ui_pause_event, INFINITE);
	}

	// otherwise, we just do it directly
	else
		winwindow_ui_pause_from_main_thread(machine, pause);
}



//============================================================
//  winwindow_ui_exec_on_main_thread
//  (window thread)
//============================================================

void winwindow_ui_exec_on_main_thread(void (*func)(void *), void *param)
{
	assert(GetCurrentThreadId() == window_threadid);

	// if we're multithreaded, we have to request a pause on the main thread
	if (multithreading_enabled)
	{
		// request a pause from the main thread
		PostThreadMessage(main_threadid, WM_USER_EXEC_FUNC, (WPARAM) func, (LPARAM) param);
	}

	// otherwise, we just do it directly
	else
		(*func)(param);
}



//============================================================
//  winwindow_ui_is_paused
//============================================================

int winwindow_ui_is_paused(running_machine &machine)
{
	return machine.paused() && ui_temp_was_paused;
}



//============================================================
//  wnd_extra_width
//  (window thread)
//============================================================

int win_window_info::wnd_extra_width()
{
	RECT temprect = { 100, 100, 200, 200 };
	if (m_fullscreen)
		return 0;
	AdjustWindowRectEx(&temprect, WINDOW_STYLE, win_has_menu(), WINDOW_STYLE_EX);
	return rect_width(&temprect) - 100;
}



//============================================================
//  wnd_extra_height
//  (window thread)
//============================================================

int win_window_info::wnd_extra_height()
{
	RECT temprect = { 100, 100, 200, 200 };
	if (m_fullscreen)
		return 0;
	AdjustWindowRectEx(&temprect, WINDOW_STYLE, win_has_menu(), WINDOW_STYLE_EX);
	return rect_height(&temprect) - 100;
}

//============================================================
//  thread_entry
//  (window thread)
//============================================================

unsigned __stdcall win_window_info::thread_entry(void *param)
{
	MSG message;
	windows_osd_interface *osd = static_cast<windows_osd_interface*>(param);

	// make a bogus user call to make us a message thread
	PeekMessage(&message, nullptr, 0, 0, PM_NOREMOVE);

	// attach our input to the main thread
	AttachThreadInput(main_threadid, window_threadid, TRUE);

	// signal to the main thread that we are ready to receive events
	SetEvent(window_thread_ready_event);

	// run the message pump
	while (GetMessage(&message, nullptr, 0, 0))
	{
		int dispatch = TRUE;

		if ((message.hwnd == nullptr) || is_mame_window(message.hwnd))
		{
			switch (message.message)
			{
				// ignore input messages here
				case WM_SYSKEYUP:
				case WM_SYSKEYDOWN:
					dispatch = FALSE;
					break;

				// forward mouse button downs to the input system
				case WM_LBUTTONDOWN:
					dispatch = !handle_mouse_button(osd, 0, TRUE, GET_X_LPARAM(message.lParam), GET_Y_LPARAM(message.lParam));
					break;

				case WM_RBUTTONDOWN:
					dispatch = !handle_mouse_button(osd, 1, TRUE, GET_X_LPARAM(message.lParam), GET_Y_LPARAM(message.lParam));
					break;

				case WM_MBUTTONDOWN:
					dispatch = !handle_mouse_button(osd, 2, TRUE, GET_X_LPARAM(message.lParam), GET_Y_LPARAM(message.lParam));
					break;

				case WM_XBUTTONDOWN:
					dispatch = !handle_mouse_button(osd, 3, TRUE, GET_X_LPARAM(message.lParam), GET_Y_LPARAM(message.lParam));
					break;

				// forward mouse button ups to the input system
				case WM_LBUTTONUP:
					dispatch = !handle_mouse_button(osd, 0, FALSE, GET_X_LPARAM(message.lParam), GET_Y_LPARAM(message.lParam));
					break;

				case WM_RBUTTONUP:
					dispatch = !handle_mouse_button(osd, 1, FALSE, GET_X_LPARAM(message.lParam), GET_Y_LPARAM(message.lParam));
					break;

				case WM_MBUTTONUP:
					dispatch = !handle_mouse_button(osd, 2, FALSE, GET_X_LPARAM(message.lParam), GET_Y_LPARAM(message.lParam));
					break;

				case WM_XBUTTONUP:
					dispatch = !handle_mouse_button(osd, 3, FALSE, GET_X_LPARAM(message.lParam), GET_Y_LPARAM(message.lParam));
					break;

				// a terminate message to the thread posts a quit
				case WM_USER_SELF_TERMINATE:
					PostQuitMessage(0);
					dispatch = FALSE;
					break;

				// handle the "complete create" message
				case WM_USER_FINISH_CREATE_WINDOW:
				{
					win_window_info *window = (win_window_info *)message.lParam;
					window->m_init_state = window->complete_create() ? -1 : 1;
					dispatch = FALSE;
					break;
				}
			}
		}

		// dispatch if necessary
		if (dispatch)
		{
			TranslateMessage(&message);
			DispatchMessage(&message);
		}
	}
	return 0;
}



//============================================================
//  complete_create
//  (window thread)
//============================================================

int win_window_info::complete_create()
{
	RECT client;
	int tempwidth, tempheight;
	HMENU menu = nullptr;
	HDC dc;

	assert(GetCurrentThreadId() == window_threadid);

	// get the monitor bounds
	osd_rect monitorbounds = m_monitor->position_size();

	// create the window menu if needed
	if (downcast<windows_options &>(machine().options()).menu())
	{
		if (win_create_menu(machine(), &menu))
			return 1;
	}

	// create the window, but don't show it yet
	m_hwnd = win_create_window_ex_utf8(
						m_fullscreen ? FULLSCREEN_STYLE_EX : WINDOW_STYLE_EX,
						"MAME",
						m_title,
						m_fullscreen ? FULLSCREEN_STYLE : WINDOW_STYLE,
						monitorbounds.left() + 20, monitorbounds.top() + 20,
						monitorbounds.left() + 100, monitorbounds.top() + 100,
						nullptr,//(win_window_list != nullptr) ? win_window_list->m_hwnd : nullptr,
						menu,
						GetModuleHandleUni(),
						nullptr);
	if (m_hwnd == nullptr)
		return 1;

	// set window #0 as the focus window for all windows, required for D3D & multimonitor
	m_focus_hwnd = win_window_list->m_hwnd;

	// set a pointer back to us
	SetWindowLongPtr(m_hwnd, GWLP_USERDATA, (LONG_PTR)this);

	// skip the positioning stuff for -video none */
	if (video_config.mode == VIDEO_MODE_NONE)
		return 0;

	// adjust the window position to the initial width/height
	tempwidth = (m_win_config.width != 0) ? m_win_config.width : 640;
	tempheight = (m_win_config.height != 0) ? m_win_config.height : 480;
	SetWindowPos(m_hwnd, nullptr, monitorbounds.left() + 20, monitorbounds.top() + 20,
			monitorbounds.left() + tempwidth + wnd_extra_width(),
			monitorbounds.top() + tempheight + wnd_extra_height(),
			SWP_NOZORDER);

	// maximum or minimize as appropriate
	if (m_startmaximized)
		maximize_window();
	else
		minimize_window();
	adjust_window_position_after_major_change();

	// show the window
	if (!m_fullscreen || m_fullscreen_safe)
	{
		// finish off by trying to initialize DirectX; if we fail, ignore it
		if (m_renderer != nullptr)
		{
			delete m_renderer;
		}
		m_renderer = osd_renderer::make_for_type(video_config.mode, reinterpret_cast<osd_window *>(this));
		if (m_renderer->create())
			return 1;

		ShowWindow(m_hwnd, SW_SHOW);
	}

	// clear the window
	dc = GetDC(m_hwnd);
	GetClientRect(m_hwnd, &client);
	FillRect(dc, &client, (HBRUSH)GetStockObject(BLACK_BRUSH));
	ReleaseDC(m_hwnd, dc);
	return 0;
}



//============================================================
//  winwindow_video_window_proc
//  (window thread)
//============================================================

LRESULT CALLBACK win_window_info::video_window_proc(HWND wnd, UINT message, WPARAM wparam, LPARAM lparam)
{
	LONG_PTR ptr = GetWindowLongPtr(wnd, GWLP_USERDATA);
	win_window_info *window = (win_window_info *)ptr;

	// we may get called before SetWindowLongPtr is called
	if (window != nullptr)
	{
		assert(GetCurrentThreadId() == window_threadid);
		window->update_minmax_state();
	}

	// handle a few messages
	switch (message)
	{
		// paint: redraw the last bitmap
		case WM_PAINT:
		{
			PAINTSTRUCT pstruct;
			HDC hdc = BeginPaint(wnd, &pstruct);
			window->draw_video_contents(hdc, TRUE);
			if (window->win_has_menu())
				DrawMenuBar(window->m_hwnd);
			EndPaint(wnd, &pstruct);
			break;
		}

		// non-client paint: punt if full screen
		case WM_NCPAINT:
			if (!window->m_fullscreen || window->win_has_menu())
				return DefWindowProc(wnd, message, wparam, lparam);
			break;

		// input: handle the raw input
		case WM_INPUT:
			downcast<windows_osd_interface&>(window->machine().osd()).handle_input_event(INPUT_EVENT_RAWINPUT, &lparam);
			break;

		// syskeys - ignore
		case WM_SYSKEYUP:
		case WM_SYSKEYDOWN:
			break;

		// input events
		case WM_MOUSEMOVE:
			window->machine().ui_input().push_mouse_move_event(window->m_target, GET_X_LPARAM(lparam), GET_Y_LPARAM(lparam));
			break;

		case WM_MOUSELEAVE:
			window->machine().ui_input().push_mouse_leave_event(window->m_target);
			break;

		case WM_LBUTTONDOWN:
		{
			DWORD ticks = GetTickCount();
			window->machine().ui_input().push_mouse_down_event(window->m_target, GET_X_LPARAM(lparam), GET_Y_LPARAM(lparam));

			// check for a double-click
			if (ticks - window->m_lastclicktime < GetDoubleClickTime() &&
				GET_X_LPARAM(lparam) >= window->m_lastclickx - 4 && GET_X_LPARAM(lparam) <= window->m_lastclickx + 4 &&
				GET_Y_LPARAM(lparam) >= window->m_lastclicky - 4 && GET_Y_LPARAM(lparam) <= window->m_lastclicky + 4)
			{
				window->m_lastclicktime = 0;
				window->machine().ui_input().push_mouse_double_click_event(window->m_target, GET_X_LPARAM(lparam), GET_Y_LPARAM(lparam));
			}
			else
			{
				window->m_lastclicktime = ticks;
				window->m_lastclickx = GET_X_LPARAM(lparam);
				window->m_lastclicky = GET_Y_LPARAM(lparam);
			}
			break;
		}

		case WM_LBUTTONUP:
			window->machine().ui_input().push_mouse_up_event(window->m_target, GET_X_LPARAM(lparam), GET_Y_LPARAM(lparam));
			break;

		case WM_CHAR:
			window->machine().ui_input().push_char_event(window->m_target, (unicode_char) wparam);
			break;

		case WM_MOUSEWHEEL:
		{
			UINT ucNumLines = 3; // default
			SystemParametersInfo(SPI_GETWHEELSCROLLLINES, 0, &ucNumLines, 0);
			window->machine().ui_input().push_mouse_wheel_event(window->m_target, GET_X_LPARAM(lparam), GET_Y_LPARAM(lparam), GET_WHEEL_DELTA_WPARAM(wparam), ucNumLines);
			break;
		}

		// pause the system when we start a menu or resize
		case WM_ENTERSIZEMOVE:
			window->m_resize_state = RESIZE_STATE_RESIZING;
		case WM_ENTERMENULOOP:
			winwindow_ui_pause_from_window_thread(window->machine(), TRUE);
			break;

		// unpause the system when we stop a menu or resize and force a redraw
		case WM_EXITSIZEMOVE:
			window->m_resize_state = RESIZE_STATE_PENDING;
		case WM_EXITMENULOOP:
			winwindow_ui_pause_from_window_thread(window->machine(), FALSE);
			InvalidateRect(wnd, nullptr, FALSE);
			break;

		// get min/max info: set the minimum window size
		case WM_GETMINMAXINFO:
		{
			MINMAXINFO *minmax = (MINMAXINFO *)lparam;
			minmax->ptMinTrackSize.x = MIN_WINDOW_DIM;
			minmax->ptMinTrackSize.y = MIN_WINDOW_DIM;
			break;
		}

		// sizing: constrain to the aspect ratio unless control key is held down
		case WM_SIZING:
		{
			RECT *rect = (RECT *)lparam;
			if (video_config.keepaspect && !(GetAsyncKeyState(VK_CONTROL) & 0x8000))
			{
				osd_rect r = window->constrain_to_aspect_ratio(RECT_to_osd_rect(*rect), wparam);
				rect->top = r.top();
				rect->left = r.left();
				rect->bottom = r.bottom();
				rect->right = r.right();
			}
			InvalidateRect(wnd, nullptr, FALSE);
			break;
		}

		// syscommands: catch win_start_maximized
		case WM_SYSCOMMAND:
		{
			UINT16 cmd = wparam & 0xfff0;

			// prevent screensaver or monitor power events
			if (cmd == SC_MONITORPOWER || cmd == SC_SCREENSAVE)
				return 1;

			// most SYSCOMMANDs require us to invalidate the window
			InvalidateRect(wnd, nullptr, FALSE);

			// handle maximize
			if (cmd == SC_MAXIMIZE)
			{
				window->update_minmax_state();
				if (window->m_ismaximized)
					window->minimize_window();
				else
					window->maximize_window();
				break;
			}
			return DefWindowProc(wnd, message, wparam, lparam);
		}

		// track whether we are in the foreground
		case WM_ACTIVATEAPP:
			in_background = !wparam;
			break;

		// close: cause MAME to exit
		case WM_CLOSE:
			if (multithreading_enabled)
				PostThreadMessage(main_threadid, WM_QUIT, 0, 0);
			else
				window->machine().schedule_exit();
			break;

		// destroy: clean up all attached rendering bits and nullptr out our hwnd
		case WM_DESTROY:
<<<<<<< HEAD
			global_free(window->m_renderer);
			window->m_renderer = nullptr;
			window->m_hwnd = nullptr;
=======
			if (!(window->m_renderer == NULL))
			{
				window->m_renderer->destroy();
				global_free(window->m_renderer);
				window->m_renderer = NULL;
			}
			window->m_hwnd = NULL;
>>>>>>> 7dfb5785
			return DefWindowProc(wnd, message, wparam, lparam);

		// self redraw: draw ourself in a non-painty way
		case WM_USER_REDRAW:
		{
			HDC hdc = GetDC(wnd);

			mtlog_add("winwindow_video_window_proc: WM_USER_REDRAW begin");
			window->m_primlist = (render_primitive_list *)lparam;
			window->draw_video_contents(hdc, FALSE);
			mtlog_add("winwindow_video_window_proc: WM_USER_REDRAW end");

			ReleaseDC(wnd, hdc);
			break;
		}

		// self destruct
		case WM_USER_SELF_TERMINATE:
			DestroyWindow(window->m_hwnd);
			break;

		// fullscreen set
		case WM_USER_SET_FULLSCREEN:
			window->set_fullscreen(wparam);
			break;

		// minimum size set
		case WM_USER_SET_MINSIZE:
			window->minimize_window();
			break;

		// maximum size set
		case WM_USER_SET_MAXSIZE:
			window->maximize_window();
			break;

		// maximum size set
		case WM_DISPLAYCHANGE:
			/* FIXME: The current codebase has an issue with setting aspect
			 * ratios correctly after display change. set_aspect should
			 * be set_forced_aspect and on a refresh this forced aspect should
			 * be preserved if set. If not, the standard aspect calculation
			 * should be used.
			 */
			window->m_monitor->refresh();
			break;

		// set focus: if we're not the primary window, switch back
		// commented out ATM because this prevents us from resizing secondary windows
//      case WM_SETFOCUS:
//          if (window != win_window_list && win_window_list != nullptr)
//              SetFocus(win_window_list->m_hwnd);
//          break;

		// everything else: defaults
		default:
			return DefWindowProc(wnd, message, wparam, lparam);
	}

	return 0;
}



//============================================================
//  draw_video_contents
//  (window thread)
//============================================================

void win_window_info::draw_video_contents(HDC dc, int update)
{
	assert(GetCurrentThreadId() == window_threadid);

	mtlog_add("draw_video_contents: begin");

	mtlog_add("draw_video_contents: render lock acquire");
	std::lock_guard<std::mutex> lock(m_render_lock);
	mtlog_add("draw_video_contents: render lock acquired");

	// if we're iconic, don't bother
	if (m_hwnd != nullptr && !IsIconic(m_hwnd))
	{
		// if no bitmap, just fill
		if (m_primlist == nullptr)
		{
			RECT fill;
			GetClientRect(m_hwnd, &fill);
			FillRect(dc, &fill, (HBRUSH)GetStockObject(BLACK_BRUSH));
		}

		// otherwise, render with our drawing system
		else
		{
			// update DC
			m_dc = dc;
			m_renderer->draw(update);
			mtlog_add("draw_video_contents: drawing finished");
		}
	}

	mtlog_add("draw_video_contents: render lock released");

	mtlog_add("draw_video_contents: end");
}


static inline int better_mode(int width0, int height0, int width1, int height1, float desired_aspect)
{
	float aspect0 = (float)width0 / (float)height0;
	float aspect1 = (float)width1 / (float)height1;
	return (fabs(desired_aspect - aspect0) < fabs(desired_aspect - aspect1)) ? 0 : 1;
}

//============================================================
//  constrain_to_aspect_ratio
//  (window thread)
//============================================================

osd_rect win_window_info::constrain_to_aspect_ratio(const osd_rect &rect, int adjustment)
{
	INT32 extrawidth = wnd_extra_width();
	INT32 extraheight = wnd_extra_height();
	INT32 propwidth, propheight;
	INT32 minwidth, minheight;
	INT32 maxwidth, maxheight;
	INT32 adjwidth, adjheight;
	float desired_aspect = 1.0f;
	osd_dim window_dim = get_size();
	INT32 target_width = window_dim.width();
	INT32 target_height = window_dim.height();
	INT32 xscale = 1, yscale = 1;
	int newwidth, newheight;
	osd_monitor_info *monitor = winwindow_video_window_monitor(&rect);

	assert(GetCurrentThreadId() == window_threadid);

	// get the pixel aspect ratio for the target monitor
	float pixel_aspect = monitor->aspect();

	// determine the proposed width/height
	propwidth = rect.width() - extrawidth;
	propheight = rect.height() - extraheight;

	// based on which edge we are adjusting, take either the width, height, or both as gospel
	// and scale to fit using that as our parameter
	switch (adjustment)
	{
		case WMSZ_BOTTOM:
		case WMSZ_TOP:
			m_target->compute_visible_area(10000, propheight, pixel_aspect, m_target->orientation(), propwidth, propheight);
			break;

		case WMSZ_LEFT:
		case WMSZ_RIGHT:
			m_target->compute_visible_area(propwidth, 10000, pixel_aspect, m_target->orientation(), propwidth, propheight);
			break;

		default:
			m_target->compute_visible_area(propwidth, propheight, pixel_aspect, m_target->orientation(), propwidth, propheight);
			break;
	}

	// get the minimum width/height for the current layout
	m_target->compute_minimum_size(minwidth, minheight);

	// compute the appropriate visible area if we're trying to keepaspect
	if (video_config.keepaspect)
	{
		// make sure the monitor is up-to-date
		m_target->compute_visible_area(target_width, target_height, m_monitor->aspect(), m_target->orientation(), target_width, target_height);
		desired_aspect = (float)target_width / (float)target_height;
	}

	// non-integer scaling - often gives more pleasing results in full screen
	newwidth = target_width;
	newheight = target_height;
	if (!video_config.fullstretch)
	{
		// compute maximum integral scaling to fit the window
		xscale = (target_width + 2) / newwidth;
		yscale = (target_height + 2) / newheight;

		// try a little harder to keep the aspect ratio if desired
		if (video_config.keepaspect)
		{
			// if we could stretch more in the X direction, and that makes a better fit, bump the xscale
			while (newwidth * (xscale + 1) <= window_dim.width() &&
				better_mode(newwidth * xscale, newheight * yscale, newwidth * (xscale + 1), newheight * yscale, desired_aspect))
				xscale++;

			// if we could stretch more in the Y direction, and that makes a better fit, bump the yscale
			while (newheight * (yscale + 1) <= window_dim.height() &&
				better_mode(newwidth * xscale, newheight * yscale, newwidth * xscale, newheight * (yscale + 1), desired_aspect))
				yscale++;

			// now that we've maxed out, see if backing off the maximally stretched one makes a better fit
			if (window_dim.width() - newwidth * xscale < window_dim.height() - newheight * yscale)
			{
				while (better_mode(newwidth * xscale, newheight * yscale, newwidth * (xscale - 1), newheight * yscale, desired_aspect) && (xscale >= 0))
					xscale--;
			}
			else
			{
				while (better_mode(newwidth * xscale, newheight * yscale, newwidth * xscale, newheight * (yscale - 1), desired_aspect) && (yscale >= 0))
					yscale--;
			}
		}

		// ensure at least a scale factor of 1
		if (xscale <= 0) xscale = 1;
		if (yscale <= 0) yscale = 1;

		// apply the final scale
		newwidth *= xscale;
		newheight *= yscale;
	}

	// clamp against the absolute minimum
	propwidth = MAX(propwidth, MIN_WINDOW_DIM);
	propheight = MAX(propheight, MIN_WINDOW_DIM);

	// clamp against the minimum width and height
	propwidth = MAX(propwidth, minwidth);
	propheight = MAX(propheight, minheight);

	// clamp against the maximum (fit on one screen for full screen mode)
	if (m_fullscreen)
	{
		maxwidth = monitor->position_size().width() - extrawidth;
		maxheight = monitor->position_size().height() - extraheight;
	}
	else
	{
		maxwidth = monitor->usuable_position_size().width() - extrawidth;
		maxheight = monitor->usuable_position_size().height() - extraheight;

		// further clamp to the maximum width/height in the window
		if (m_win_config.width != 0)
			maxwidth = MIN(maxwidth, m_win_config.width + extrawidth);
		if (m_win_config.height != 0)
			maxheight = MIN(maxheight, m_win_config.height + extraheight);
	}

	// clamp to the maximum
	propwidth = MIN(propwidth, maxwidth);
	propheight = MIN(propheight, maxheight);

	// compute the adjustments we need to make
	adjwidth = (propwidth + extrawidth) - rect.width();
	adjheight = (propheight + extraheight) - rect.height();

	// based on which corner we're adjusting, constrain in different ways
	osd_rect ret(rect);

	switch (adjustment)
	{
		case WMSZ_BOTTOM:
		case WMSZ_BOTTOMRIGHT:
		case WMSZ_RIGHT:
			ret = rect.resize(rect.width() + adjwidth, rect.height() + adjheight);
			break;

		case WMSZ_BOTTOMLEFT:
			ret = rect.move_by(-adjwidth, 0).resize(rect.width() + adjwidth, rect.height() + adjheight);
			break;

		case WMSZ_LEFT:
		case WMSZ_TOPLEFT:
		case WMSZ_TOP:
			ret = rect.move_by(-adjwidth, -adjheight).resize(rect.width() + adjwidth, rect.height() + adjheight);
			break;

		case WMSZ_TOPRIGHT:
			ret = rect.move_by(0, -adjheight).resize(rect.width() + adjwidth, rect.height() + adjheight);
			break;
	}

	return ret;
}



//============================================================
//  get_min_bounds
//  (window thread)
//============================================================

osd_dim win_window_info::get_min_bounds(int constrain)
{
	INT32 minwidth, minheight;

	//assert(GetCurrentThreadId() == window_threadid);

	// get the minimum target size
	m_target->compute_minimum_size(minwidth, minheight);

	// expand to our minimum dimensions
	if (minwidth < MIN_WINDOW_DIM)
		minwidth = MIN_WINDOW_DIM;
	if (minheight < MIN_WINDOW_DIM)
		minheight = MIN_WINDOW_DIM;

	// account for extra window stuff
	minwidth += wnd_extra_width();
	minheight += wnd_extra_height();

	// if we want it constrained, figure out which one is larger
	if (constrain)
	{
		// first constrain with no height limit
		osd_rect test1(0,0,minwidth,10000);
		test1 = constrain_to_aspect_ratio(test1, WMSZ_BOTTOMRIGHT);

		// then constrain with no width limit
		osd_rect test2(0,0,10000,minheight);
		test2 = constrain_to_aspect_ratio(test2, WMSZ_BOTTOMRIGHT);

		// pick the larger
		if (test1.width() > test2.width())
		{
			minwidth = test1.width();
			minheight = test1.height();
		}
		else
		{
			minwidth = test2.width();
			minheight = test2.height();
		}
	}

	return osd_dim(minwidth, minheight);
}



//============================================================
//  get_max_bounds
//  (window thread)
//============================================================

osd_dim win_window_info::get_max_bounds(int constrain)
{
	//assert(GetCurrentThreadId() == window_threadid);

	// compute the maximum client area
	//m_monitor->refresh();
	osd_rect maximum = m_monitor->usuable_position_size();

	// clamp to the window's max
	int tempw = maximum.width();
	int temph = maximum.height();
	if (m_win_config.width != 0)
	{
		int temp = m_win_config.width + wnd_extra_width();
		if (temp < maximum.width())
			tempw = temp;
	}
	if (m_win_config.height != 0)
	{
		int temp = m_win_config.height + wnd_extra_height();
		if (temp < maximum.height())
			temph = temp;
	}

	maximum = maximum.resize(tempw, temph);

	// constrain to fit
	if (constrain)
	{
		maximum = constrain_to_aspect_ratio(maximum, WMSZ_BOTTOMRIGHT);
	}
	else
	{
		// No - the maxima returned by usable_position_size are in window units, not usable units
		//maximum = maximum.resize(maximum.width() - wnd_extra_width(), maximum.height() - wnd_extra_height());
	}
	return maximum.dim();
}



//============================================================
//  update_minmax_state
//  (window thread)
//============================================================

void win_window_info::update_minmax_state()
{
	assert(GetCurrentThreadId() == window_threadid);

	if (!m_fullscreen)
	{
		RECT bounds;

		// compare the maximum bounds versus the current bounds
		osd_dim minbounds = get_min_bounds(video_config.keepaspect);
		osd_dim maxbounds = get_max_bounds(video_config.keepaspect);
		GetWindowRect(m_hwnd, &bounds);

		// if either the width or height matches, we were maximized
		m_isminimized = (rect_width(&bounds) == minbounds.width()) ||
								(rect_height(&bounds) == minbounds.height());
		m_ismaximized = (rect_width(&bounds) == maxbounds.width()) ||
								(rect_height(&bounds) == maxbounds.height());
	}
	else
	{
		m_isminimized = FALSE;
		m_ismaximized = TRUE;
	}
}



//============================================================
//  minimize_window
//  (window thread)
//============================================================

void win_window_info::minimize_window()
{
	assert(GetCurrentThreadId() == window_threadid);

	osd_dim newsize = get_min_bounds(video_config.keepaspect);

	// get the window rect
	RECT bounds;
	GetWindowRect(m_hwnd, &bounds);

	osd_rect newrect(bounds.left, bounds.top, newsize );


	SetWindowPos(m_hwnd, nullptr, newrect.left(), newrect.top(), newrect.width(), newrect.height(), SWP_NOZORDER);
}



//============================================================
//  maximize_window
//  (window thread)
//============================================================

void win_window_info::maximize_window()
{
	assert(GetCurrentThreadId() == window_threadid);

	osd_dim newsize = get_max_bounds(video_config.keepaspect);

	// center within the work area
	osd_rect work = m_monitor->usuable_position_size();
	osd_rect newrect = osd_rect(work.left() + (work.width() - newsize.width()) / 2,
			work.top() + (work.height() - newsize.height()) / 2,
			newsize);

	SetWindowPos(m_hwnd, nullptr, newrect.left(), newrect.top(), newrect.width(), newrect.height(), SWP_NOZORDER);
}



//============================================================
//  adjust_window_position_after_major_change
//  (window thread)
//============================================================

void win_window_info::adjust_window_position_after_major_change()
{
	RECT oldrect;

	assert(GetCurrentThreadId() == window_threadid);

	// get the current size
	GetWindowRect(m_hwnd, &oldrect);
	osd_rect newrect = RECT_to_osd_rect(oldrect);

	// adjust the window size so the client area is what we want
	if (!m_fullscreen)
	{
		// constrain the existing size to the aspect ratio
		if (video_config.keepaspect)
			newrect = constrain_to_aspect_ratio(newrect, WMSZ_BOTTOMRIGHT);
	}

	// in full screen, make sure it covers the primary display
	else
	{
		osd_monitor_info *monitor = winwindow_video_window_monitor(nullptr);
		newrect = monitor->position_size();
	}

	// adjust the position if different
	if (oldrect.left != newrect.left() || oldrect.top != newrect.top() ||
		oldrect.right != newrect.right() || oldrect.bottom != newrect.bottom())
		SetWindowPos(m_hwnd, m_fullscreen ? HWND_TOPMOST : HWND_TOP,
				newrect.left(), newrect.top(),
				newrect.width(), newrect.height(), 0);

	// take note of physical window size (used for lightgun coordinate calculation)
	if (this == win_window_list)
	{
		win_physical_width = newrect.width();
		win_physical_height = newrect.height();
		osd_printf_verbose("Physical width %d, height %d\n",win_physical_width,win_physical_height);
	}
}


//============================================================
//  set_fullscreen
//  (window thread)
//============================================================

void win_window_info::set_fullscreen(int fullscreen)
{
	assert(GetCurrentThreadId() == window_threadid);

	// if we're in the right state, punt
	if (m_fullscreen == fullscreen)
		return;
	m_fullscreen = fullscreen;

	// kill off the drawers
	delete m_renderer;
	m_renderer = nullptr;

	// hide ourself
	ShowWindow(m_hwnd, SW_HIDE);

	// configure the window if non-fullscreen
	if (!fullscreen)
	{
		// adjust the style
		SetWindowLong(m_hwnd, GWL_STYLE, WINDOW_STYLE);
		SetWindowLong(m_hwnd, GWL_EXSTYLE, WINDOW_STYLE_EX);
		SetWindowPos(m_hwnd, 0, 0, 0, 0, 0, SWP_NOMOVE | SWP_NOSIZE | SWP_NOZORDER | SWP_FRAMECHANGED);

		// force to the bottom, then back on top
		SetWindowPos(m_hwnd, HWND_BOTTOM, 0, 0, 0, 0, SWP_NOMOVE | SWP_NOSIZE);
		SetWindowPos(m_hwnd, HWND_TOP, 0, 0, 0, 0, SWP_NOMOVE | SWP_NOSIZE);

		// if we have previous non-fullscreen bounds, use those
		if (m_non_fullscreen_bounds.right != m_non_fullscreen_bounds.left)
		{
			SetWindowPos(m_hwnd, HWND_TOP, m_non_fullscreen_bounds.left, m_non_fullscreen_bounds.top,
						rect_width(&m_non_fullscreen_bounds), rect_height(&m_non_fullscreen_bounds),
						SWP_NOZORDER);
		}

		// otherwise, set a small size and maximize from there
		else
		{
			SetWindowPos(m_hwnd, HWND_TOP, 0, 0, MIN_WINDOW_DIM, MIN_WINDOW_DIM, SWP_NOZORDER);
			maximize_window();
		}
	}

	// configure the window if fullscreen
	else
	{
		// save the bounds
		GetWindowRect(m_hwnd, &m_non_fullscreen_bounds);

		// adjust the style
		SetWindowLong(m_hwnd, GWL_STYLE, FULLSCREEN_STYLE);
		SetWindowLong(m_hwnd, GWL_EXSTYLE, FULLSCREEN_STYLE_EX);
		SetWindowPos(m_hwnd, 0, 0, 0, 0, 0, SWP_NOMOVE | SWP_NOSIZE | SWP_NOZORDER | SWP_FRAMECHANGED);

		// set topmost
		SetWindowPos(m_hwnd, HWND_TOPMOST, 0, 0, 0, 0, SWP_NOMOVE | SWP_NOSIZE);
	}

	// adjust the window to compensate for the change
	adjust_window_position_after_major_change();

	// show ourself
	if (!m_fullscreen || m_fullscreen_safe)
	{
		if (video_config.mode != VIDEO_MODE_NONE)
			ShowWindow(m_hwnd, SW_SHOW);

		m_renderer = reinterpret_cast<osd_renderer *>(osd_renderer::make_for_type(video_config.mode, reinterpret_cast<osd_window *>(this)));
		if (m_renderer->create())
			exit(1);
	}

	// ensure we're still adjusted correctly
	adjust_window_position_after_major_change();
}

#if (USE_QTDEBUG)
bool winwindow_qt_filter(void *message)
{
	MSG *msg = (MSG *)message;

	if(is_mame_window(msg->hwnd) || (!msg->hwnd && (msg->message >= WM_USER)))
	{
		LONG_PTR ptr;
		if(msg->hwnd) // get the machine associated with this window
			ptr = GetWindowLongPtr(msg->hwnd, GWLP_USERDATA);
		else // any one will have to do
			ptr = (LONG_PTR)win_window_list;

		winwindow_dispatch_message(((win_window_info *)ptr)->machine(), msg);
		return true;
	}
	return false;
}
#endif<|MERGE_RESOLUTION|>--- conflicted
+++ resolved
@@ -194,11 +194,7 @@
 			fatalerror("Failed to create window thread ready event\n");
 
 		// create a thread to run the windows from
-<<<<<<< HEAD
-		temp = _beginthreadex(nullptr, 0, win_window_info::thread_entry, nullptr, 0, (unsigned *)&window_threadid);
-=======
-		temp = _beginthreadex(NULL, 0, win_window_info::thread_entry, this, 0, (unsigned *)&window_threadid);
->>>>>>> 7dfb5785
+		temp = _beginthreadex(nullptr, 0, win_window_info::thread_entry, this, 0, (unsigned *)&window_threadid);
 		window_thread = (HANDLE)temp;
 		if (window_thread == nullptr)
 			fatalerror("Failed to create window thread\n");
@@ -235,7 +231,7 @@
 	{
 		bool error = false;
 		switch(current_mode)
-		{
+	{
 			case VIDEO_MODE_NONE:
 				error = renderer_none::init(machine());
 				break;
@@ -411,7 +407,7 @@
 	if (m_renderer != nullptr)
 	{
 		delete m_renderer;
-	}
+}
 }
 
 
@@ -454,7 +450,7 @@
 	args.keydown = down;
 	args.xpos = x;
 	args.ypos = y;
-	
+
 	bool handled = osd->handle_input_event(INPUT_EVENT_MOUSE_BUTTON, &args);
 
 	// When in lightgun mode or mouse mode, the mouse click may be routed to the input system
@@ -1548,19 +1544,9 @@
 
 		// destroy: clean up all attached rendering bits and nullptr out our hwnd
 		case WM_DESTROY:
-<<<<<<< HEAD
 			global_free(window->m_renderer);
 			window->m_renderer = nullptr;
 			window->m_hwnd = nullptr;
-=======
-			if (!(window->m_renderer == NULL))
-			{
-				window->m_renderer->destroy();
-				global_free(window->m_renderer);
-				window->m_renderer = NULL;
-			}
-			window->m_hwnd = NULL;
->>>>>>> 7dfb5785
 			return DefWindowProc(wnd, message, wparam, lparam);
 
 		// self redraw: draw ourself in a non-painty way
